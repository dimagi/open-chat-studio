import { Component, Host, h, Prop, State } from '@stencil/core';
import {
  XMarkIcon,
  GripDotsVerticalIcon, PencilSquare, ArrowsPointingOutIcon, ArrowsPointingInIcon,
} from './heroicons';
import { renderMarkdownSync as renderMarkdownComplete } from '../../utils/markdown';

interface ChatMessage {
  created_at: string;
  role: 'system' | 'user' | 'assistant';
  content: string;
  metadata?: any;
  attachments?: ChatAttachment[];
}

interface ChatAttachment {
  name: string;
  content_type: string;
  size: number;
  content_url: string;
}

interface ChatStartSessionResponse {
  session_id: string;
  chatbot: any;
  participant: any;
  seed_message_task_id?: string;
}

interface ChatSendMessageResponse {
  task_id: string;
  status: 'processing' | 'completed' | 'error';
  error?: string;
}

interface ChatTaskPollResponse {
  message?: ChatMessage;
  status: 'processing' | 'complete';
  error?: string;
}

interface ChatPollResponse {
  messages: ChatMessage[];
  has_more: boolean;
  session_status: 'active' | 'ended';
}

interface PointerEvent {
  clientX: number;
  clientY: number;
}

interface SessionStorageData {
  sessionId?: string;
  messages: ChatMessage[];
}

@Component({
  tag: 'open-chat-studio-widget',
  styleUrl: 'ocs-chat.css',
  shadow: true,
})
export class OcsChat {

  private static readonly TASK_POLLING_MAX_ATTEMPTS = 30;
  private static readonly TASK_POLLING_INTERVAL_MS = 1000;
  private static readonly MESSAGE_POLLING_INTERVAL_MS = 30000;

  private static readonly SCROLL_DELAY_MS = 100;
  private static readonly FOCUS_DELAY_MS = 100;

  private static readonly CHAT_WIDTH_DESKTOP = 450;
  private static readonly CHAT_MAX_WIDTH = 1024;
  private static readonly CHAT_HEIGHT_EXPANDED_RATIO = 0.83; // 83% of window height (h-5/6)
  private static readonly MOBILE_BREAKPOINT = 640;
  private static readonly WINDOW_MARGIN = 20;

  private static readonly LOCALSTORAGE_TEST_KEY = '__ocs_test__';

  /**
   * The ID of the chatbot to connect to.
   */
  @Prop() chatbotId!: string;

  /**
   * The base URL for the API (defaults to current origin).
   */
  @Prop() apiBaseUrl?: string = "https://chatbots.dimagi.com";

  /**
   * The text to display on the button.
   */
  @Prop() buttonText?: string;

  /**
   * URL of the icon to display on the button. If not provided, uses the default OCS logo.
   */
  @Prop() iconUrl?: string;

  /**
   * The shape of the chat button. 'round' makes it circular, 'square' keeps it rectangular.
   */
  @Prop() buttonShape: 'round' | 'square' = 'square';

  /**
   * Whether the chat widget is visible on load.
   */
  @Prop({ mutable: true }) visible: boolean = false;

  /**
   * The initial position of the chat widget on the screen.
   */
  @Prop({ mutable: true }) position: 'left' | 'center' | 'right' = 'right';

  /**
   * Welcome messages to display above starter questions (JSON array of strings)
   */
  @Prop() welcomeMessages?: string;

  /**
   * Array of starter questions that users can click to send (JSON array of strings)
   */
  @Prop() starterQuestions?: string;

  /**
<<<<<<< HEAD
  * Used to associate chat sessions with a specific user across multiple visits/sessions
   */
  @Prop() userId?: string;
  /**
   * Display name for the user.
   */
  @Prop() userName?: string;

=======
   * Whether to persist session data to local storage to allow resuming previous conversations after page reload.
   */
  @Prop() persistentSession: boolean = true;

  /**
   * Minutes since the most recent message after which the session data in local storage will expire. Set this to
   * `0` to never expire.
   */
  @Prop() persistentSessionExpire: number = 60 * 24;

  /**
   * Allow the user to make the chat window full screen.
   */
  @Prop() allowFullScreen: boolean = true;
>>>>>>> 8f06c73c

  @State() loaded: boolean = false;
  @State() error: string = "";
  @State() messages: ChatMessage[] = [];
  @State() sessionId?: string;
  @State() isLoading: boolean = false;
  @State() isTyping: boolean = false;
  @State() messageInput: string = "";
  @State() pollingInterval?: any;
  @State() lastPollTime?: Date;
  @State() isTaskPolling: boolean = false;
  @State() isDragging: boolean = false;
  @State() dragOffset: { x: number; y: number } = { x: 0, y: 0 };
  @State() windowPosition: { x: number; y: number } = { x: 0, y: 0 };
  @State() fullscreenPosition: { x: number } = { x: 0 };
  @State() showStarterQuestions: boolean = true;
  @State() parsedWelcomeMessages: string[] = [];
  @State() parsedStarterQuestions: string[] = [];
<<<<<<< HEAD
  @State() generatedUserId?: string;
=======
  @State() isFullscreen: boolean = false;
>>>>>>> 8f06c73c

  private messageListRef?: HTMLDivElement;
  private textareaRef?: HTMLTextAreaElement;
  private chatWindowRef?: HTMLDivElement;


  componentWillLoad() {
    this.loaded = this.visible;
    if (!this.chatbotId) {
      this.error = 'Chatbot ID is required';
      return;
    }
    // Always try to load existing session if localStorage is available
    if (this.persistentSession && this.isLocalStorageAvailable()) {
      const { sessionId, messages } = this.loadSessionFromStorage();
      if (sessionId && messages) {
        this.sessionId = sessionId;
        this.messages = messages;
        this.showStarterQuestions = messages.length === 0;
      }
    }
    this.parseWelcomeMessages();
    this.parseStarterQuestions();
  }

  componentDidLoad() {
    // Only auto-start session if we don't have an existing one
    if (this.visible && !this.sessionId) {
      this.startSession();
    } else if (this.visible && this.sessionId) {
      // Resume polling for existing session
      this.startPolling();
    }
    this.initializePosition();
    window.addEventListener('resize', this.handleWindowResize);
  }

  disconnectedCallback() {
    this.cleanup();
    this.removeEventListeners();
    window.removeEventListener('resize', this.handleWindowResize);
  }

  private parseJSONProp(propValue: string | undefined, propName: string): string[] {
    try {
      if (propValue) {
        try {
          return JSON.parse(propValue);
        } catch {
          const fixedValue = propValue.replace(/'/g, '"');
          return JSON.parse(fixedValue);
        }
      }
    } catch (error) {
      console.warn(`Failed to parse ${propName}:`, error);
    }
    return [];
  }

  private parseWelcomeMessages() {
    this.parsedWelcomeMessages = this.parseJSONProp(this.welcomeMessages, 'welcome messages');
  }

  private parseStarterQuestions() {
    this.parsedStarterQuestions = this.parseJSONProp(this.starterQuestions, 'starter questions');
  }

  private cleanup() {
    if (this.pollingInterval) {
      clearInterval(this.pollingInterval);
      this.pollingInterval = undefined;
    }
    this.isTaskPolling = false;
  }

  private getApiBaseUrl(): string {
    return this.apiBaseUrl || window.location.origin;
  }

  private async startSession(): Promise<void> {
    try {
      this.isLoading = true;
      this.error = '';

      const userId = this.getOrGenerateUserId();

      const requestBody: any = {
        chatbot_id: this.chatbotId,
        session_data: {
          source: 'widget',
          page_url: window.location.href
        },
        participant_remote_id: userId
      };

      if (this.userName) {
        requestBody.participant_name = this.userName;
      }

      const response = await fetch(`${this.getApiBaseUrl()}/api/chat/start/`, {
        method: 'POST',
        headers: {
          'Content-Type': 'application/json',
        },
        body: JSON.stringify(requestBody)
      });

      if (!response.ok) {
        throw new Error(`Failed to start session: ${response.statusText}`);
      }

      const data: ChatStartSessionResponse = await response.json();
      this.sessionId = data.session_id;
      this.saveSessionToStorage();

      // Handle seed message if present
      if (data.seed_message_task_id) {
        this.isTyping = true;  // Show typing indicator for seed message
        await this.pollTaskResponse(data.seed_message_task_id);
      }

      // Start polling for messages
      this.startPolling();
    } catch (error) {
      this.error = error instanceof Error ? error.message : 'Failed to start chat session';
    } finally {
      this.isLoading = false;
    }
  }

  private async sendMessage(message: string): Promise<void> {
    if (!this.sessionId || !message.trim()) return;

    // Hide starter questions on any user interaction
    this.showStarterQuestions = false;

    try {
      // If this is the first user message and there are welcome messages,
      // add them to chat history as assistant messages
      if (this.messages.length === 0 && this.parsedWelcomeMessages.length > 0) {
        const now = new Date();
        const welcomeMessages: ChatMessage[] = this.parsedWelcomeMessages.map((welcomeMsg, index) => ({
          created_at: new Date(now.getTime() - (this.parsedWelcomeMessages.length - index) * 1000).toISOString(),
          role: 'assistant' as const,
          content: welcomeMsg,
          attachments: []
        }));
        this.messages = [...this.messages, ...welcomeMessages];
      }
      // Add user message immediately
      const userMessage: ChatMessage = {
        created_at: new Date().toISOString(),
        role: 'user',
        content: message.trim(),
        attachments: []
      };
      this.messages = [...this.messages, userMessage];
      this.saveSessionToStorage();
      this.messageInput = '';
      this.scrollToBottom();

      // Start typing indicator - it will stay on during task polling
      this.isTyping = true;

      const response = await fetch(`${this.getApiBaseUrl()}/api/chat/${this.sessionId}/message/`, {
        method: 'POST',
        headers: {
          'Content-Type': 'application/json',
        },
        body: JSON.stringify({ message: message.trim() })
      });

      if (!response.ok) {
        throw new Error(`Failed to send message: ${response.statusText}`);
      }

      const data: ChatSendMessageResponse = await response.json();

      if (data.status === 'error') {
        throw new Error(data.error || 'Failed to send message');
      }

      // Poll for the response - typing indicator will be managed in pollTaskResponse
      await this.pollTaskResponse(data.task_id);
    } catch (error) {
      this.error = error instanceof Error ? error.message : 'Failed to send message';
      // Clear typing indicator on error
      this.isTyping = false;
    }
  }

  private handleStarterQuestionClick(question: string): void {
    this.sendMessage(question);
  }

  private async pollTaskResponse(taskId: string): Promise<void> {
    if (!this.sessionId) return;

    // Stop message polling while task polling is active
    this.isTaskPolling = true;
    this.pauseMessagePolling();

    let attempts = 0;

    const poll = async (): Promise<void> => {
      try {
        const response = await fetch(`${this.getApiBaseUrl()}/api/chat/${this.sessionId}/${taskId}/poll/`);

        if (!response.ok) {
          throw new Error(`Failed to poll task: ${response.statusText}`);
        }

        const data: ChatTaskPollResponse = await response.json();

        if (data.error) {
          throw new Error(data.error);
        }

        if (data.status === 'complete' && data.message) {
          this.messages = [...this.messages, data.message];
          this.saveSessionToStorage();
          this.scrollToBottom();
          // Task polling complete, clear typing indicator and resume message polling
          this.isTyping = false;
          this.isTaskPolling = false;
          this.resumeMessagePolling();
          this.focusInput();
          return;
        }

        if (data.status === 'processing' && attempts < OcsChat.TASK_POLLING_MAX_ATTEMPTS) {
          attempts++;
          setTimeout(poll, OcsChat.TASK_POLLING_INTERVAL_MS);
        } else if (attempts >= OcsChat.TASK_POLLING_MAX_ATTEMPTS) {
          // Task polling timed out, clear typing indicator and resume message polling
          this.isTyping = false;
          this.isTaskPolling = false;
          this.resumeMessagePolling();
        }
      } catch (error) {
        this.error = error instanceof Error ? error.message : 'Failed to get response';
        // Error in task polling, clear typing indicator and resume message polling
        this.isTyping = false;
        this.isTaskPolling = false;
        this.resumeMessagePolling();
      }
    };

    await poll();
  }

  private startPolling(): void {
    if (this.pollingInterval) return;

    this.pollingInterval = setInterval(async () => {
      // Only poll for messages if not currently polling for a task
      if (!this.isTaskPolling) {
        await this.pollForMessages();
      }
    }, OcsChat.MESSAGE_POLLING_INTERVAL_MS);
  }

  private pauseMessagePolling(): void {
    if (this.pollingInterval) {
      clearInterval(this.pollingInterval);
      this.pollingInterval = undefined;
    }
  }

  private resumeMessagePolling(): void {
    // Resume message polling after task polling is complete
    this.startPolling();
  }

  private async pollForMessages(): Promise<void> {
    if (!this.sessionId) return;

    try {
      const url = new URL(`${this.getApiBaseUrl()}/api/chat/${this.sessionId}/poll/`);
      if (this.messages && this.messages.length > 0) {
        url.searchParams.set('since', this.messages.at(-1).created_at);
      }

      const response = await fetch(url.toString());

      if (!response.ok) return; // Silently fail for polling

      const data: ChatPollResponse = await response.json();

      if (data.messages.length > 0) {
        this.messages = [...this.messages, ...data.messages];
        this.saveSessionToStorage();
        this.scrollToBottom();
        this.focusInput();
      }

      this.lastPollTime = new Date();
    } catch (error) {
      // Silently fail for polling
    }
  }

  private clearError() {
    this.error = '';
  }

  private scrollToBottom(): void {
    setTimeout(() => {
      if (this.messageListRef) {
        this.messageListRef.scrollTop = this.messageListRef.scrollHeight;
      }
    }, OcsChat.SCROLL_DELAY_MS);
  }

  private focusInput(): void {
    setTimeout(() => {
      if (this.textareaRef && !this.isTyping) {
        this.textareaRef.focus();
      }
    }, OcsChat.FOCUS_DELAY_MS);
  }

  private handleKeyPress(event: KeyboardEvent): void {
    if (event.key === 'Enter' && !event.shiftKey) {
      event.preventDefault();
      this.sendMessage(this.messageInput);
    }
  }

  private handleInputChange(event: Event): void {
    this.messageInput = (event.target as HTMLTextAreaElement).value;
    // Hide starter questions when user starts typing
    if (this.messageInput.trim().length > 0) {
      this.showStarterQuestions = false;
    }
  }

  private formatTime(dateString: string): string {
    const date = new Date(dateString);
    return date.toLocaleTimeString([], { hour: '2-digit', minute: '2-digit' });
  }

  async load() {
    this.visible = !this.visible;
    this.loaded = true;

    if (this.visible && !this.sessionId) {
      this.clearError();
      await this.startSession();
    } else if (!this.visible) {
      // Don't reset session when closing, allow resume
    }
  }

  setPosition(position: 'left' | 'center' | 'right') {
    if (position === this.position) return;
    this.position = position;
  }

  getPositionClasses() {
    if (this.isFullscreen) {
      return `fixed inset-0 w-full h-full max-w-screen-lg max-h-full bg-white border-0 shadow-lg transition-shadow duration-200 rounded-none overflow-hidden flex flex-col z-[9999]`;
    }
    return `fixed w-full sm:w-[450px] max-w-screen-lg h-5/6 bg-white border border-gray-200 ${this.isDragging ? 'shadow-2xl cursor-grabbing' : 'shadow-lg transition-shadow duration-200'} rounded-lg overflow-hidden flex flex-col`;
  }

  private getFullscreenBounds() {
    const windowWidth = window.innerWidth;
    const actualChatWidth = Math.min(windowWidth, OcsChat.CHAT_MAX_WIDTH);
    const centeredX = (windowWidth - actualChatWidth) / 2;
    const maxOffset = (windowWidth - actualChatWidth) / 2;

    return { windowWidth, actualChatWidth, centeredX, maxOffset };
  }

  getPositionStyles() {
    if (this.isFullscreen) {
      const { centeredX } = this.getFullscreenBounds();
      const finalX = centeredX + this.fullscreenPosition.x;

      return {
        left: `${finalX}px`,
        top: '0px',
        transform: 'none',
      };
    }
    return {
      left: `${this.windowPosition.x}px`,
      top: `${this.windowPosition.y}px`,
    };
  }

  private initializePosition(): void {
    const windowWidth = window.innerWidth;
    const windowHeight = window.innerHeight;
    const chatWidth = windowWidth < OcsChat.MOBILE_BREAKPOINT ? windowWidth : OcsChat.CHAT_WIDTH_DESKTOP;
    const chatHeight = windowHeight * OcsChat.CHAT_HEIGHT_EXPANDED_RATIO;
    const isMobile = windowWidth < OcsChat.MOBILE_BREAKPOINT;

    if (isMobile) {
      this.windowPosition = { x: 0, y: 0 };
      return;
    }

    switch (this.position) {
      case 'left':
        this.windowPosition = {
          x: OcsChat.WINDOW_MARGIN,
          y: windowHeight - chatHeight - OcsChat.WINDOW_MARGIN
        };
        break;
      case 'right':
        this.windowPosition = {
          x: windowWidth - chatWidth - OcsChat.WINDOW_MARGIN,
          y: windowHeight - chatHeight - OcsChat.WINDOW_MARGIN
        };
        break;
      case 'center':
        this.windowPosition = {
          x: (windowWidth - chatWidth) / 2,
          y: (windowHeight - chatHeight) / 2
        };
        break;
    }
  }

  private getPointerCoordinates(event: MouseEvent | TouchEvent): PointerEvent | null {
    if (event instanceof MouseEvent) {
      return { clientX: event.clientX, clientY: event.clientY };
    } else if (event instanceof TouchEvent && event.touches.length === 1) {
      const touch = event.touches[0];
      return { clientX: touch.clientX, clientY: touch.clientY };
    }
    return null;
  }

  private startDrag(pointer: PointerEvent): void {
    if (!this.chatWindowRef) return;

    this.isDragging = true;

    if (this.isFullscreen) {
      // For fullscreen, track relative to current position
      this.dragOffset = {
        x: pointer.clientX,
        y: pointer.clientY
      };
    } else {
      const rect = this.chatWindowRef.getBoundingClientRect();
      this.dragOffset = {
        x: pointer.clientX - rect.left,
        y: pointer.clientY - rect.top
      };
    }
  }

  private updateDragPosition(pointer: PointerEvent): void {
    if (!this.isDragging) return;

    if (this.isFullscreen) {
      // In fullscreen, only allow horizontal dragging
      const { maxOffset } = this.getFullscreenBounds();

      const deltaX = pointer.clientX - this.dragOffset.x;
      this.fullscreenPosition = {
        x: Math.max(-maxOffset, Math.min(maxOffset, deltaX))
      };
    } else {
      const newX = pointer.clientX - this.dragOffset.x;
      const newY = pointer.clientY - this.dragOffset.y;

      // Constrain chatbox to window
      const windowWidth = window.innerWidth;
      const windowHeight = window.innerHeight;
      const chatWidth = windowWidth < OcsChat.MOBILE_BREAKPOINT ? windowWidth : OcsChat.CHAT_WIDTH_DESKTOP;
      const chatHeight = windowHeight * OcsChat.CHAT_HEIGHT_EXPANDED_RATIO;

      this.windowPosition = {
        x: Math.max(0, Math.min(newX, windowWidth - chatWidth)),
        y: Math.max(0, Math.min(newY, windowHeight - chatHeight))
      };
    }
  }

  private endDrag(): void {
    this.isDragging = false;
    this.removeEventListeners();
  }

  private addEventListeners(): void {
    document.addEventListener('mousemove', this.handleMouseMove);
    document.addEventListener('mouseup', this.handleMouseUp);
    document.addEventListener('touchmove', this.handleTouchMove, { passive: false });
    document.addEventListener('touchend', this.handleTouchEnd);
  }

  private removeEventListeners(): void {
    document.removeEventListener('mousemove', this.handleMouseMove);
    document.removeEventListener('mouseup', this.handleMouseUp);
    document.removeEventListener('touchmove', this.handleTouchMove);
    document.removeEventListener('touchend', this.handleTouchEnd);
  }

  private handleMouseDown = (event: MouseEvent): void => {
    if (!this.isFullscreen && window.innerWidth < OcsChat.MOBILE_BREAKPOINT) return;
    if ((event.target as HTMLElement).closest('button')) return;

    const pointer = this.getPointerCoordinates(event);
    if (!pointer) return;

    this.startDrag(pointer);
    this.addEventListeners();
    event.preventDefault();
  };

  private handleMouseMove = (event: MouseEvent): void => {
    const pointer = this.getPointerCoordinates(event);
    if (!pointer) return;

    this.updateDragPosition(pointer);
  };

  private handleMouseUp = (): void => {
    this.endDrag();
  };

  private handleTouchStart = (event: TouchEvent): void => {
    if ((event.target as HTMLElement).closest('button')) return;
    if (!this.chatWindowRef) return;

    const pointer = this.getPointerCoordinates(event);
    if (!pointer) return;

    this.startDrag(pointer);
    this.addEventListeners();
    event.preventDefault();
  };

  private handleTouchMove = (event: TouchEvent): void => {
    const pointer = this.getPointerCoordinates(event);
    if (!pointer) return;

    this.updateDragPosition(pointer);
    event.preventDefault();
  };

  private handleTouchEnd = (): void => {
    this.endDrag();
  };

  private handleWindowResize = (): void => {
    this.initializePosition();
  };

  private getDefaultIconUrl(): string {
    return `${this.getApiBaseUrl()}/static/images/favicons/favicon.svg`;
  }

  private getButtonClasses(): string {
    const hasText = this.buttonText && this.buttonText.trim();
    const baseClass = hasText ? 'chat-btn-text' : 'chat-btn-icon';
    const shapeClass = this.buttonShape === 'round' ? 'round' : '';
    return `${baseClass} ${shapeClass}`.trim();
  }

  private renderButton() {
    const hasText = this.buttonText && this.buttonText.trim();
    const hasCustomIcon = this.iconUrl && this.iconUrl.trim();
    const iconSrc = hasCustomIcon ? this.iconUrl : this.getDefaultIconUrl();
    const buttonClasses = this.getButtonClasses();

    if (hasText) {
      return (
        <button
          class={buttonClasses}
          onClick={() => this.load()}
          aria-label={`Open chat - ${this.buttonText}`}
          title={this.buttonText}
        >
          <img src={iconSrc} alt="" />
          <span>{this.buttonText}</span>
        </button>
      );
    } else {
      return (
        <button
          class={buttonClasses}
          onClick={() => this.load()}
          aria-label="Open chat"
          title="Open chat"
        >
          <img src={iconSrc} alt="Chat" />
        </button>
      );
    }
  }

  private getStorageKeys() {
    return {
      sessionId: `ocs-chat-session-${this.chatbotId}`,
      messages: `ocs-chat-messages-${this.chatbotId}`,
      lastActivity: `ocs-chat-activity-${this.chatbotId}`
    };
  }

  private saveSessionToStorage(): void {
    if (!this.persistentSession) {
      return
    }
    const keys = this.getStorageKeys();
    try {
      if (this.sessionId) {
        localStorage.setItem(keys.sessionId, this.sessionId);
        localStorage.setItem(keys.lastActivity, new Date().toISOString());
      }
      localStorage.setItem(keys.messages, JSON.stringify(this.messages));
    } catch (error) {
      console.warn('Failed to save chat session to localStorage:', error);
    }
  }

  private loadSessionFromStorage(): SessionStorageData {
    const keys = this.getStorageKeys();
    try {
      if (this.persistentSessionExpire > 0) {
        const lastActivity = localStorage.getItem(keys.lastActivity);
        if (lastActivity) {
          const lastActivityDate = new Date(lastActivity);
          const minutesSinceActivity = (Date.now() - lastActivityDate.getTime()) / (1000 * 60);
          if (minutesSinceActivity > this.persistentSessionExpire) {
            this.clearSessionStorage();
            return {messages: []};
          }
        }
      }

      const storedSessionId = localStorage.getItem(keys.sessionId);
      const sessionId = storedSessionId ? storedSessionId : undefined;

      const messagesJson = localStorage.getItem(keys.messages);
      let messages: ChatMessage[] = [];

      if (messagesJson) {
        try {
          const parsedMessages = JSON.parse(messagesJson);
          messages = Array.isArray(parsedMessages) ? parsedMessages : [];
        } catch (parseError) {
          console.warn('Failed to parse messages from localStorage:', parseError);
          messages = [];
        }
      }

      return { sessionId, messages };
    } catch (error) {
      // fall back to starting a new session
      console.warn('Failed to load chat session from localStorage, starting new session:', error);
      return { messages: [] };
    }
  }

  private getOrGenerateUserId(): string {
    if (this.userId) {
      return this.userId;
    }

    if (this.generatedUserId) {
      return this.generatedUserId;
    }

    const storageKey = `ocs-user-id`;
    const stored = localStorage.getItem(storageKey);
    if (stored) {
      this.generatedUserId = stored;
      return stored;
    }

    const array = new Uint8Array(9);
    window.crypto.getRandomValues(array);
    const randomString = Array.from(array, byte => byte.toString(36)).join('').substr(0, 9);
    const newUserId = `ocs:${Date.now()}_${randomString}`;
    this.generatedUserId = newUserId;
    localStorage.setItem(storageKey, newUserId);

    return newUserId;
  }

  private clearSessionStorage(): void {
    const keys = this.getStorageKeys();
    try {
      localStorage.removeItem(keys.sessionId);
      localStorage.removeItem(keys.messages);
      localStorage.removeItem(keys.lastActivity);
    } catch (error) {
      console.warn('Failed to clear chat session from localStorage:', error);
    }
  }

  private isLocalStorageAvailable(): boolean {
    try {
      localStorage.setItem(OcsChat.LOCALSTORAGE_TEST_KEY, 'test');
      localStorage.removeItem(OcsChat.LOCALSTORAGE_TEST_KEY);
      return true;
    } catch {
      return false;
    }
  }

  private async startNewChat(): Promise<void> {
    this.clearSessionStorage();
    this.sessionId = undefined;
    this.messages = [];
    this.showStarterQuestions = true;
    this.isTyping = false;
    this.error = '';
    this.cleanup();

    await this.startSession();
  }

  private toggleFullscreen(): void {
    this.isFullscreen = !this.isFullscreen;
    // Reset fullscreen position when toggling
    this.fullscreenPosition = { x: 0 };
  }

  render() {
    if (this.error) {
      return (
        <Host>
          <p class="text-red-500 p-2">{this.error}</p>
        </Host>
      );
    }

    return (
      <Host>
        {this.renderButton()}
        {this.visible && (
          <div
            ref={(el) => this.chatWindowRef = el}
            id="ocs-chat-window"
            class={this.getPositionClasses()}
            style={this.getPositionStyles()}
          >
            {/* Header */}
            <div
              class={`flex justify-between items-center px-2 py-2 border-b border-gray-100 ${this.isDragging ? 'cursor-grabbing' : 'cursor-grab'} active:bg-gray-50 hover:bg-gray-25 transition-colors duration-150`}
              onMouseDown={this.handleMouseDown}
              onTouchStart={this.handleTouchStart}
            >
              {/* Drag indicator */}
              <div class="hidden sm:flex gap-1">
                <div class="flex gap-0.5 ml-2 pointer-events-none">
                  <GripDotsVerticalIcon/>
                </div>
              </div>
              <div class="sm:hidden"></div>
              <div class="flex gap-1 items-center">
                {/* Fullscreen toggle button */}
                {this.allowFullScreen && <button
                  class="hidden sm:block p-1.5 rounded-md transition-colors duration-200 hover:bg-gray-100 text-gray-500"
                  onClick={() => this.toggleFullscreen()}
                  title={this.isFullscreen ? "Exit fullscreen" : "Enter fullscreen"}
                  aria-label={this.isFullscreen ? "Exit fullscreen" : "Enter fullscreen"}
                >
                  {this.isFullscreen ? <ArrowsPointingInIcon/> : <ArrowsPointingOutIcon/>}
                </button>}
                {/* New Chat button */}
                {this.sessionId && this.messages.length > 0 && (
                  <button
                    class="p-1.5 rounded-md transition-colors duration-200 hover:bg-gray-100 text-gray-500"
                    onClick={() => this.startNewChat()}
                    title="Start new chat"
                    aria-label="Start new chat"
                  >
                    <PencilSquare/>
                  </button>
                )}
                <button
                  class="p-1.5 hover:bg-gray-100 rounded-md transition-colors duration-200 text-gray-500"
                  onClick={() => this.visible = false}
                  aria-label="Close"
                >
                  <XMarkIcon/>
                </button>
              </div>
            </div>

            {/* Chat Content */}
            <div class="flex flex-col flex-grow overflow-hidden">
              {/* Loading State */}
              {this.isLoading && !this.sessionId && (
                <div class="flex items-center justify-center flex-grow">
                  <div class="loading-spinner"></div>
                  <span class="ml-2 text-gray-500">Starting chat...</span>
                </div>
              )}

              {/* Messages */}
              {this.sessionId && (
                <div
                  ref={(el) => this.messageListRef = el}
                  class="flex-grow overflow-y-auto p-4 space-y-2"
                >
                  {this.messages.length === 0 && !this.isTyping && this.parsedWelcomeMessages.length > 0 && (
                    <div class="space-y-2">
                      {/* Welcome Messages */}
                      {this.parsedWelcomeMessages.map((message, index) => (
                        <div key={`welcome-${index}`} class="flex justify-start">
                          <div class="bg-gray-200 text-gray-800 max-w-xs lg:max-w-md px-4 py-2 rounded-lg">
                            <div
                              class="chat-markdown"
                              innerHTML={renderMarkdownComplete(message)}
                            ></div>
                          </div>
                        </div>
                      ))}
                    </div>
                  )}
                  {/* Regular Chat Messages */}
                  {this.messages.map((message, index) => (
                    <div
                      key={index}
                      class={{
                        'flex': true,
                        'justify-end': message.role === 'user',
                        'justify-start': message.role !== 'user'
                      }}
                    >
                      <div
                        class={{
                          'max-w-xs lg:max-w-md px-4 py-2 rounded-lg': true,
                          'bg-blue-500 text-white': message.role === 'user',
                          'bg-gray-200 text-gray-800': message.role === 'assistant',
                          'bg-gray-100 text-gray-600 text-sm': message.role === 'system'
                        }}
                      >
                        <div
                          class="chat-markdown"
                          innerHTML={renderMarkdownComplete(message.content)}
                        ></div>
                        {message.attachments && message.attachments.length > 0 && (
                          <div class="mt-2 space-y-1">
                            {message.attachments.map((attachment, attachmentIndex) => (
                              <a
                                key={attachmentIndex}
                                href={attachment.content_url}
                                target="_blank"
                                rel="noopener noreferrer"
                                class="block text-sm underline hover:no-underline"
                              >
                                📎 {attachment.name}
                              </a>
                            ))}
                          </div>
                        )}
                        <div class="text-xs opacity-70 mt-1">
                          {this.formatTime(message.created_at)}
                        </div>
                      </div>
                    </div>
                  ))}
                  {/* Typing Indicator */}
                  {this.isTyping && (
                    <div>
                      <div class="h-1.5 w-full overflow-hidden">
                        <div class="animate-progress w-full h-full bg-blue-200 origin-left-right rounded-lg"></div>
                      </div>
                      <div class="w-full text-xs opacity-70 justify-center">
                        <span>Preparing response</span>
                        <span class="loading animate-dots"></span>
                      </div>
                    </div>
                  )}
                </div>
              )}

              {/* Starter Questions */}
              {this.sessionId && this.showStarterQuestions && this.messages.length === 0 && !this.isTyping && (
                <div class="p-4 space-y-2">
                  {this.parsedStarterQuestions.map((question, index) => (
                    <div key={`starter-${index}`} class="flex justify-end">
                      <button
                        class="starter-question"
                        onClick={() => this.handleStarterQuestionClick(question)}
                      >
                        {question}
                      </button>
                    </div>
                  ))}
                </div>
              )}

              {/* Input Area */}
              {this.sessionId && (
                <div class="border-t border-gray-200 p-4 text-sm">
                  <div class="flex gap-2">
                    <textarea
                      ref={(el) => this.textareaRef = el}
                      class="flex-grow px-3 py-2 border border-gray-300 rounded-md resize-none focus:outline-none focus:ring-2 focus:ring-blue-500 focus:border-transparent"
                      rows={1}
                      placeholder="Type your message..."
                      value={this.messageInput}
                      onInput={(e) => this.handleInputChange(e)}
                      onKeyPress={(e) => this.handleKeyPress(e)}
                      disabled={this.isTyping}
                    ></textarea>
                    <button
                      class={{
                        'px-4 py-2 rounded-md font-medium transition-colors duration-200': true,
                        'bg-blue-500 hover:bg-blue-600 text-white': !this.isTyping && !!this.messageInput.trim(),
                        'bg-gray-300 text-gray-500 cursor-not-allowed': this.isTyping || !this.messageInput.trim()
                      }}
                      onClick={() => this.sendMessage(this.messageInput)}
                      disabled={this.isTyping || !this.messageInput.trim()}
                    >
                      Send
                    </button>
                  </div>
                </div>
              )}
            </div>
          </div>
        )}
      </Host>
    );
  }
}<|MERGE_RESOLUTION|>--- conflicted
+++ resolved
@@ -123,7 +123,6 @@
   @Prop() starterQuestions?: string;
 
   /**
-<<<<<<< HEAD
   * Used to associate chat sessions with a specific user across multiple visits/sessions
    */
   @Prop() userId?: string;
@@ -131,8 +130,7 @@
    * Display name for the user.
    */
   @Prop() userName?: string;
-
-=======
+  /**
    * Whether to persist session data to local storage to allow resuming previous conversations after page reload.
    */
   @Prop() persistentSession: boolean = true;
@@ -147,7 +145,6 @@
    * Allow the user to make the chat window full screen.
    */
   @Prop() allowFullScreen: boolean = true;
->>>>>>> 8f06c73c
 
   @State() loaded: boolean = false;
   @State() error: string = "";
@@ -166,11 +163,8 @@
   @State() showStarterQuestions: boolean = true;
   @State() parsedWelcomeMessages: string[] = [];
   @State() parsedStarterQuestions: string[] = [];
-<<<<<<< HEAD
   @State() generatedUserId?: string;
-=======
   @State() isFullscreen: boolean = false;
->>>>>>> 8f06c73c
 
   private messageListRef?: HTMLDivElement;
   private textareaRef?: HTMLTextAreaElement;
