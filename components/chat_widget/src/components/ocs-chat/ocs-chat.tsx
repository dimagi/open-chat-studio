import { Component, Host, h, Prop, State, Element } from '@stencil/core';
import {
  XMarkIcon,
  GripDotsVerticalIcon, PencilSquare, ArrowsPointingOutIcon, ArrowsPointingInIcon,
} from './heroicons';
import { renderMarkdownSync as renderMarkdownComplete } from '../../utils/markdown';
<<<<<<< HEAD
import { getCSRFToken } from '../../utils/cookies';
=======
import { varToPixels } from '../../utils/utils';
>>>>>>> 54063833

interface ChatMessage {
  created_at: string;
  role: 'system' | 'user' | 'assistant';
  content: string;
  metadata?: any;
  attachments?: ChatAttachment[];
}

interface ChatAttachment {
  name: string;
  content_type: string;
  size: number;
  content_url: string;
}

interface ChatStartSessionResponse {
  session_id: string;
  chatbot: any;
  participant: any;
  seed_message_task_id?: string;
}

interface ChatSendMessageResponse {
  task_id: string;
  status: 'processing' | 'completed' | 'error';
  error?: string;
}

interface ChatTaskPollResponse {
  message?: ChatMessage;
  status: 'processing' | 'complete';
  error?: string;
}

interface ChatPollResponse {
  messages: ChatMessage[];
  has_more: boolean;
  session_status: 'active' | 'ended';
}

interface PointerEvent {
  clientX: number;
  clientY: number;
}

interface SessionStorageData {
  sessionId?: string;
  messages: ChatMessage[];
}

@Component({
  tag: 'open-chat-studio-widget',
  styleUrl: 'ocs-chat.css',
  shadow: true,
})
export class OcsChat {

  private static readonly TASK_POLLING_MAX_ATTEMPTS = 30;
  private static readonly TASK_POLLING_INTERVAL_MS = 1000;
  private static readonly MESSAGE_POLLING_INTERVAL_MS = 30000;

  private static readonly SCROLL_DELAY_MS = 100;
  private static readonly FOCUS_DELAY_MS = 100;

  private static readonly MOBILE_BREAKPOINT = 640;
  private static readonly WINDOW_MARGIN = 20;

  private static readonly LOCALSTORAGE_TEST_KEY = '__ocs_test__';

  /**
   * The ID of the chatbot to connect to.
   */
  @Prop() chatbotId!: string;

  /**
   * The base URL for the API (defaults to current origin).
   */
  @Prop() apiBaseUrl?: string = "https://chatbots.dimagi.com";

  /**
   * The text to display on the button.
   */
  @Prop() buttonText?: string;

  /**
   * URL of the icon to display on the button. If not provided, uses the default OCS logo.
   */
  @Prop() iconUrl?: string;

  /**
   * The shape of the chat button. 'round' makes it circular, 'square' keeps it rectangular.
   */
  @Prop() buttonShape: 'round' | 'square' = 'square';

  /**
   * The text to place in the header.
   */
  @Prop() headerText: '';

  /**
   * Whether the chat widget is visible on load.
   */
  @Prop({ mutable: true }) visible: boolean = false;

  /**
   * The initial position of the chat widget on the screen.
   */
  @Prop({ mutable: true }) position: 'left' | 'center' | 'right' = 'right';

  /**
   * Welcome messages to display above starter questions (JSON array of strings)
   */
  @Prop() welcomeMessages?: string;

  /**
   * Array of starter questions that users can click to send (JSON array of strings)
   */
  @Prop() starterQuestions?: string;

  /**
  * Used to associate chat sessions with a specific user across multiple visits/sessions
   */
  @Prop() userId?: string;
  /**
   * Display name for the user.
   */
  @Prop() userName?: string;
  /**
   * Whether to persist session data to local storage to allow resuming previous conversations after page reload.
   */
  @Prop() persistentSession: boolean = true;

  /**
   * Minutes since the most recent message after which the session data in local storage will expire. Set this to
   * `0` to never expire.
   */
  @Prop() persistentSessionExpire: number = 60 * 24;

  /**
   * Allow the user to make the chat window full screen.
   */
  @Prop() allowFullScreen: boolean = true;

  @State() loaded: boolean = false;
  @State() error: string = "";
  @State() messages: ChatMessage[] = [];
  @State() sessionId?: string;
  @State() isLoading: boolean = false;
  @State() isTyping: boolean = false;
  @State() messageInput: string = "";
  @State() pollingInterval?: any;
  @State() lastPollTime?: Date;
  @State() isTaskPolling: boolean = false;
  @State() isDragging: boolean = false;
  @State() dragOffset: { x: number; y: number } = { x: 0, y: 0 };
  @State() windowPosition: { x: number; y: number } = { x: 0, y: 0 };
  @State() fullscreenPosition: { x: number } = { x: 0 };
  @State() showStarterQuestions: boolean = true;
  @State() parsedWelcomeMessages: string[] = [];
  @State() parsedStarterQuestions: string[] = [];
  @State() generatedUserId?: string;
  @State() isFullscreen: boolean = false;

  private messageListRef?: HTMLDivElement;
  private textareaRef?: HTMLTextAreaElement;
  private chatWindowRef?: HTMLDivElement;
  private chatWindowHeight: number = 600;
  private chatWindowWidth: number = 450;
  private chatWindowFullscreenWidth: number = 1024;
  @Element() host: HTMLElement;


  componentWillLoad() {
    this.loaded = this.visible;
    if (!this.chatbotId) {
      this.error = 'Chatbot ID is required';
      return;
    }
    // Always try to load existing session if localStorage is available
    if (this.persistentSession && this.isLocalStorageAvailable()) {
      const { sessionId, messages } = this.loadSessionFromStorage();
      if (sessionId && messages) {
        this.sessionId = sessionId;
        this.messages = messages;
        this.showStarterQuestions = messages.length === 0;
      }
    }
    this.parseWelcomeMessages();
    this.parseStarterQuestions();
  }

  componentDidLoad() {
    // Only auto-start session if we don't have an existing one
    if (this.visible && !this.sessionId) {
      this.startSession();
    } else if (this.visible && this.sessionId) {
      // Resume polling for existing session
      this.startPolling();
    }
    const computedStyle = getComputedStyle(this.host);
    const windowHeightVar = computedStyle.getPropertyValue('--chat-window-height');
    const windowWidthVar = computedStyle.getPropertyValue('--chat-window-width');
    const fullscreenWidthVar = computedStyle.getPropertyValue('--chat-window-fullscreen-width');
    this.chatWindowHeight = varToPixels(windowHeightVar, window.innerHeight, this.chatWindowHeight);
    this.chatWindowWidth = varToPixels(windowWidthVar, window.innerWidth, this.chatWindowWidth);
    this.chatWindowFullscreenWidth = varToPixels(fullscreenWidthVar, window.innerWidth, this.chatWindowFullscreenWidth);
    this.initializePosition();
    window.addEventListener('resize', this.handleWindowResize);
  }

  disconnectedCallback() {
    this.cleanup();
    this.removeEventListeners();
    window.removeEventListener('resize', this.handleWindowResize);
  }

  private parseJSONProp(propValue: string | undefined, propName: string): string[] {
    try {
      if (propValue) {
        try {
          return JSON.parse(propValue);
        } catch {
          const fixedValue = propValue.replace(/'/g, '"');
          return JSON.parse(fixedValue);
        }
      }
    } catch (error) {
      console.warn(`Failed to parse ${propName}:`, error);
    }
    return [];
  }

  private parseWelcomeMessages() {
    this.parsedWelcomeMessages = this.parseJSONProp(this.welcomeMessages, 'welcome messages');
  }

  private parseStarterQuestions() {
    this.parsedStarterQuestions = this.parseJSONProp(this.starterQuestions, 'starter questions');
  }

  private cleanup() {
    if (this.pollingInterval) {
      clearInterval(this.pollingInterval);
      this.pollingInterval = undefined;
    }
    this.isTaskPolling = false;
  }

  private getApiBaseUrl(): string {
    return this.apiBaseUrl || window.location.origin;
  }

  private getApiHeaders(): Record<string, string> {
    const headers: Record<string, string> = {
      'Content-Type': 'application/json',
    };

    const csrfToken = getCSRFToken(this.getApiBaseUrl());
    if (csrfToken) {
      headers['X-CSRFToken'] = csrfToken;
    }

    return headers;
  }

  private async startSession(): Promise<void> {
    try {
      this.isLoading = true;
      this.error = '';

      const userId = this.getOrGenerateUserId();

      const requestBody: any = {
        chatbot_id: this.chatbotId,
        session_data: {
          source: 'widget',
          page_url: window.location.href
        },
        participant_remote_id: userId
      };

      if (this.userName) {
        requestBody.participant_name = this.userName;
      }

      const response = await fetch(`${this.getApiBaseUrl()}/api/chat/start/`, {
        method: 'POST',
        headers: this.getApiHeaders(),
        body: JSON.stringify(requestBody)
      });

      if (!response.ok) {
        throw new Error(`Failed to start session: ${response.statusText}`);
      }

      const data: ChatStartSessionResponse = await response.json();
      this.sessionId = data.session_id;
      this.saveSessionToStorage();

      // Handle seed message if present
      if (data.seed_message_task_id) {
        this.isTyping = true;  // Show typing indicator for seed message
        await this.pollTaskResponse(data.seed_message_task_id);
      }

      // Start polling for messages
      this.startPolling();
    } catch (error) {
      this.error = error instanceof Error ? error.message : 'Failed to start chat session';
    } finally {
      this.isLoading = false;
    }
  }

  private async sendMessage(message: string): Promise<void> {
    if (!this.sessionId || !message.trim()) return;

    // Hide starter questions on any user interaction
    this.showStarterQuestions = false;

    try {
      // If this is the first user message and there are welcome messages,
      // add them to chat history as assistant messages
      if (this.messages.length === 0 && this.parsedWelcomeMessages.length > 0) {
        const now = new Date();
        const welcomeMessages: ChatMessage[] = this.parsedWelcomeMessages.map((welcomeMsg, index) => ({
          created_at: new Date(now.getTime() - (this.parsedWelcomeMessages.length - index) * 1000).toISOString(),
          role: 'assistant' as const,
          content: welcomeMsg,
          attachments: []
        }));
        this.messages = [...this.messages, ...welcomeMessages];
      }
      // Add user message immediately
      const userMessage: ChatMessage = {
        created_at: new Date().toISOString(),
        role: 'user',
        content: message.trim(),
        attachments: []
      };
      this.messages = [...this.messages, userMessage];
      this.saveSessionToStorage();
      this.messageInput = '';
      this.scrollToBottom();

      // Start typing indicator - it will stay on during task polling
      this.isTyping = true;

      const response = await fetch(`${this.getApiBaseUrl()}/api/chat/${this.sessionId}/message/`, {
        method: 'POST',
        headers: this.getApiHeaders(),
        body: JSON.stringify({ message: message.trim() })
      });

      if (!response.ok) {
        throw new Error(`Failed to send message: ${response.statusText}`);
      }

      const data: ChatSendMessageResponse = await response.json();

      if (data.status === 'error') {
        throw new Error(data.error || 'Failed to send message');
      }

      // Poll for the response - typing indicator will be managed in pollTaskResponse
      await this.pollTaskResponse(data.task_id);
    } catch (error) {
      this.error = error instanceof Error ? error.message : 'Failed to send message';
      // Clear typing indicator on error
      this.isTyping = false;
    }
  }

  private handleStarterQuestionClick(question: string): void {
    this.sendMessage(question);
  }

  private async pollTaskResponse(taskId: string): Promise<void> {
    if (!this.sessionId) return;

    // Stop message polling while task polling is active
    this.isTaskPolling = true;
    this.pauseMessagePolling();

    let attempts = 0;

    const poll = async (): Promise<void> => {
      try {
        const response = await fetch(`${this.getApiBaseUrl()}/api/chat/${this.sessionId}/${taskId}/poll/`);

        if (!response.ok) {
          throw new Error(`Failed to poll task: ${response.statusText}`);
        }

        const data: ChatTaskPollResponse = await response.json();

        if (data.error) {
          throw new Error(data.error);
        }

        if (data.status === 'complete' && data.message) {
          this.messages = [...this.messages, data.message];
          this.saveSessionToStorage();
          this.scrollToBottom();
          // Task polling complete, clear typing indicator and resume message polling
          this.isTyping = false;
          this.isTaskPolling = false;
          this.resumeMessagePolling();
          this.focusInput();
          return;
        }

        if (data.status === 'processing' && attempts < OcsChat.TASK_POLLING_MAX_ATTEMPTS) {
          attempts++;
          setTimeout(poll, OcsChat.TASK_POLLING_INTERVAL_MS);
        } else if (attempts >= OcsChat.TASK_POLLING_MAX_ATTEMPTS) {
          // Task polling timed out, clear typing indicator and resume message polling
          this.isTyping = false;
          this.isTaskPolling = false;
          this.resumeMessagePolling();
        }
      } catch (error) {
        this.error = error instanceof Error ? error.message : 'Failed to get response';
        // Error in task polling, clear typing indicator and resume message polling
        this.isTyping = false;
        this.isTaskPolling = false;
        this.resumeMessagePolling();
      }
    };

    await poll();
  }

  private startPolling(): void {
    if (this.pollingInterval) return;

    this.pollingInterval = setInterval(async () => {
      // Only poll for messages if not currently polling for a task
      if (!this.isTaskPolling) {
        await this.pollForMessages();
      }
    }, OcsChat.MESSAGE_POLLING_INTERVAL_MS);
  }

  private pauseMessagePolling(): void {
    if (this.pollingInterval) {
      clearInterval(this.pollingInterval);
      this.pollingInterval = undefined;
    }
  }

  private resumeMessagePolling(): void {
    // Resume message polling after task polling is complete
    this.startPolling();
  }

  private async pollForMessages(): Promise<void> {
    if (!this.sessionId) return;

    try {
      const url = new URL(`${this.getApiBaseUrl()}/api/chat/${this.sessionId}/poll/`);
      if (this.messages && this.messages.length > 0) {
        url.searchParams.set('since', this.messages.at(-1).created_at);
      }

      const response = await fetch(url.toString());

      if (!response.ok) return; // Silently fail for polling

      const data: ChatPollResponse = await response.json();

      if (data.messages.length > 0) {
        this.messages = [...this.messages, ...data.messages];
        this.saveSessionToStorage();
        this.scrollToBottom();
        this.focusInput();
      }

      this.lastPollTime = new Date();
    } catch (error) {
      // Silently fail for polling
    }
  }

  private clearError() {
    this.error = '';
  }

  private scrollToBottom(): void {
    setTimeout(() => {
      if (this.messageListRef) {
        this.messageListRef.scrollTop = this.messageListRef.scrollHeight;
      }
    }, OcsChat.SCROLL_DELAY_MS);
  }

  private focusInput(): void {
    setTimeout(() => {
      if (this.textareaRef && !this.isTyping) {
        this.textareaRef.focus();
      }
    }, OcsChat.FOCUS_DELAY_MS);
  }

  private handleKeyPress(event: KeyboardEvent): void {
    if (event.key === 'Enter' && !event.shiftKey) {
      event.preventDefault();
      this.sendMessage(this.messageInput);
    }
  }

  private handleInputChange(event: Event): void {
    this.messageInput = (event.target as HTMLTextAreaElement).value;
    // Hide starter questions when user starts typing
    if (this.messageInput.trim().length > 0) {
      this.showStarterQuestions = false;
    }
  }

  private formatTime(dateString: string): string {
    const date = new Date(dateString);
    return date.toLocaleTimeString([], { hour: '2-digit', minute: '2-digit' });
  }

  async load() {
    this.visible = !this.visible;
    this.loaded = true;

    if (this.visible && !this.sessionId) {
      this.clearError();
      await this.startSession();
    } else if (!this.visible) {
      // Don't reset session when closing, allow resume
    }
  }

  setPosition(position: 'left' | 'center' | 'right') {
    if (position === this.position) return;
    this.position = position;
  }

  getPositionClasses() {
    if (this.isFullscreen) {
      return 'chat-window-fullscreen';
    }
    const baseClasses = 'chat-window-normal';
    const draggingClass = this.isDragging ? ' chat-window-dragging' : '';
    return baseClasses + draggingClass;
  }

  private getFullscreenBounds() {
    const windowWidth = window.innerWidth;
    const actualChatWidth = Math.min(windowWidth, this.chatWindowFullscreenWidth);
    const centeredX = (windowWidth - actualChatWidth) / 2;
    const maxOffset = (windowWidth - actualChatWidth) / 2;

    return { windowWidth, actualChatWidth, centeredX, maxOffset };
  }

  getPositionStyles() {
    if (this.isFullscreen) {
      const { centeredX } = this.getFullscreenBounds();
      const finalX = centeredX + this.fullscreenPosition.x;

      return {
        left: `${finalX}px`,
        top: '0px',
        transform: 'none',
      };
    }
    return {
      left: `${this.windowPosition.x}px`,
      top: `${this.windowPosition.y}px`,
    };
  }

  private initializePosition(): void {
    const windowWidth = window.innerWidth;
    const windowHeight = window.innerHeight;
    const chatWidth = windowWidth < OcsChat.MOBILE_BREAKPOINT ? windowWidth : this.chatWindowWidth;
    const isMobile = windowWidth < OcsChat.MOBILE_BREAKPOINT;

    if (isMobile) {
      this.windowPosition = { x: 0, y: 0 };
      return;
    }

    switch (this.position) {
      case 'left':
        this.windowPosition = {
          x: OcsChat.WINDOW_MARGIN,
          y: windowHeight - this.chatWindowHeight - OcsChat.WINDOW_MARGIN
        };
        break;
      case 'right':
        this.windowPosition = {
          x: windowWidth - chatWidth - OcsChat.WINDOW_MARGIN,
          y: windowHeight - this.chatWindowHeight - OcsChat.WINDOW_MARGIN
        };
        break;
      case 'center':
        this.windowPosition = {
          x: (windowWidth - chatWidth) / 2,
          y: (windowHeight - this.chatWindowHeight) / 2
        };
        break;
    }
  }

  private getPointerCoordinates(event: MouseEvent | TouchEvent): PointerEvent | null {
    if (event instanceof MouseEvent) {
      return { clientX: event.clientX, clientY: event.clientY };
    } else if (event instanceof TouchEvent && event.touches.length === 1) {
      const touch = event.touches[0];
      return { clientX: touch.clientX, clientY: touch.clientY };
    }
    return null;
  }

  private startDrag(pointer: PointerEvent): void {
    if (!this.chatWindowRef) return;

    this.isDragging = true;

    if (this.isFullscreen) {
      // For fullscreen, track relative to current position
      this.dragOffset = {
        x: pointer.clientX,
        y: pointer.clientY
      };
    } else {
      const rect = this.chatWindowRef.getBoundingClientRect();
      this.dragOffset = {
        x: pointer.clientX - rect.left,
        y: pointer.clientY - rect.top
      };
    }
  }

  private updateDragPosition(pointer: PointerEvent): void {
    if (!this.isDragging) return;

    if (this.isFullscreen) {
      // In fullscreen, only allow horizontal dragging
      const { maxOffset } = this.getFullscreenBounds();

      const deltaX = pointer.clientX - this.dragOffset.x;
      this.fullscreenPosition = {
        x: Math.max(-maxOffset, Math.min(maxOffset, deltaX))
      };
    } else {
      const newX = pointer.clientX - this.dragOffset.x;
      const newY = pointer.clientY - this.dragOffset.y;

      // Constrain chatbox to window
      const windowWidth = window.innerWidth;
      const windowHeight = window.innerHeight;
      const chatWidth = windowWidth < OcsChat.MOBILE_BREAKPOINT ? windowWidth : this.chatWindowWidth;
      const chatHeight = this.chatWindowRef.offsetHeight;

      this.windowPosition = {
        x: Math.max(0, Math.min(newX, windowWidth - chatWidth)),
        y: Math.max(0, Math.min(newY, windowHeight - chatHeight))
      };
    }
  }

  private endDrag(): void {
    this.isDragging = false;
    this.removeEventListeners();
  }

  private addEventListeners(): void {
    document.addEventListener('mousemove', this.handleMouseMove);
    document.addEventListener('mouseup', this.handleMouseUp);
    document.addEventListener('touchmove', this.handleTouchMove, { passive: false });
    document.addEventListener('touchend', this.handleTouchEnd);
  }

  private removeEventListeners(): void {
    document.removeEventListener('mousemove', this.handleMouseMove);
    document.removeEventListener('mouseup', this.handleMouseUp);
    document.removeEventListener('touchmove', this.handleTouchMove);
    document.removeEventListener('touchend', this.handleTouchEnd);
  }

  private handleMouseDown = (event: MouseEvent): void => {
    if (!this.isFullscreen && window.innerWidth < OcsChat.MOBILE_BREAKPOINT) return;
    if ((event.target as HTMLElement).closest('button')) return;

    const pointer = this.getPointerCoordinates(event);
    if (!pointer) return;

    this.startDrag(pointer);
    this.addEventListeners();
    event.preventDefault();
  };

  private handleMouseMove = (event: MouseEvent): void => {
    const pointer = this.getPointerCoordinates(event);
    if (!pointer) return;

    this.updateDragPosition(pointer);
  };

  private handleMouseUp = (): void => {
    this.endDrag();
  };

  private handleTouchStart = (event: TouchEvent): void => {
    if ((event.target as HTMLElement).closest('button')) return;
    if (!this.chatWindowRef) return;

    const pointer = this.getPointerCoordinates(event);
    if (!pointer) return;

    this.startDrag(pointer);
    this.addEventListeners();
    event.preventDefault();
  };

  private handleTouchMove = (event: TouchEvent): void => {
    const pointer = this.getPointerCoordinates(event);
    if (!pointer) return;

    this.updateDragPosition(pointer);
    event.preventDefault();
  };

  private handleTouchEnd = (): void => {
    this.endDrag();
  };

  private handleWindowResize = (): void => {
    this.initializePosition();
  };

  private getDefaultIconUrl(): string {
    return `${this.getApiBaseUrl()}/static/images/favicons/favicon.svg`;
  }

  private getButtonClasses(): string {
    const hasText = this.buttonText && this.buttonText.trim();
    const baseClass = hasText ? 'chat-btn-text' : 'chat-btn-icon';
    const shapeClass = this.buttonShape === 'round' ? 'round' : '';
    return `${baseClass} ${shapeClass}`.trim();
  }

  private renderButton() {
    const hasText = this.buttonText && this.buttonText.trim();
    const hasCustomIcon = this.iconUrl && this.iconUrl.trim();
    const iconSrc = hasCustomIcon ? this.iconUrl : this.getDefaultIconUrl();
    const buttonClasses = this.getButtonClasses();

    if (hasText) {
      return (
        <button
          class={buttonClasses}
          onClick={() => this.load()}
          aria-label={`Open chat - ${this.buttonText}`}
          title={this.buttonText}
        >
          <img src={iconSrc} alt="" />
          <span>{this.buttonText}</span>
        </button>
      );
    } else {
      return (
        <button
          class={buttonClasses}
          onClick={() => this.load()}
          aria-label="Open chat"
          title="Open chat"
        >
          <img src={iconSrc} alt="Chat" />
        </button>
      );
    }
  }

  private getStorageKeys() {
    return {
      sessionId: `ocs-chat-session-${this.chatbotId}`,
      messages: `ocs-chat-messages-${this.chatbotId}`,
      lastActivity: `ocs-chat-activity-${this.chatbotId}`
    };
  }

  private saveSessionToStorage(): void {
    if (!this.persistentSession) {
      return
    }
    const keys = this.getStorageKeys();
    try {
      if (this.sessionId) {
        localStorage.setItem(keys.sessionId, this.sessionId);
        localStorage.setItem(keys.lastActivity, new Date().toISOString());
      }
      localStorage.setItem(keys.messages, JSON.stringify(this.messages));
    } catch (error) {
      console.warn('Failed to save chat session to localStorage:', error);
    }
  }

  private loadSessionFromStorage(): SessionStorageData {
    const keys = this.getStorageKeys();
    try {
      if (this.persistentSessionExpire > 0) {
        const lastActivity = localStorage.getItem(keys.lastActivity);
        if (lastActivity) {
          const lastActivityDate = new Date(lastActivity);
          const minutesSinceActivity = (Date.now() - lastActivityDate.getTime()) / (1000 * 60);
          if (minutesSinceActivity > this.persistentSessionExpire) {
            this.clearSessionStorage();
            return {messages: []};
          }
        }
      }

      const storedSessionId = localStorage.getItem(keys.sessionId);
      const sessionId = storedSessionId ? storedSessionId : undefined;

      const messagesJson = localStorage.getItem(keys.messages);
      let messages: ChatMessage[] = [];

      if (messagesJson) {
        try {
          const parsedMessages = JSON.parse(messagesJson);
          messages = Array.isArray(parsedMessages) ? parsedMessages : [];
        } catch (parseError) {
          console.warn('Failed to parse messages from localStorage:', parseError);
          messages = [];
        }
      }

      return { sessionId, messages };
    } catch (error) {
      // fall back to starting a new session
      console.warn('Failed to load chat session from localStorage, starting new session:', error);
      return { messages: [] };
    }
  }

  private getOrGenerateUserId(): string {
    if (this.userId) {
      return this.userId;
    }

    if (this.generatedUserId) {
      return this.generatedUserId;
    }

    const storageKey = `ocs-user-id`;
    const stored = localStorage.getItem(storageKey);
    if (stored) {
      this.generatedUserId = stored;
      return stored;
    }

    const array = new Uint8Array(9);
    window.crypto.getRandomValues(array);
    const randomString = Array.from(array, byte => byte.toString(36)).join('').substr(0, 9);
    const newUserId = `ocs:${Date.now()}_${randomString}`;
    this.generatedUserId = newUserId;
    localStorage.setItem(storageKey, newUserId);

    return newUserId;
  }

  private clearSessionStorage(): void {
    const keys = this.getStorageKeys();
    try {
      localStorage.removeItem(keys.sessionId);
      localStorage.removeItem(keys.messages);
      localStorage.removeItem(keys.lastActivity);
    } catch (error) {
      console.warn('Failed to clear chat session from localStorage:', error);
    }
  }

  private isLocalStorageAvailable(): boolean {
    try {
      localStorage.setItem(OcsChat.LOCALSTORAGE_TEST_KEY, 'test');
      localStorage.removeItem(OcsChat.LOCALSTORAGE_TEST_KEY);
      return true;
    } catch {
      return false;
    }
  }

  private async startNewChat(): Promise<void> {
    this.clearSessionStorage();
    this.sessionId = undefined;
    this.messages = [];
    this.showStarterQuestions = true;
    this.isTyping = false;
    this.error = '';
    this.cleanup();

    await this.startSession();
  }

  private toggleFullscreen(): void {
    this.isFullscreen = !this.isFullscreen;
    // Reset fullscreen position when toggling
    this.fullscreenPosition = { x: 0 };
  }

  render() {
    if (this.error) {
      return (
        <Host>
          <p class="error-message">{this.error}</p>
        </Host>
      );
    }

    return (
      <Host>
        {this.renderButton()}
        {this.visible && (
          <div
            ref={(el) => this.chatWindowRef = el}
            id="ocs-chat-window"
            class={this.getPositionClasses()}
            style={this.getPositionStyles()}
          >
            {/* Header */}
            <div
              class={`chat-header ${this.isDragging ? 'chat-header-dragging' : 'chat-header-draggable'}`}
              onMouseDown={this.handleMouseDown}
              onTouchStart={this.handleTouchStart}
            >
              {/* Drag indicator */}
              <div class="drag-indicator">
                <div class="drag-dots header-button">
                  <GripDotsVerticalIcon/>
                </div>
              </div>
              <div class="header-text">{this.headerText}</div>
              <div class="header-buttons">
                {/* Fullscreen toggle button */}
                {this.allowFullScreen && <button
                  class="header-button fullscreen-button"
                  onClick={() => this.toggleFullscreen()}
                  title={this.isFullscreen ? "Exit fullscreen" : "Enter fullscreen"}
                  aria-label={this.isFullscreen ? "Exit fullscreen" : "Enter fullscreen"}
                >
                  {this.isFullscreen ? <ArrowsPointingInIcon/> : <ArrowsPointingOutIcon/>}
                </button>}
                {/* New Chat button */}
                {this.sessionId && this.messages.length > 0 && (
                  <button
                    class="header-button"
                    onClick={() => this.startNewChat()}
                    title="Start new chat"
                    aria-label="Start new chat"
                  >
                    <PencilSquare/>
                  </button>
                )}
                <button
                  class="header-button"
                  onClick={() => this.visible = false}
                  aria-label="Close"
                >
                  <XMarkIcon/>
                </button>
              </div>
            </div>

            {/* Chat Content */}
            <div class="chat-content">
              {/* Loading State */}
              {this.isLoading && !this.sessionId && (
                <div class="loading-container">
                  <div class="loading-spinner"></div>
                  <span class="loading-text">Starting chat...</span>
                </div>
              )}

              {/* Messages */}
              {this.sessionId && (
                <div
                  ref={(el) => this.messageListRef = el}
                  class="messages-container"
                >
                  {this.messages.length === 0 && !this.isTyping && this.parsedWelcomeMessages.length > 0 && (
                    <div class="welcome-messages">
                      {/* Welcome Messages */}
                      {this.parsedWelcomeMessages.map((message, index) => (
                        <div key={`welcome-${index}`} class="message-row message-row-assistant">
                          <div class="message-bubble message-bubble-assistant">
                            <div
                              class="chat-markdown"
                              innerHTML={renderMarkdownComplete(message)}
                            ></div>
                          </div>
                        </div>
                      ))}
                    </div>
                  )}
                  {/* Regular Chat Messages */}
                  {this.messages.map((message, index) => (
                    <div
                      key={index}
                      class={`message-row ${
                        message.role === 'user' ? 'message-row-user' : 'message-row-assistant'
                      }`}
                    >
                      <div
                        class={`message-bubble ${
                          message.role === 'user'
                            ? 'message-bubble-user'
                            : message.role === 'assistant'
                            ? 'message-bubble-assistant'
                            : 'message-bubble-system'
                        }`}
                      >
                        <div
                          class="chat-markdown"
                          innerHTML={renderMarkdownComplete(message.content)}
                        ></div>
                        {message.attachments && message.attachments.length > 0 && (
                          <div class="message-attachments">
                            {message.attachments.map((attachment, attachmentIndex) => (
                              <a
                                key={attachmentIndex}
                                href={attachment.content_url}
                                target="_blank"
                                rel="noopener noreferrer"
                                class="attachment-link"
                              >
                                📎 {attachment.name}
                              </a>
                            ))}
                          </div>
                        )}
                        <div class="message-timestamp">
                          {this.formatTime(message.created_at)}
                        </div>
                      </div>
                    </div>
                  ))}
                  {/* Typing Indicator */}
                  {this.isTyping && (
                    <div>
                      <div class="typing-indicator">
                        <div class="typing-progress"></div>
                      </div>
                      <div class="typing-text">
                        <span>Preparing response</span>
                        <span class="typing-dots"></span>
                      </div>
                    </div>
                  )}
                </div>
              )}

              {/* Starter Questions */}
              {this.sessionId && this.showStarterQuestions && this.messages.length === 0 && !this.isTyping && (
                <div class="starter-questions">
                  {this.parsedStarterQuestions.map((question, index) => (
                    <div key={`starter-${index}`} class="starter-question-row">
                      <button
                        class="starter-question"
                        onClick={() => this.handleStarterQuestionClick(question)}
                      >
                        {question}
                      </button>
                    </div>
                  ))}
                </div>
              )}

              {/* Input Area */}
              {this.sessionId && (
                <div class="input-area">
                  <div class="input-container">
                    <textarea
                      ref={(el) => this.textareaRef = el}
                      class="message-textarea"
                      rows={1}
                      placeholder="Type your message..."
                      value={this.messageInput}
                      onInput={(e) => this.handleInputChange(e)}
                      onKeyPress={(e) => this.handleKeyPress(e)}
                      disabled={this.isTyping}
                    ></textarea>
                    <button
                      class={`send-button ${
                        !this.isTyping && !!this.messageInput.trim()
                          ? 'send-button-enabled'
                          : 'send-button-disabled'
                      }`}
                      onClick={() => this.sendMessage(this.messageInput)}
                      disabled={this.isTyping || !this.messageInput.trim()}
                    >
                      Send
                    </button>
                  </div>
                </div>
              )}
              <div class="flex items-center justify-center text-[0.8em] font-light w-full text-slate-500 py-[2px]">
                <p>Powered by <a class="underline" href="https://www.dimagi.com" target="_blank">Dimagi</a></p>
              </div>
            </div>
          </div>
        )}
      </Host>
    );
  }
}<|MERGE_RESOLUTION|>--- conflicted
+++ resolved
@@ -4,11 +4,8 @@
   GripDotsVerticalIcon, PencilSquare, ArrowsPointingOutIcon, ArrowsPointingInIcon,
 } from './heroicons';
 import { renderMarkdownSync as renderMarkdownComplete } from '../../utils/markdown';
-<<<<<<< HEAD
 import { getCSRFToken } from '../../utils/cookies';
-=======
 import { varToPixels } from '../../utils/utils';
->>>>>>> 54063833
 
 interface ChatMessage {
   created_at: string;
