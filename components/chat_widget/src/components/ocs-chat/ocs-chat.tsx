--- conflicted
+++ resolved
@@ -485,15 +485,8 @@
 
       const response = await fetch(`${this.getApiBaseUrl()}/api/chat/${this.sessionId}/message/`, {
         method: 'POST',
-<<<<<<< HEAD
-        headers: {
-          'Content-Type': 'application/json',
-        },
+        headers: this.getApiHeaders(),
         body: JSON.stringify(requestBody)
-=======
-        headers: this.getApiHeaders(),
-        body: JSON.stringify({ message: message.trim() })
->>>>>>> f11e54e6
       });
 
       if (!response.ok) {
