--- conflicted
+++ resolved
@@ -199,14 +199,11 @@
   private messageListRef?: HTMLDivElement;
   private textareaRef?: HTMLTextAreaElement;
   private chatWindowRef?: HTMLDivElement;
-<<<<<<< HEAD
   private fileInputRef?: HTMLInputElement;
-=======
   private chatWindowHeight: number = 600;
   private chatWindowWidth: number = 450;
   private chatWindowFullscreenWidth: number = 1024;
   @Element() host: HTMLElement;
->>>>>>> 54063833
 
 
   componentWillLoad() {
