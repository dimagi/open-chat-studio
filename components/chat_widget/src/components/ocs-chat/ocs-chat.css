--- conflicted
+++ resolved
@@ -99,30 +99,6 @@
   @apply bg-gray-400;
 }
 
-<<<<<<< HEAD
-@media (max-width: 640px) {
-  .max-w-xs {
-    max-width: 85%;
-  }
-
-  .chat-btn-icon {
-    width: 56px;
-    height: 56px;
-  }
-
-  .chat-btn-text {
-    @apply px-3 py-2;
-    min-height: 52px;
-  }
-
-  .chat-btn-text img {
-    @apply w-5 h-5;
-  }
-
-  .chat-btn-text span {
-    @apply text-xs;
-  }
-=======
 /* Markdown content styling for chat messages */
 .chat-markdown {
   @apply prose prose-sm prose-gray max-w-none;
@@ -152,5 +128,27 @@
 
 .bg-gray-200 .chat-markdown pre {
   @apply bg-white border border-gray-300;
->>>>>>> 14d06075
+
+@media (max-width: 640px) {
+  .max-w-xs {
+    max-width: 85%;
+  }
+
+  .chat-btn-icon {
+    width: 56px;
+    height: 56px;
+  }
+
+  .chat-btn-text {
+    @apply px-3 py-2;
+    min-height: 52px;
+  }
+
+  .chat-btn-text img {
+    @apply w-5 h-5;
+  }
+
+  .chat-btn-text span {
+    @apply text-xs;
+  }
 }