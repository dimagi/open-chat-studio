--- conflicted
+++ resolved
@@ -93,7 +93,6 @@
     * @prop --code-text-assistant-color: Code text color in assistant messages (--message-assistant-text-color)
     * @prop --code-border-assistant-color: Code border in assistant messages (--message-assistant-bg-color + 10% black)
     *
-<<<<<<< HEAD
     * @prop --confirmation-overlay-bg-color: Confirmation dialog overlay background color (rgba(0, 0, 0, 0.5))
     * @prop --confirmation-dialog-bg-color: Confirmation dialog background color (uses --chat-window-bg-color)
     * @prop --confirmation-dialog-border-color: Confirmation dialog border color (uses --chat-window-border-color)
@@ -108,7 +107,6 @@
     * @prop --confirmation-button-confirm-bg-color: Confirm button background color (uses --error-text-color)
     * @prop --confirmation-button-confirm-bg-hover-color: Confirm button background on hover (uses --error-text-color)
     * @prop --confirmation-button-confirm-text-color: Confirm button text color (uses --send-button-text-color)
-=======
     * @prop --file-attachment-button-bg-color: Attach file button background color (transparent)
     * @prop --file-attachment-button-bg-hover-color: Attach file button background hover color (--header-button-bg-hover-color)
     * @prop --file-attachment-button-text-color: Attach file button text color (--header-button-text-color)
@@ -126,7 +124,6 @@
     * @prop --selected-file-remove-icon-hover-color: Selected file remove icon hover (#dc2626)
     *
     * @prop --message-attachment-icon-size: Message attachment icon size (1em)
->>>>>>> 67df32f2
     */
   /* Global variables */
   --chat-z-index: 50;
@@ -230,7 +227,6 @@
   --code-text-assistant-color: var(--message-assistant-text-color);
   --code-border-assistant-color: color-mix(in srgb, var(--message-assistant-bg-color) 90%, black 10%);;
 
-<<<<<<< HEAD
   --confirmation-overlay-bg-color: rgba(0, 0, 0, 0.5);
   --confirmation-dialog-bg-color: var(--chat-window-bg-color);
   --confirmation-dialog-border-color: var(--chat-window-border-color);
@@ -245,7 +241,7 @@
   --confirmation-button-confirm-bg-color: var(--error-text-color);
   --confirmation-button-confirm-bg-hover-color: var(--error-text-color);
   --confirmation-button-confirm-text-color: var(--send-button-text-color);
-=======
+
   /* File upload variables */
   --file-attachment-button-bg-color: transparent;
   --file-attachment-button-bg-hover-color: var(--header-button-bg-hover-color); /* #f3f4f6 */
@@ -271,7 +267,6 @@
 
   /* Message attachment variables */
   --message-attachment-icon-size: 1em;
->>>>>>> 67df32f2
 
   display: block;
   position: fixed;
