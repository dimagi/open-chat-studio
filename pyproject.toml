--- conflicted
+++ resolved
@@ -145,12 +145,8 @@
 prod = [
     "gunicorn",
     "gevent",
-<<<<<<< HEAD
+    "uvicorn[standard]>=0.34.2",
 ]
 
 [tool.uv]
-default-groups = ["dev", "docs"]
-=======
-    "uvicorn[standard]>=0.34.2",
-]
->>>>>>> 01dd7ff5
+default-groups = ["dev", "docs"]