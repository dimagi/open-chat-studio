from django.contrib.postgres.fields import ArrayField
from django.core.validators import MaxValueValidator, MinValueValidator
from django.db import models, transaction
from django.db.models import F
from django.urls import reverse
from field_audit import audit_fields
from field_audit.models import AuditingManager

from apps.chat.agent.tools import get_assistant_tools
from apps.experiments.models import VersionsMixin, VersionsObjectManagerMixin
from apps.teams.models import BaseTeamModel
from apps.utils.models import BaseModel


class OpenAiAssistantManager(VersionsObjectManagerMixin, AuditingManager):
    pass


@audit_fields(
    "assistant_id",
    "name",
    "instructions",
    "builtin_tools",
    "llm_provider",
    "llm_provider_model",
    "temperature",
    "top_p",
    audit_special_queryset_writes=True,
)
class OpenAiAssistant(BaseTeamModel, VersionsMixin):
    assistant_id = models.CharField(max_length=255)
    name = models.CharField(max_length=255)
    instructions = models.TextField()
    temperature = models.FloatField(default=1.0, validators=[MinValueValidator(0.0), MaxValueValidator(2.0)])
    top_p = models.FloatField(default=1.0, validators=[MinValueValidator(0.0), MaxValueValidator(1.0)])
    builtin_tools = ArrayField(models.CharField(max_length=128), default=list, blank=True)
    include_file_info = models.BooleanField(default=True)
    llm_provider = models.ForeignKey(
        "service_providers.LlmProvider",
        on_delete=models.SET_NULL,
        null=True,
        blank=True,
        verbose_name="LLM Provider",
    )
    llm_provider_model = models.ForeignKey(
        "service_providers.LlmProviderModel",
        on_delete=models.SET_NULL,
        null=True,
        blank=True,
        help_text="The LLM model to use",
        verbose_name="LLM Model",
    )
<<<<<<< HEAD
=======
    llm_model = models.CharField(
        max_length=255,
        help_text="The LLM model to use.",
        verbose_name="LLM Model",
    )
    working_version = models.ForeignKey(
        "self",
        on_delete=models.CASCADE,
        null=True,
        blank=True,
        related_name="versions",
    )
    version_number = models.PositiveIntegerField(default=1)
    is_archived = models.BooleanField(default=False)
>>>>>>> 111ef58d
    tools = ArrayField(models.CharField(max_length=128), default=list, blank=True)

    files = models.ManyToManyField("files.File", blank=True)

    objects = OpenAiAssistantManager()

    class Meta:
        ordering = ["name"]

    def __str__(self):
        return self.name

    def get_absolute_url(self):
        return reverse("assistants:edit", args=[self.team.slug, self.id])

    @property
    def formatted_tools(self):
        return [{"type": tool} for tool in self.builtin_tools]

    def get_assistant(self):
        return self.llm_provider.get_llm_service().get_assistant(self.assistant_id, as_agent=True)

    def supports_code_interpreter(self):
        return "code_interpreter" in self.builtin_tools

    def supports_file_search(self):
        return "file_search" in self.builtin_tools

    @property
    def tools_enabled(self):
        return len(self.tools) > 0 or self.has_custom_actions()

    def has_custom_actions(self):
        return self.custom_action_operations.exists()

    def get_fields_to_exclude(self):
        return super().get_fields_to_exclude() + ["assistant_id", "version_number"]

    @transaction.atomic()
    def create_new_version(self, *args, **kwargs):
        from .sync import push_assistant_to_openai

        version_number = self.version_number
        self.version_number = version_number + 1
        self.save(update_fields=["version_number"])
        assistant_version = super().create_new_version(save=False, *args, **kwargs)
        assistant_version.version_number = version_number
        assistant_version.name = f"{self.name} v{version_number}"
        assistant_version.assistant_id = ""
        assistant_version.save()
        files = [file.duplicate() for file in self.files.all()]
        assistant_version.files.set(files)
        assistant_version.tools = self.tools.copy()
        for tool_resource in self.tool_resources.all():
            tool_resource_files = [file.duplicate() for file in tool_resource.files.all()]
            if tool_resource_files:
                new_tool_resource = ToolResources.objects.create(
                    assistant=assistant_version,
                    tool_type=tool_resource.tool_type,
                )
                new_tool_resource.files.set(tool_resource_files)
                new_tool_resource.extra = tool_resource.extra
                new_tool_resource.save()

        self._copy_custom_action_operations_to_new_version(assistant_version)

        push_assistant_to_openai(assistant_version, internal_tools=get_assistant_tools(assistant_version))
        return assistant_version

    def _copy_custom_action_operations_to_new_version(self, new_version):
        for operation in self.get_custom_action_operations():
            operation.create_new_version(new_assistant=new_version)

    def get_custom_action_operations(self) -> models.QuerySet:
        if self.is_working_version:
            # only include operations that are still enabled by the action
            return self.custom_action_operations.select_related("custom_action").filter(
                custom_action__allowed_operations__contains=[F("operation_id")]
            )
        else:
            return self.custom_action_operations.select_related("custom_action")


@audit_fields(
    "assistant_id",
    "tool_type",
    "extra",
    audit_special_queryset_writes=True,
)
class ToolResources(BaseModel):
    assistant = models.ForeignKey(OpenAiAssistant, on_delete=models.CASCADE, related_name="tool_resources")
    tool_type = models.CharField(max_length=128)
    files = models.ManyToManyField("files.File", blank=True)
    extra = models.JSONField(default=dict, blank=True)

    objects = AuditingManager()

    @property
    def label(self):
        return self.tool_type.replace("_", " ").title()

    def __str__(self):
        return f"Tool Resources for {self.assistant.name}: {self.tool_type}"<|MERGE_RESOLUTION|>--- conflicted
+++ resolved
@@ -50,13 +50,6 @@
         help_text="The LLM model to use",
         verbose_name="LLM Model",
     )
-<<<<<<< HEAD
-=======
-    llm_model = models.CharField(
-        max_length=255,
-        help_text="The LLM model to use.",
-        verbose_name="LLM Model",
-    )
     working_version = models.ForeignKey(
         "self",
         on_delete=models.CASCADE,
@@ -66,7 +59,6 @@
     )
     version_number = models.PositiveIntegerField(default=1)
     is_archived = models.BooleanField(default=False)
->>>>>>> 111ef58d
     tools = ArrayField(models.CharField(max_length=128), default=list, blank=True)
 
     files = models.ManyToManyField("files.File", blank=True)
