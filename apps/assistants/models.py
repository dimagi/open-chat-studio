--- conflicted
+++ resolved
@@ -98,11 +98,6 @@
     def has_custom_actions(self):
         return self.custom_action_operations.exists()
 
-<<<<<<< HEAD
-    def get_custom_action_operations(self) -> models.QuerySet:
-        # TODO: update this once assistant versioning is merged
-        return self.custom_action_operations.select_related("custom_action")
-=======
     def get_fields_to_exclude(self):
         return super().get_fields_to_exclude() + ["assistant_id", "version_number"]
 
@@ -134,7 +129,10 @@
 
         push_assistant_to_openai(assistant_version, internal_tools=get_assistant_tools(assistant_version))
         return assistant_version
->>>>>>> b9f7ad89
+
+    def get_custom_action_operations(self) -> models.QuerySet:
+        # TODO: update this once assistant versioning is merged
+        return self.custom_action_operations.select_related("custom_action")
 
 
 @audit_fields(
