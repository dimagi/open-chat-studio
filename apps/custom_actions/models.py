--- conflicted
+++ resolved
@@ -6,13 +6,9 @@
 from field_audit import audit_fields
 from field_audit.models import AuditingManager
 
-<<<<<<< HEAD
-from apps.custom_actions.form_utils import make_model_id
+from apps.custom_actions.form_utils import APIOperationDetails, get_operations_from_spec_dict, make_model_id
 from apps.custom_actions.schema_utils import get_standalone_schema_for_action_operation
 from apps.experiments.models import VersionsMixin, VersionsObjectManagerMixin
-=======
-from apps.custom_actions.utils import APIOperationDetails, get_operations_from_spec_dict, make_model_id
->>>>>>> a305b7da
 from apps.service_providers.auth_service import anonymous_auth_service
 from apps.teams.models import BaseTeamModel
 from apps.utils.models import VersioningMixin
@@ -141,7 +137,6 @@
     def get_model_id(self, with_holder=True):
         holder_id = self.experiment_id if self.experiment_id else self.assistant_id
         holder_id = holder_id if with_holder else ""
-<<<<<<< HEAD
         return make_model_id(holder_id, self.custom_action_id, self.operation_id)
 
     @transaction.atomic()
@@ -158,7 +153,4 @@
         return new_instance
 
     def get_fields_to_exclude(self):
-        return super().get_fields_to_exclude() + ["experiment", "assistant"]
-=======
-        return make_model_id(holder_id, self.custom_action_id, self.operation_id)
->>>>>>> a305b7da
+        return super().get_fields_to_exclude() + ["experiment", "assistant"]