import factory

<<<<<<< HEAD
from apps.service_providers.models import LlmProvider, MessagingProvider
=======
from apps.service_providers.models import LlmProvider, LlmProviderType, MessagingProvider
>>>>>>> d772665f
from apps.utils.factories.team import TeamFactory


class MessagingProviderFactory(factory.django.DjangoModelFactory):
    class Meta:
        model = MessagingProvider

    name = factory.Faker("name")
    team = factory.SubFactory(TeamFactory)


class LlmProviderFactory(factory.django.DjangoModelFactory):
    class Meta:
        model = LlmProvider

<<<<<<< HEAD
    name = factory.Faker("name")
    team = factory.SubFactory(TeamFactory)
    type = "openai"
    llm_models = ["gtp-4", "gpt-3.5-turbo"]
    config = {"openai_api_key": "123123"}
=======
    team = factory.SubFactory(TeamFactory)
    type = LlmProviderType.openai
    name = factory.Faker("name")
    llm_models = ("gpt-3.5",)
    config = {"openai_api_key": "123"}
>>>>>>> d772665f
<|MERGE_RESOLUTION|>--- conflicted
+++ resolved
@@ -1,10 +1,6 @@
 import factory
 
-<<<<<<< HEAD
-from apps.service_providers.models import LlmProvider, MessagingProvider
-=======
 from apps.service_providers.models import LlmProvider, LlmProviderType, MessagingProvider
->>>>>>> d772665f
 from apps.utils.factories.team import TeamFactory
 
 
@@ -20,16 +16,8 @@
     class Meta:
         model = LlmProvider
 
-<<<<<<< HEAD
-    name = factory.Faker("name")
-    team = factory.SubFactory(TeamFactory)
-    type = "openai"
-    llm_models = ["gtp-4", "gpt-3.5-turbo"]
-    config = {"openai_api_key": "123123"}
-=======
     team = factory.SubFactory(TeamFactory)
     type = LlmProviderType.openai
     name = factory.Faker("name")
-    llm_models = ("gpt-3.5",)
-    config = {"openai_api_key": "123"}
->>>>>>> d772665f
+    llm_models = ["gtp-4", "gpt-3.5-turbo"]
+    config = {"openai_api_key": "123"}