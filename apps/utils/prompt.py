from string import Formatter
from typing import Any

from django.db import models
from django.forms import ValidationError
from langchain_core.prompts import ChatPromptTemplate

from apps.experiments.models import AgentTools


class PromptVars(models.TextChoices):
    PARTICIPANT_DATA = "participant_data"
    SOURCE_MATERIAL = "source_material"
    CURRENT_DATETIME = "current_datetime"
    MEDIA = "media"


PROMPT_VARS_REQUIRED_BY_TOOL = {
    AgentTools.DELETE_REMINDER: [PromptVars.PARTICIPANT_DATA],
    AgentTools.MOVE_SCHEDULED_MESSAGE_DATE: [PromptVars.PARTICIPANT_DATA, PromptVars.CURRENT_DATETIME],
    AgentTools.ONE_OFF_REMINDER: [PromptVars.CURRENT_DATETIME],
    AgentTools.RECURRING_REMINDER: [PromptVars.CURRENT_DATETIME],
    AgentTools.UPDATE_PARTICIPANT_DATA: [PromptVars.PARTICIPANT_DATA],
}

PROMPT_VAR_CONTEXT_VAR_MAP = {
    PromptVars.SOURCE_MATERIAL: "source_material",
    PromptVars.MEDIA: "collection",
}

<<<<<<< HEAD

def _inspect_prompt(context: str, prompt_key) -> tuple[set, str]:
    """Inspects the prompt text to extract the variables used in it."""
    prompt_text = context.get(prompt_key, "")
    try:
        promp_vars = {get_root_var(var) for var in PromptTemplate.from_template(prompt_text).input_variables}
        return promp_vars, prompt_text
=======
def validate_prompt_variables(form_data, prompt_key: str, known_vars: set):
    prompt_text = form_data.get(prompt_key, "")
    tools = form_data.get("tools", [])

    if not prompt_text and not tools:
        return set()

    prompt_variables = set()
    try:
        for literal, field_name, format_spec, conversion in Formatter().parse(prompt_text):
            if field_name is not None:
                if format_spec or conversion:
                    conversion = f"!{conversion}" if conversion else ""
                    format_spec = f":{format_spec}" if format_spec else ""
                    variable = f"{{{field_name}{conversion}{format_spec}}}"
                    bad_part = f"{conversion}{format_spec}"
                    raise ValidationError(
                        {prompt_key: f"Invalid prompt variable '{variable}'. Remove the '{bad_part}'."}
                    )
                prompt_variables.add(get_root_var(field_name))
>>>>>>> 137ffab5
    except ValueError as e:
        raise ValidationError({prompt_key: f"Invalid format in prompt: {e}"})


def validate_prompt_variables(context, prompt_key: str, known_vars: set):
    """Ensures that the variables expected by the prompt has values and that only those in `known_vars` are allowed
    to be used, otherwise a `ValidationError` is thrown.
    """
    prompt_variables, prompt_text = _inspect_prompt(context, prompt_key)

    unknown = prompt_variables - known_vars
    if unknown:
        raise ValidationError({prompt_key: f"Prompt contains unknown variables: {', '.join(unknown)}"})

    _ensure_component_variables_are_present(context, prompt_variables, prompt_key)
    _ensure_variable_components_are_present(context, prompt_variables, prompt_key)

<<<<<<< HEAD
    for var in prompt_variables:
        if prompt_text.count(f"{{{var}}}") > 1:
            raise ValidationError({prompt_key: f"Variable {var} is used more than once."})


def _ensure_component_variables_are_present(context: dict, prompt_variables: set, prompt_key: str):
    """Ensure that linked components are referenced by the prompt"""
    for prompt_var, context_var in PROMPT_VAR_CONTEXT_VAR_MAP.items():
        if context.get(context_var) and prompt_var not in prompt_variables:
            raise ValidationError({prompt_key: f"Prompt expects {prompt_var} variable."})

    if tools := context.get("tools", []):
=======
    if tools:
>>>>>>> 137ffab5
        required_prompt_variables = []
        for tool_name in tools:
            required_prompt_variables.extend(PROMPT_VARS_REQUIRED_BY_TOOL[AgentTools(tool_name)])
        missing_vars = set(required_prompt_variables) - prompt_variables
        if missing_vars:
            raise ValidationError(
                {prompt_key: f"Tools require {', '.join(missing_vars)}. Please include them in your prompt."}
            )
        if not prompt_text and required_prompt_variables:
            raise ValidationError(
                {prompt_key: f"Tools {tools} require a prompt with variables, but the prompt is empty."}
            )


def _ensure_variable_components_are_present(context: dict, prompt_variables: set, prompt_key: str):
    """Ensures that all variables in the prompt are referencing valid values."""
    for prompt_var, context_var in PROMPT_VAR_CONTEXT_VAR_MAP.items():
        if prompt_var in prompt_variables and context.get(context_var) is None:
            raise ValidationError({prompt_key: f"{prompt_var} variable is specified, but {context_var} is missing"})

    return prompt_variables


def get_root_var(var: str) -> str:
    """Returns the root variable name from a nested variable name.
    Only `participant_data` is supported.

    See `apps.service_providers.llm_service.prompt_context.SafeAccessWrapper`
    """
    if not var.startswith(PromptVars.PARTICIPANT_DATA.value):
        return var

    var_root = var.split(".")[0]
    if var_root == var and "[" in var:
        var_root = var[: var.index("[")]
    return var_root


class OcsPromptTemplate(ChatPromptTemplate):
    """Custom prompt template that supports nested variables.

    See `apps.service_providers.llm_service.prompt_context.SafeAccessWrapper`
    """

    def _validate_input(self, inner_input: Any) -> dict:
        if not isinstance(inner_input, dict):
            if len(self.input_variables) == 1:
                var_name = self.input_variables[0]
                inner_input = {var_name: inner_input}

            else:
                msg = f"Expected mapping type as input to {self.__class__.__name__}. " f"Received {type(inner_input)}."
                raise TypeError(msg)

        root_vars = {get_root_var(var) for var in self.input_variables}
        missing = root_vars.difference(inner_input)
        if missing:
            msg = (
                f"Prompt contains variables {missing} that are not provided. "
                f"Available variables are: {list(inner_input.keys())}."
            )
            example_key = missing.pop()
            msg += (
                f" Note: if you intended '{{{example_key}}}' to be part of the string"
                " and not a variable, please escape it with double curly braces like: "
                f"'{{{{{example_key}}}}}'."
            )
            raise KeyError(msg)
        return inner_input<|MERGE_RESOLUTION|>--- conflicted
+++ resolved
@@ -28,23 +28,11 @@
     PromptVars.MEDIA: "collection",
 }
 
-<<<<<<< HEAD
 
 def _inspect_prompt(context: str, prompt_key) -> tuple[set, str]:
     """Inspects the prompt text to extract the variables used in it."""
+    prompt_variables = []
     prompt_text = context.get(prompt_key, "")
-    try:
-        promp_vars = {get_root_var(var) for var in PromptTemplate.from_template(prompt_text).input_variables}
-        return promp_vars, prompt_text
-=======
-def validate_prompt_variables(form_data, prompt_key: str, known_vars: set):
-    prompt_text = form_data.get(prompt_key, "")
-    tools = form_data.get("tools", [])
-
-    if not prompt_text and not tools:
-        return set()
-
-    prompt_variables = set()
     try:
         for literal, field_name, format_spec, conversion in Formatter().parse(prompt_text):
             if field_name is not None:
@@ -57,9 +45,10 @@
                         {prompt_key: f"Invalid prompt variable '{variable}'. Remove the '{bad_part}'."}
                     )
                 prompt_variables.add(get_root_var(field_name))
->>>>>>> 137ffab5
     except ValueError as e:
         raise ValidationError({prompt_key: f"Invalid format in prompt: {e}"})
+
+    return prompt_variables, prompt_text
 
 
 def validate_prompt_variables(context, prompt_key: str, known_vars: set):
@@ -67,6 +56,10 @@
     to be used, otherwise a `ValidationError` is thrown.
     """
     prompt_variables, prompt_text = _inspect_prompt(context, prompt_key)
+    tools = context.get("tools", [])
+
+    if not prompt_text and not tools:
+        return set()
 
     unknown = prompt_variables - known_vars
     if unknown:
@@ -74,11 +67,27 @@
 
     _ensure_component_variables_are_present(context, prompt_variables, prompt_key)
     _ensure_variable_components_are_present(context, prompt_variables, prompt_key)
+    _ensure_tool_variables_are_present(prompt_text, prompt_variables, tools, prompt_key)
 
-<<<<<<< HEAD
     for var in prompt_variables:
         if prompt_text.count(f"{{{var}}}") > 1:
             raise ValidationError({prompt_key: f"Variable {var} is used more than once."})
+
+
+def _ensure_tool_variables_are_present(prompt_text, prompt_variables, tools, prompt_key):
+    if not tools:
+        return
+
+    required_prompt_variables = []
+    for tool_name in tools:
+        required_prompt_variables.extend(PROMPT_VARS_REQUIRED_BY_TOOL[AgentTools(tool_name)])
+    missing_vars = set(required_prompt_variables) - prompt_variables
+    if missing_vars:
+        raise ValidationError(
+            {prompt_key: f"Tools require {', '.join(missing_vars)}. Please include them in your prompt."}
+        )
+    if not prompt_text and required_prompt_variables:
+        raise ValidationError({prompt_key: f"Tools {tools} require a prompt with variables, but the prompt is empty."})
 
 
 def _ensure_component_variables_are_present(context: dict, prompt_variables: set, prompt_key: str):
@@ -86,23 +95,6 @@
     for prompt_var, context_var in PROMPT_VAR_CONTEXT_VAR_MAP.items():
         if context.get(context_var) and prompt_var not in prompt_variables:
             raise ValidationError({prompt_key: f"Prompt expects {prompt_var} variable."})
-
-    if tools := context.get("tools", []):
-=======
-    if tools:
->>>>>>> 137ffab5
-        required_prompt_variables = []
-        for tool_name in tools:
-            required_prompt_variables.extend(PROMPT_VARS_REQUIRED_BY_TOOL[AgentTools(tool_name)])
-        missing_vars = set(required_prompt_variables) - prompt_variables
-        if missing_vars:
-            raise ValidationError(
-                {prompt_key: f"Tools require {', '.join(missing_vars)}. Please include them in your prompt."}
-            )
-        if not prompt_text and required_prompt_variables:
-            raise ValidationError(
-                {prompt_key: f"Tools {tools} require a prompt with variables, but the prompt is empty."}
-            )
 
 
 def _ensure_variable_components_are_present(context: dict, prompt_variables: set, prompt_key: str):
