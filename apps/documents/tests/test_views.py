--- conflicted
+++ resolved
@@ -21,22 +21,13 @@
             name="Tester", team=team, is_index=True, is_remote_index=True, llm_provider=LlmProviderFactory(team=team)
         )
 
-    @pytest.mark.usefixtures("index_manager_mock")
+    @pytest.mark.usefixtures("remote_index_manager_mock")
     @mock.patch("apps.documents.tasks.migrate_vector_stores.delay")
-<<<<<<< HEAD
-    def test_update_collection_with_llm_provider_change(
-        self, migrate_mock, remote_index_manager_mock, collection, client
-    ):
-        new_llm_provider = LlmProviderFactory(team=collection.team)
-        new_vector_store_id = "new-store-123"
-        remote_index_manager_mock.create_remote_index.return_value = new_vector_store_id
-=======
     @mock.patch("apps.service_providers.models.LlmProvider.create_remote_index")
     def test_update_collection_with_llm_provider_change(self, create_remote_index, migrate_mock, collection, client):
         new_llm_provider = LlmProviderFactory(team=collection.team)
         new_vector_store_id = "new-store-123"
         create_remote_index.return_value = new_vector_store_id
->>>>>>> acecfec0
 
         client.force_login(collection.team.members.first())
         url = reverse("documents:collection_edit", args=[collection.team.slug, collection.id])
@@ -103,14 +94,10 @@
         collection.files.add(file)
         return collection
 
-    @pytest.mark.usefixtures("index_manager_mock")
+    @pytest.mark.usefixtures("remote_index_manager_mock")
     @pytest.mark.parametrize("is_index", [True, False])
-<<<<<<< HEAD
-    def test_user_cannot_delete_a_collection_in_use(self, is_index, remote_index_manager_mock, client, experiment):
-=======
     @mock.patch("apps.service_providers.models.LlmProvider.create_remote_index")
     def test_user_cannot_delete_a_collection_in_use(self, create_remote_index, is_index, client, experiment):
->>>>>>> acecfec0
         """
         The user should not be able to delete a collection if it is being used by a pipeline.
         There are two cases where this can happen:
@@ -131,11 +118,7 @@
         assert response.status_code == 400
 
         # Case 2 - Remove the collection from the node so that only a pipeline version is using it
-<<<<<<< HEAD
-        remote_index_manager_mock.create_remote_index.return_value = "v-321"
-=======
         create_remote_index.return_value = "v-321"
->>>>>>> acecfec0
         collection.create_new_version()
         node.params = {}
         node.save()
@@ -256,7 +239,7 @@
             assert file.is_archived is False
 
     @pytest.mark.parametrize("is_remote_index", [True, False])
-    def test_delete_remote_indexed_file(self, is_remote_index, team_with_user, client, index_manager_mock):
+    def test_delete_remote_indexed_file(self, is_remote_index, team_with_user, client, remote_index_manager_mock):
         """Test deleting a file from a remote indexed collection."""
         llm_provider = LlmProviderFactory(team=team_with_user)
         collection = CollectionFactory(
@@ -277,6 +260,6 @@
         # Verify collection file relationship is deleted
         assert not CollectionFile.objects.filter(collection=collection, file=file).exists()
         if is_remote_index:
-            index_manager_mock.delete_files.assert_called()
+            remote_index_manager_mock.delete_files.assert_called()
         else:
-            index_manager_mock.delete_files.assert_not_called()+            remote_index_manager_mock.delete_files.assert_not_called()