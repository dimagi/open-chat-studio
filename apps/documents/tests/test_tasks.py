--- conflicted
+++ resolved
@@ -2,22 +2,11 @@
 
 import pytest
 
-<<<<<<< HEAD
-from apps.documents.models import CollectionFile, FileStatus
-from apps.documents.tasks import index_collection_files_task, migrate_vector_stores
-=======
-from apps.assistants.models import ToolResources
-from apps.assistants.sync import OpenAiSyncError
 from apps.documents.models import CollectionFile, FileStatus
 from apps.documents.tasks import (
-    _upload_files_to_vector_store,
-    create_collection_from_assistant_task,
     index_collection_files_task,
     migrate_vector_stores,
 )
-from apps.files.models import File
-from apps.utils.factories.assistants import OpenAiAssistantFactory
->>>>>>> e8855925
 from apps.utils.factories.documents import CollectionFactory
 from apps.utils.factories.files import FileFactory
 from apps.utils.factories.service_provider_factories import LlmProviderFactory
@@ -73,7 +62,6 @@
     """Test that the migration task cleans up old vector stores"""
     previous_llm_provider = LlmProviderFactory(name="old-provider")
 
-<<<<<<< HEAD
     file = FileFactory(team=collection.team, external_id="old-file-id")
     col_file = CollectionFile.objects.create(
         file=file,
@@ -91,121 +79,4 @@
     add_files_to_index_mock.assert_any_call(collection_files=ANY, chunk_size=800, chunk_overlap=400)
 
     index_manager_mock.delete_vector_store.assert_called()
-    index_manager_mock.client.files.delete.assert_called_once_with(file.external_id)
-=======
-        col_file_1 = CollectionFile.objects.create(
-            file=FileFactory(team=collection.team, external_id="old-file-id1"),
-            collection=collection,
-            status=FileStatus.PENDING,
-            metadata={"chunking_strategy": {"chunk_size": 1000, "chunk_overlap": 100}},
-        )
-        col_file_2 = CollectionFile.objects.create(
-            file=FileFactory(team=collection.team, external_id="old-file-id2"),
-            collection=collection,
-            status=FileStatus.PENDING,
-            metadata={"chunking_strategy": {"chunk_size": 1000, "chunk_overlap": 500}},
-        )
-        # Run migration task
-        migrate_vector_stores(
-            collection_id=collection.id,
-            from_vector_store_id=old_vector_store_id,
-            from_llm_provider_id=old_llm_provider.id,
-        )
-
-        # Verify vector store and file cleanup
-        cleanup_old_vector_store.assert_called_once_with(
-            old_llm_provider.id, old_vector_store_id, ["old-file-id1", "old-file-id2"]
-        )
-
-        # Verify file uploads to new vector store
-        upload_files_to_vector_store.assert_any_call(
-            ANY, collection, [col_file_1], chunk_size=1000, chunk_overlap=100, re_upload=True
-        )
-        upload_files_to_vector_store.assert_any_call(
-            ANY, collection, [col_file_2], chunk_size=1000, chunk_overlap=500, re_upload=True
-        )
-
-    @patch("apps.documents.tasks.create_files_remote")
-    def test_migration_with_multiple_chunking_strategies(self, create_files_remote, collection, index_manager_mock):
-        """Test migration handles multiple files with different chunking strategies"""
-        # Create files with different chunking strategies
-        CollectionFile.objects.create(
-            file=File.objects.create(name="test1.txt", team=collection.team),
-            collection=collection,
-            status=FileStatus.PENDING,
-            metadata={"chunking_strategy": {"chunk_size": 1000, "chunk_overlap": 100}},
-        )
-        CollectionFile.objects.create(
-            file=File.objects.create(name="test2.txt", team=collection.team),
-            collection=collection,
-            status=FileStatus.PENDING,
-            metadata={"chunking_strategy": {"chunk_size": 2000, "chunk_overlap": 200}},
-        )
-
-        migrate_vector_stores(
-            collection_id=collection.id,
-            from_vector_store_id="old_vs_123",
-            from_llm_provider_id=collection.llm_provider.id,
-        )
-
-        # Verify that files were processed in separate groups by chunking strategy
-        assert index_manager_mock.link_files_to_vector_store.call_count == 2
-
-
-@pytest.mark.django_db()
-class TestUploadFilesToVectorStoreHelper:
-    @patch("apps.documents.tasks.create_files_remote")
-    def test_helper_success(self, create_files_remote, collection, collection_file, index_manager_mock):
-        """Test the helper function handles successful uploads"""
-        create_files_remote.return_value = ["ext-file-id"]
-        index_manager_mock.link_files_to_vector_store.return_value = "vs_123"
-
-        _upload_files_to_vector_store(
-            index_manager_mock.client, collection, [collection_file], chunk_size=1000, chunk_overlap=100
-        )
-
-        collection_file.refresh_from_db()
-        assert collection_file.status == FileStatus.COMPLETED
-
-        index_manager_mock.link_files_to_vector_store.assert_called_once()
-
-    @patch("apps.documents.tasks.create_files_remote")
-    def test_helper_handles_errors(self, create_files_remote, collection, collection_file, index_manager_mock):
-        """Test the helper function handles upload errors properly"""
-        create_files_remote.side_effect = Exception("Upload failed")
-
-        _upload_files_to_vector_store(
-            index_manager_mock.client, collection, [collection_file], chunk_size=1000, chunk_overlap=100
-        )
-
-        collection_file.refresh_from_db()
-        assert collection_file.status == FileStatus.FAILED
-
-
-@pytest.mark.django_db()
-class TestCreateCollectionFromAssistantTask:
-    @patch("apps.documents.tasks.index_collection_files_task")
-    def test_create_collection_from_assistant_task_success(self, index_collection_files_task, index_manager_mock):
-        """
-        Test that files from the assistant's tool resources are linked to the collection's new vector store.
-        - If the files have external IDs, they are linked to the vector store.
-        - If the files do not have external IDs, they are indexed by OpenAI and linked to the vector store.
-        """
-        index_manager_mock.create_vector_store.return_value = "vs_456"
-        collection = CollectionFactory(llm_provider=LlmProviderFactory())
-        assistant = OpenAiAssistantFactory()
-        resource = ToolResources.objects.create(
-            tool_type="file_search", assistant=assistant, extra={"vector_store_id": "vs_123"}
-        )
-        remote_file = FileFactory(external_id="file-123")
-        local_file = FileFactory(external_id="")
-        resource.files.add(*[remote_file.id, local_file.id])
-
-        create_collection_from_assistant_task(collection_id=collection.id, assistant_id=assistant.id)
-
-        # Verify files were indexed
-        index_manager_mock.link_files_to_vector_store.assert_called_once_with(
-            vector_store_id=ANY, file_ids=["file-123"]
-        )
-        index_collection_files_task.assert_called_once()
->>>>>>> e8855925
+    index_manager_mock.client.files.delete.assert_called_once_with(file.external_id)