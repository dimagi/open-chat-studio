from unittest import mock

import pytest
from django.conf import settings

from apps.assistants.models import ToolResources
<<<<<<< HEAD
from apps.documents.exceptions import FileUploadError, IndexConfigurationException
from apps.documents.models import CollectionFile, FileStatus
=======
>>>>>>> acecfec0
from apps.files.models import FileChunkEmbedding
from apps.service_providers.llm_service.index_managers import LocalIndexManager, RemoteIndexManager
from apps.utils.factories.assistants import OpenAiAssistantFactory
from apps.utils.factories.documents import CollectionFactory
from apps.utils.factories.files import FileFactory
from apps.utils.factories.service_provider_factories import LlmProviderFactory


@pytest.mark.django_db()
class TestNode:
    def test_create_new_version(self):
        collection = CollectionFactory()
        file = FileFactory()
        collection.files.add(file)

        collection_v = collection.create_new_version()

        assert file.versions.count() == 1

        assert collection_v.files.first() == file.versions.first()


@pytest.mark.django_db()
class TestCollection:
    def test_create_new_version(self):
        """Test basic version creation without vector store"""
        collection = CollectionFactory(is_index=False)
        file1 = FileFactory()
        file2 = FileFactory()
        collection.files.add(file1, file2)

        # Create new version
        new_version = collection.create_new_version()
        collection.refresh_from_db()

        # Check version numbers
        assert collection.version_number == 2
        assert new_version.version_number == 1
        assert new_version.working_version == collection

        # Check files were versioned
        assert new_version.files.count() == 2
        for file_version in new_version.files.all():
            assert file_version.external_id == ""
            assert file_version.working_version in [file1, file2]

        # Vector store ID should be None for non-indexed collections
        assert new_version.openai_vector_store_id == ""

    @pytest.mark.usefixtures("index_manager_mock")
    @mock.patch("apps.documents.tasks.index_collection_files")
<<<<<<< HEAD
    def test_create_new_version_of_a_collection_index(self, index_collection_files, remote_index_manager_mock):
        """Ensure that a new vector store is created for the new version when one is created"""
        remote_index_manager_mock.create_remote_index.return_value = "new-vs-123"
=======
    @mock.patch("apps.service_providers.models.LlmProvider.create_remote_index")
    def test_create_new_version_of_a_collection_index(self, create_remote_index, index_collection_files):
        """Ensure that a new vector store is created for the new version when one is created"""
        create_remote_index.return_value = "new-vs-123"
>>>>>>> acecfec0

        collection = CollectionFactory(
            name="Test Collection",
            is_index=True,
            is_remote_index=True,
            openai_vector_store_id="old-vs-123",
            llm_provider=LlmProviderFactory(),
        )
        file = FileFactory()
        collection.files.add(file)

        # Create new version
        new_version = collection.create_new_version()
        collection.refresh_from_db()

        # Check basic versioning worked
        assert collection.version_number == 2
        assert new_version.version_number == 1
        assert new_version.working_version == collection

        # Check vector store handling
        assert new_version.openai_vector_store_id == "new-vs-123"
        assert collection.openai_vector_store_id == "old-vs-123"

        # Verify vector store was created and files were indexed
<<<<<<< HEAD
        remote_index_manager_mock.create_remote_index.assert_called_once_with(
            name=f"{new_version.index_name} v{new_version.version_number}"
        )
=======
        create_remote_index.assert_called_once_with(name=new_version.index_name, file_ids=[])
>>>>>>> acecfec0
        index_collection_files.assert_called()

    def test_create_new_version_of_local_collection_index(self):
        """Ensure that file chunk embeddings are versioned when creating a new version of a local index"""
        collection = CollectionFactory(
            name="Test Local Collection",
            is_index=True,
            is_remote_index=False,
            llm_provider=LlmProviderFactory(),
        )
        file = FileFactory()
        collection.files.add(file)

        # Create some file chunk embeddings for the original collection
        original_embedding_1 = FileChunkEmbedding.objects.create(
            team_id=collection.team_id,
            file=file,
            collection=collection,
            chunk_number=0,
            text="First chunk of text",
            embedding=[0.1] * settings.EMBEDDING_VECTOR_SIZE,
            page_number=1,
        )
        original_embedding_2 = FileChunkEmbedding.objects.create(
            team_id=collection.team_id,
            file=file,
            collection=collection,
            chunk_number=1,
            text="Second chunk of text",
            embedding=[0.2] * settings.EMBEDDING_VECTOR_SIZE,
            page_number=1,
        )

        # Create new version
        new_version = collection.create_new_version()
        collection.refresh_from_db()

        # Check that file chunk embeddings were versioned
        new_embeddings = FileChunkEmbedding.objects.filter(collection=new_version)
        assert new_embeddings.count() == 2

        # Verify the versioned embeddings are correctly linked
        file_version = new_version.files.first()
        for new_embedding in new_embeddings:
            assert new_embedding.file == file_version
            assert new_embedding.collection == new_version
            assert new_embedding.working_version in [original_embedding_1, original_embedding_2]

        # Verify original embeddings still exist and are unchanged
        assert FileChunkEmbedding.objects.filter(collection=collection).count() == 2

    @pytest.mark.parametrize("is_index", [True, False])
    @mock.patch("apps.documents.models.Collection._remove_remote_index")
    def test_archive_collection(self, _remove_remote_index, is_index):
        """Test that a collection can be archived"""
        provider = LlmProviderFactory() if is_index else None
        collection = CollectionFactory(is_index=is_index, openai_vector_store_id="vs-123", llm_provider=provider)
        file = FileFactory(external_id="remote-file-123")
        collection.files.add(file)

        # Archive the collection
        collection.archive()

        # Check that the collection and files are archived and files cleared
        file.refresh_from_db()
        assert collection.is_archived

        for file in collection.files.all():
            assert file.is_archived

        if is_index:
            _remove_remote_index.assert_called_once()
        else:
            _remove_remote_index.assert_not_called()

    @mock.patch("apps.documents.models.Collection._remove_remote_index")
    def test_archive_collection_does_not_archive_files_in_use(self, _remove_index):
        """Test that a collection can be archived"""
        collection = CollectionFactory()
        file = FileFactory(external_id="remote-file-123")
        collection.files.add(file)
        resource = ToolResources.objects.create(assistant=OpenAiAssistantFactory())
        resource.files.add(file)

        # Archive the collection
        collection.archive()

        # Check that only the collection is archived, not the file
        assert collection.is_archived
        file.refresh_from_db()
        assert file.is_archived is False

    def test_remove_remote_index(self, remote_index_manager_mock):
        """Test that the index can be removed"""
        collection = CollectionFactory(
            is_index=True, is_remote_index=True, openai_vector_store_id="vs-123", llm_provider=LlmProviderFactory()
        )
        file = FileFactory(external_id="remote-file-123")
        collection.files.add(file)

        # Invoke the remove_index method
        collection._remove_remote_index([file])

        # Check that the vector store ID is cleared and the index is removed
        assert collection.openai_vector_store_id == ""
        file.refresh_from_db()
<<<<<<< HEAD
        remote_index_manager_mock.delete_vector_store.assert_called_once_with(fail_silently=True)
        remote_index_manager_mock.delete_files.assert_called_once()
=======
        index_manager_mock.delete_remote_index.assert_called_once_with()
        index_manager_mock.delete_files.assert_called_once()
>>>>>>> acecfec0

    def test_get_index_manager_returns_correct_manager(self):
        """Remote indexes should return a remote index manager whereas local indexes should return a local one"""
        collection_remote = CollectionFactory(is_index=True, is_remote_index=True)
        collection_local = CollectionFactory(is_index=True, is_remote_index=False)

        assert isinstance(collection_remote.get_index_manager(), RemoteIndexManager)
        assert isinstance(collection_local.get_index_manager(), LocalIndexManager)

<<<<<<< HEAD
    def test_handle_remote_indexing_success(self, remote_collection_index, remote_index_manager_mock):
        file = FileFactory(external_id="test_file_id_3")
        remote_collection_index.files.add(file)
        collection_file = CollectionFile.objects.get(collection=remote_collection_index, file=file)
        collection_file.status = FileStatus.PENDING
        collection_file.save()

        # Mock successful upload and linking
        remote_index_manager_mock.ensure_remote_file_exists.side_effect = None
        remote_index_manager_mock.link_files_to_remote_index.side_effect = None

        iterator = CollectionFile.objects.filter(id=collection_file.id).iterator(1)
        remote_collection_index.add_files_to_index(iterator)

        collection_file.refresh_from_db()
        assert collection_file.status == FileStatus.COMPLETED

    def test_handle_remote_indexing_with_file_upload_failures(self, remote_collection_index, remote_index_manager_mock):
        file = FileFactory()
        remote_collection_index.files.add(file)
        collection_file = CollectionFile.objects.get(collection=remote_collection_index, file=file)
        collection_file.status = FileStatus.PENDING
        collection_file.save()

        # Mock ensure_remote_file_exists to raise FileUploadError
        remote_index_manager_mock.ensure_remote_file_exists.side_effect = FileUploadError("Upload failed")

        iterator = CollectionFile.objects.filter(id=collection_file.id).iterator(1)
        remote_collection_index.add_files_to_index(iterator)

        collection_file.refresh_from_db()
        assert collection_file.status == FileStatus.FAILED
        remote_index_manager_mock.ensure_remote_file_exists.assert_called_once()
        # link_files_to_remote_index should be called with empty list when all uploads fail
        remote_index_manager_mock.link_files_to_remote_index.assert_called_once_with(
            file_ids=[], chunk_size=None, chunk_overlap=None
        )

    def test_handle_remote_indexing_with_linking_failures(self, remote_collection_index, remote_index_manager_mock):
        file = FileFactory(external_id="test_file_id")
        remote_collection_index.files.add(file)
        collection_file = CollectionFile.objects.get(collection=remote_collection_index, file=file)
        collection_file.status = FileStatus.PENDING
        collection_file.save()

        # Mock successful upload but failed linking
        remote_index_manager_mock.ensure_remote_file_exists.side_effect = None
        remote_index_manager_mock.link_files_to_remote_index.side_effect = UnableToLinkFileException("Link failed")

        iterator = CollectionFile.objects.filter(id=collection_file.id).iterator(1)
        remote_collection_index.add_files_to_index(iterator)

        collection_file.refresh_from_db()
        assert collection_file.status == FileStatus.FAILED
        remote_index_manager_mock.link_files_to_remote_index.assert_called_once()

    def test_handle_local_indexing_success(self, local_collection_index, local_index_manager_mock):
        file = FileFactory()
        local_collection_index.files.add(file)
        collection_file = CollectionFile.objects.get(collection=local_collection_index, file=file)

        # Mock the index manager and file content reading
        local_index_manager_mock.chunk_file.return_value = ["test", "content"]
        local_index_manager_mock.get_embedding_vector.return_value = [0.1] * settings.EMBEDDING_VECTOR_SIZE

        with mock.patch.object(file, "read_content", return_value="test content"):
            iterator = CollectionFile.objects.filter(id=collection_file.id).iterator(1)
            local_collection_index.add_files_to_index(iterator)

        collection_file.refresh_from_db()
        assert collection_file.status == FileStatus.COMPLETED

        # Verify that embeddings were created
        embeddings = FileChunkEmbedding.objects.filter(file=file, collection=local_collection_index)
        assert embeddings.count() == 2
        assert embeddings.first().text == "test"
        assert embeddings.last().text == "content"

    def test_handle_local_indexing_fails(self, local_collection_index):
        """If anything goes wrong during local indexing, the file should be marked as failed"""
        file = FileFactory()
        local_collection_index.files.add(file)
        collection_file = CollectionFile.objects.get(collection=local_collection_index, file=file)
        collection_file.status = FileStatus.PENDING
        collection_file.save()

        # Mock file.read_content to raise an exception
        with mock.patch.object(file, "read_content", side_effect=Exception("Read failed")):
            iterator = CollectionFile.objects.filter(id=collection_file.id).iterator(1)
            local_collection_index.add_files_to_index(iterator)

        collection_file.refresh_from_db()
        assert collection_file.status == FileStatus.FAILED

    def test_get_query_vector(self, local_index_manager_mock):
        """Test that get_query_vector raises an exception for remote indexes"""
        collection = CollectionFactory(is_index=True, is_remote_index=False)
        collection.get_query_vector("test query")
        local_index_manager_mock.get_embedding_vector.assert_called_once_with("test query")

    def test_get_query_vector_with_missing_embedding_model(self):
        """Test that get_query_vector raises an exception for remote indexes"""
        collection = CollectionFactory(is_index=True, is_remote_index=False, embedding_provider_model=None)
        with pytest.raises(IndexConfigurationException):
            collection.get_query_vector("test query")
=======
    @pytest.mark.parametrize(
        ("is_remote_index", "openai_id", "expect_remote_call"),
        [
            (True, "", True),
            (True, "vs-123", False),
            (False, "", False),
        ],
    )
    @mock.patch("apps.service_providers.models.LlmProvider.create_remote_index")
    def test_ensure_remote_index_created(self, create_remote_index, is_remote_index, openai_id, expect_remote_call):
        """Test creating vector store without file IDs"""
        collection = CollectionFactory(is_index=True, is_remote_index=is_remote_index, openai_vector_store_id=openai_id)
        create_remote_index.return_value = "new-vs-123"
        collection.ensure_remote_index_created()
        collection.refresh_from_db()

        if expect_remote_call:
            create_remote_index.assert_called()
            assert collection.openai_vector_store_id == "new-vs-123"
        else:
            create_remote_index.assert_not_called()
            assert collection.openai_vector_store_id == openai_id
>>>>>>> acecfec0
<|MERGE_RESOLUTION|>--- conflicted
+++ resolved
@@ -4,11 +4,6 @@
 from django.conf import settings
 
 from apps.assistants.models import ToolResources
-<<<<<<< HEAD
-from apps.documents.exceptions import FileUploadError, IndexConfigurationException
-from apps.documents.models import CollectionFile, FileStatus
-=======
->>>>>>> acecfec0
 from apps.files.models import FileChunkEmbedding
 from apps.service_providers.llm_service.index_managers import LocalIndexManager, RemoteIndexManager
 from apps.utils.factories.assistants import OpenAiAssistantFactory
@@ -58,18 +53,12 @@
         # Vector store ID should be None for non-indexed collections
         assert new_version.openai_vector_store_id == ""
 
-    @pytest.mark.usefixtures("index_manager_mock")
+    @pytest.mark.usefixtures("remote_index_manager_mock")
     @mock.patch("apps.documents.tasks.index_collection_files")
-<<<<<<< HEAD
-    def test_create_new_version_of_a_collection_index(self, index_collection_files, remote_index_manager_mock):
-        """Ensure that a new vector store is created for the new version when one is created"""
-        remote_index_manager_mock.create_remote_index.return_value = "new-vs-123"
-=======
     @mock.patch("apps.service_providers.models.LlmProvider.create_remote_index")
     def test_create_new_version_of_a_collection_index(self, create_remote_index, index_collection_files):
         """Ensure that a new vector store is created for the new version when one is created"""
         create_remote_index.return_value = "new-vs-123"
->>>>>>> acecfec0
 
         collection = CollectionFactory(
             name="Test Collection",
@@ -95,13 +84,7 @@
         assert collection.openai_vector_store_id == "old-vs-123"
 
         # Verify vector store was created and files were indexed
-<<<<<<< HEAD
-        remote_index_manager_mock.create_remote_index.assert_called_once_with(
-            name=f"{new_version.index_name} v{new_version.version_number}"
-        )
-=======
         create_remote_index.assert_called_once_with(name=new_version.index_name, file_ids=[])
->>>>>>> acecfec0
         index_collection_files.assert_called()
 
     def test_create_new_version_of_local_collection_index(self):
@@ -208,13 +191,8 @@
         # Check that the vector store ID is cleared and the index is removed
         assert collection.openai_vector_store_id == ""
         file.refresh_from_db()
-<<<<<<< HEAD
-        remote_index_manager_mock.delete_vector_store.assert_called_once_with(fail_silently=True)
+        remote_index_manager_mock.delete_remote_index.assert_called_once()
         remote_index_manager_mock.delete_files.assert_called_once()
-=======
-        index_manager_mock.delete_remote_index.assert_called_once_with()
-        index_manager_mock.delete_files.assert_called_once()
->>>>>>> acecfec0
 
     def test_get_index_manager_returns_correct_manager(self):
         """Remote indexes should return a remote index manager whereas local indexes should return a local one"""
@@ -224,113 +202,6 @@
         assert isinstance(collection_remote.get_index_manager(), RemoteIndexManager)
         assert isinstance(collection_local.get_index_manager(), LocalIndexManager)
 
-<<<<<<< HEAD
-    def test_handle_remote_indexing_success(self, remote_collection_index, remote_index_manager_mock):
-        file = FileFactory(external_id="test_file_id_3")
-        remote_collection_index.files.add(file)
-        collection_file = CollectionFile.objects.get(collection=remote_collection_index, file=file)
-        collection_file.status = FileStatus.PENDING
-        collection_file.save()
-
-        # Mock successful upload and linking
-        remote_index_manager_mock.ensure_remote_file_exists.side_effect = None
-        remote_index_manager_mock.link_files_to_remote_index.side_effect = None
-
-        iterator = CollectionFile.objects.filter(id=collection_file.id).iterator(1)
-        remote_collection_index.add_files_to_index(iterator)
-
-        collection_file.refresh_from_db()
-        assert collection_file.status == FileStatus.COMPLETED
-
-    def test_handle_remote_indexing_with_file_upload_failures(self, remote_collection_index, remote_index_manager_mock):
-        file = FileFactory()
-        remote_collection_index.files.add(file)
-        collection_file = CollectionFile.objects.get(collection=remote_collection_index, file=file)
-        collection_file.status = FileStatus.PENDING
-        collection_file.save()
-
-        # Mock ensure_remote_file_exists to raise FileUploadError
-        remote_index_manager_mock.ensure_remote_file_exists.side_effect = FileUploadError("Upload failed")
-
-        iterator = CollectionFile.objects.filter(id=collection_file.id).iterator(1)
-        remote_collection_index.add_files_to_index(iterator)
-
-        collection_file.refresh_from_db()
-        assert collection_file.status == FileStatus.FAILED
-        remote_index_manager_mock.ensure_remote_file_exists.assert_called_once()
-        # link_files_to_remote_index should be called with empty list when all uploads fail
-        remote_index_manager_mock.link_files_to_remote_index.assert_called_once_with(
-            file_ids=[], chunk_size=None, chunk_overlap=None
-        )
-
-    def test_handle_remote_indexing_with_linking_failures(self, remote_collection_index, remote_index_manager_mock):
-        file = FileFactory(external_id="test_file_id")
-        remote_collection_index.files.add(file)
-        collection_file = CollectionFile.objects.get(collection=remote_collection_index, file=file)
-        collection_file.status = FileStatus.PENDING
-        collection_file.save()
-
-        # Mock successful upload but failed linking
-        remote_index_manager_mock.ensure_remote_file_exists.side_effect = None
-        remote_index_manager_mock.link_files_to_remote_index.side_effect = UnableToLinkFileException("Link failed")
-
-        iterator = CollectionFile.objects.filter(id=collection_file.id).iterator(1)
-        remote_collection_index.add_files_to_index(iterator)
-
-        collection_file.refresh_from_db()
-        assert collection_file.status == FileStatus.FAILED
-        remote_index_manager_mock.link_files_to_remote_index.assert_called_once()
-
-    def test_handle_local_indexing_success(self, local_collection_index, local_index_manager_mock):
-        file = FileFactory()
-        local_collection_index.files.add(file)
-        collection_file = CollectionFile.objects.get(collection=local_collection_index, file=file)
-
-        # Mock the index manager and file content reading
-        local_index_manager_mock.chunk_file.return_value = ["test", "content"]
-        local_index_manager_mock.get_embedding_vector.return_value = [0.1] * settings.EMBEDDING_VECTOR_SIZE
-
-        with mock.patch.object(file, "read_content", return_value="test content"):
-            iterator = CollectionFile.objects.filter(id=collection_file.id).iterator(1)
-            local_collection_index.add_files_to_index(iterator)
-
-        collection_file.refresh_from_db()
-        assert collection_file.status == FileStatus.COMPLETED
-
-        # Verify that embeddings were created
-        embeddings = FileChunkEmbedding.objects.filter(file=file, collection=local_collection_index)
-        assert embeddings.count() == 2
-        assert embeddings.first().text == "test"
-        assert embeddings.last().text == "content"
-
-    def test_handle_local_indexing_fails(self, local_collection_index):
-        """If anything goes wrong during local indexing, the file should be marked as failed"""
-        file = FileFactory()
-        local_collection_index.files.add(file)
-        collection_file = CollectionFile.objects.get(collection=local_collection_index, file=file)
-        collection_file.status = FileStatus.PENDING
-        collection_file.save()
-
-        # Mock file.read_content to raise an exception
-        with mock.patch.object(file, "read_content", side_effect=Exception("Read failed")):
-            iterator = CollectionFile.objects.filter(id=collection_file.id).iterator(1)
-            local_collection_index.add_files_to_index(iterator)
-
-        collection_file.refresh_from_db()
-        assert collection_file.status == FileStatus.FAILED
-
-    def test_get_query_vector(self, local_index_manager_mock):
-        """Test that get_query_vector raises an exception for remote indexes"""
-        collection = CollectionFactory(is_index=True, is_remote_index=False)
-        collection.get_query_vector("test query")
-        local_index_manager_mock.get_embedding_vector.assert_called_once_with("test query")
-
-    def test_get_query_vector_with_missing_embedding_model(self):
-        """Test that get_query_vector raises an exception for remote indexes"""
-        collection = CollectionFactory(is_index=True, is_remote_index=False, embedding_provider_model=None)
-        with pytest.raises(IndexConfigurationException):
-            collection.get_query_vector("test query")
-=======
     @pytest.mark.parametrize(
         ("is_remote_index", "openai_id", "expect_remote_call"),
         [
@@ -352,5 +223,4 @@
             assert collection.openai_vector_store_id == "new-vs-123"
         else:
             create_remote_index.assert_not_called()
-            assert collection.openai_vector_store_id == openai_id
->>>>>>> acecfec0
+            assert collection.openai_vector_store_id == openai_id