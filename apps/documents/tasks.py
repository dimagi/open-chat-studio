import contextlib
import logging
from itertools import groupby

import openai
from celery.app import shared_task
from django.db.models import QuerySet
from taskbadger.celery import Task as TaskbadgerTask

<<<<<<< HEAD
from apps.documents.models import ChunkingStrategy, Collection, CollectionFile, FileStatus
=======
from apps.assistants.models import OpenAiAssistant
from apps.assistants.sync import create_files_remote
from apps.documents.exceptions import FileUploadError
from apps.documents.models import ChunkingStrategy, Collection, CollectionFile, CollectionFileMetadata, FileStatus
>>>>>>> e8855925
from apps.service_providers.models import LlmProvider

logger = logging.getLogger("ocs.documents.tasks.link_files_to_index")


@shared_task(base=TaskbadgerTask, ignore_result=True)
def index_collection_files_task(collection_file_ids: list[int]):
    collection_files = CollectionFile.objects.filter(id__in=collection_file_ids)
    index_collection_files(collection_files_queryset=collection_files)


@shared_task(base=TaskbadgerTask, ignore_result=True)
def migrate_vector_stores(collection_id: int, from_vector_store_id: str, from_llm_provider_id: int):
    """Migrate vector stores from one provider to another"""
    collection_files = CollectionFile.objects.filter(collection_id=collection_id)
    previous_remote_ids = index_collection_files(collection_files_queryset=collection_files)

    collection = Collection.objects.get(id=collection_id)
    if collection.is_remote_index:
        _cleanup_old_vector_store(from_llm_provider_id, from_vector_store_id, previous_remote_ids)


def index_collection_files(collection_files_queryset: QuerySet[CollectionFile]) -> list[str]:
    """Add files to the collection index.

    Args:
        collection_files_queryset: The queryset of `CollectionFile` objects to be indexed.
    Returns:
        list[str]: List of file IDs that were previously linked to the files.

    Note:
        The function sets file status to IN_PROGRESS while uploading,
        COMPLETED when done, and FAILED if the upload fails.
    """
    collection_file = collection_files_queryset.first()
    if not collection_file:
        return []

    collection = collection_file.collection
    previous_remote_file_ids = []

    default_chunking_strategy = ChunkingStrategy(chunk_size=800, chunk_overlap=400)
    strategy_groups = groupby(
        collection_files_queryset.select_related("file").iterator(100),
        lambda cf: cf.chunking_strategy or default_chunking_strategy,
    )

    for strategy, collection_files_group in strategy_groups:
        ids = []
        for collection_file in collection_files_group:
            ids.append(collection_file.id)
            if collection_file.file.external_id:
                previous_remote_file_ids.append(collection_file.file.external_id)

        CollectionFile.objects.filter(id__in=ids).update(status=FileStatus.IN_PROGRESS)

        collection.add_files_to_index(
            collection_files=CollectionFile.objects.filter(id__in=ids).iterator(100),
            chunk_size=strategy.chunk_size,
            chunk_overlap=strategy.chunk_overlap,
        )

    return previous_remote_file_ids


def _cleanup_old_vector_store(llm_provider_id: int, vector_store_id: str, file_ids: list[str]):
    llm_provider = LlmProvider.objects.get(id=llm_provider_id)
    old_manager = llm_provider.get_remote_index_manager(vector_store_id)
    old_manager.delete_vector_store()

    for file_id in file_ids:
        with contextlib.suppress(openai.NotFoundError):
<<<<<<< HEAD
            old_manager.client.files.delete(file_id)
=======
            old_manager.client.files.delete(file_id)


def _ensure_remote_file_exists(client, collection_file: CollectionFile, re_upload: bool):
    try:
        file = collection_file.file
        if re_upload or not file.external_id:
            file.external_id = None
            create_files_remote(client, files=[file])
    except Exception:
        logger.exception(
            "Failed to upload file to the remote index",
            extra={
                "file_id": collection_file.file.id,
                "team": collection_file.collection.team.slug,
                "collection_id": collection_file.collection.id,
            },
        )
        raise FileUploadError() from None


@shared_task(base=TaskbadgerTask, ignore_result=True)
def create_collection_from_assistant_task(collection_id: int, assistant_id: int):
    """Create a collection from an assistant's file search resources"""
    # Get file search resources from the assistant
    collection = Collection.objects.get(id=collection_id)
    assistant = OpenAiAssistant.objects.get(id=assistant_id)
    file_search_resource = assistant.tool_resources.filter(tool_type="file_search").first()

    if not file_search_resource:
        # This will never happen, but just in case
        return

    # Add files to the collection
    # Create CollectionFile entries
    collection_files = []
    file_with_remote_ids = []
    file_without_remote_ids = []
    for file in file_search_resource.files.all():
        if file.external_id:
            file_with_remote_ids.append(file)
        else:
            file_without_remote_ids.append(file)

        collection_files.append(
            CollectionFile(
                collection=collection,
                file=file,
                status=FileStatus.PENDING,
                metadata=CollectionFileMetadata(chunking_strategy=ChunkingStrategy(chunk_size=800, chunk_overlap=400)),
            )
        )
    CollectionFile.objects.bulk_create(collection_files)

    try:
        # Create vector store for the collection
        manager = collection.llm_provider.get_index_manager()
        collection.openai_vector_store_id = manager.create_vector_store(name=collection.index_name)
        collection.save(update_fields=["openai_vector_store_id"])

        # Link files to the new vector store at OpenAI (only if there are files with external IDs)
        if file_with_remote_ids:
            manager.link_files_to_vector_store(
                vector_store_id=collection.openai_vector_store_id,
                file_ids=[file.external_id for file in file_with_remote_ids],
            )
            # Update status to completed for successfully linked files
            CollectionFile.objects.filter(collection=collection, file__in=file_with_remote_ids).update(
                status=FileStatus.COMPLETED
            )

    except Exception as e:
        logger.error(f"Failed to link files to vector store: {e}")
        # Mark files as failed
        if file_with_remote_ids:
            CollectionFile.objects.filter(collection=collection, file__in=file_with_remote_ids).update(
                status=FileStatus.FAILED
            )

    # Index files that don't have external IDs
    if file_without_remote_ids:
        file_ids_to_index = list(
            CollectionFile.objects.filter(file__in=file_without_remote_ids).values_list("id", flat=True)
        )
        index_collection_files_task(collection_file_ids=file_ids_to_index)
>>>>>>> e8855925
<|MERGE_RESOLUTION|>--- conflicted
+++ resolved
@@ -7,14 +7,8 @@
 from django.db.models import QuerySet
 from taskbadger.celery import Task as TaskbadgerTask
 
-<<<<<<< HEAD
-from apps.documents.models import ChunkingStrategy, Collection, CollectionFile, FileStatus
-=======
 from apps.assistants.models import OpenAiAssistant
-from apps.assistants.sync import create_files_remote
-from apps.documents.exceptions import FileUploadError
 from apps.documents.models import ChunkingStrategy, Collection, CollectionFile, CollectionFileMetadata, FileStatus
->>>>>>> e8855925
 from apps.service_providers.models import LlmProvider
 
 logger = logging.getLogger("ocs.documents.tasks.link_files_to_index")
@@ -87,28 +81,7 @@
 
     for file_id in file_ids:
         with contextlib.suppress(openai.NotFoundError):
-<<<<<<< HEAD
             old_manager.client.files.delete(file_id)
-=======
-            old_manager.client.files.delete(file_id)
-
-
-def _ensure_remote_file_exists(client, collection_file: CollectionFile, re_upload: bool):
-    try:
-        file = collection_file.file
-        if re_upload or not file.external_id:
-            file.external_id = None
-            create_files_remote(client, files=[file])
-    except Exception:
-        logger.exception(
-            "Failed to upload file to the remote index",
-            extra={
-                "file_id": collection_file.file.id,
-                "team": collection_file.collection.team.slug,
-                "collection_id": collection_file.collection.id,
-            },
-        )
-        raise FileUploadError() from None
 
 
 @shared_task(base=TaskbadgerTask, ignore_result=True)
@@ -146,14 +119,13 @@
 
     try:
         # Create vector store for the collection
-        manager = collection.llm_provider.get_index_manager()
-        collection.openai_vector_store_id = manager.create_vector_store(name=collection.index_name)
+        index_manager = collection.get_index_manager()
+        collection.openai_vector_store_id = index_manager.create_vector_store(name=collection.index_name)
         collection.save(update_fields=["openai_vector_store_id"])
 
         # Link files to the new vector store at OpenAI (only if there are files with external IDs)
         if file_with_remote_ids:
-            manager.link_files_to_vector_store(
-                vector_store_id=collection.openai_vector_store_id,
+            index_manager.link_files_to_remote_index(
                 file_ids=[file.external_id for file in file_with_remote_ids],
             )
             # Update status to completed for successfully linked files
@@ -174,5 +146,4 @@
         file_ids_to_index = list(
             CollectionFile.objects.filter(file__in=file_without_remote_ids).values_list("id", flat=True)
         )
-        index_collection_files_task(collection_file_ids=file_ids_to_index)
->>>>>>> e8855925
+        index_collection_files_task(collection_file_ids=file_ids_to_index)