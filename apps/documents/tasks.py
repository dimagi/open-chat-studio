import logging
from collections import defaultdict

from celery.app import shared_task
from taskbadger.celery import Task as TaskbadgerTask

<<<<<<< HEAD
from apps.assistants.sync import VectorStoreManager, create_files_remote
from apps.documents.models import Collection, CollectionFile, FileStatus
from apps.service_providers.models import LlmProvider
=======
from apps.assistants.sync import OpenAIVectorStoreManager, create_files_remote
from apps.documents.models import CollectionFile, FileStatus
>>>>>>> 0b1cb255

logger = logging.getLogger("ocs.documents.tasks.upload_files_to_openai")


@shared_task(base=TaskbadgerTask, ignore_result=True)
def upload_files_to_vector_store_task(collection_file_ids: list[int], chuking_strategy: dict):
    CollectionFile.objects.filter(id__in=collection_file_ids, status=FileStatus.PENDING).update(
        status=FileStatus.IN_PROGRESS
    )

    collection_files = CollectionFile.objects.filter(id__in=collection_file_ids).all()
    collection = collection_files[0].collection
    client = collection.llm_provider.get_llm_service().get_raw_client()
    _upload_files_to_vector_store(
        client,
        collection,
        collection_files,
        chunk_size=chuking_strategy["chunk_size"],
        chunk_overlap=chuking_strategy["chunk_overlap"],
    )


@shared_task(base=TaskbadgerTask, ignore_result=True)
def migrate_vector_stores(collection_id: int, from_vector_store_id: str, from_llm_provider_id: int):
    """Migrate vector stores from one provider to another"""
    # Select related, the file
    collection = Collection.objects.prefetch_related("llm_provider").get(id=collection_id)
    new_provider_client = collection.llm_provider.get_llm_service().get_raw_client()

    # Set in progress status
    queryset = CollectionFile.objects.filter(collection_id=collection_id)
    queryset.update(status=FileStatus.IN_PROGRESS)

    old_file_references = []

    # Link files to the new vector store
    # First, sort by chunking strategy
    strategy_file_map = defaultdict(list)
    for collection_file in queryset.select_related("file").iterator(100):
        old_file_references.append(collection_file.file.external_id)
        strategy = collection_file.metadata["chunking_strategy"]
        strategy_file_map[(strategy["chunk_size"], strategy["chunk_overlap"])].append(collection_file)

    # Second, for each chunking strategy, upload files to the vector store
    for strategy_tuple, collection_files in strategy_file_map.items():
        chunk_size, chunk_overlap = strategy_tuple
        _upload_files_to_vector_store(
            new_provider_client, collection, collection_files, chunk_size=chunk_size, chunk_overlap=chunk_overlap
        )

    _cleanup_old_vector_store(from_llm_provider_id, from_vector_store_id, old_file_references)
    # Cleanup of the old vector store and files


def _cleanup_old_vector_store(llm_provider_id: int, vector_store_id: str, file_ids: list[str]):
    old_manager = VectorStoreManager.from_llm_provider(LlmProvider.objects.get(id=llm_provider_id))
    old_manager.delete_vector_store(vector_store_id)

    for file_id in file_ids:
        old_manager.client.files.delete(file_id)


def _upload_files_to_vector_store(
    client, collection: Collection, collection_files: list[CollectionFile], chunk_size: int, chunk_overlap: int
):
    """Upload files to OpenAI and link them to the vector store"""
    file_ids = []
    collection_files_to_update = []
    vector_store_manager = OpenAIVectorStoreManager(client)

    for collection_file in collection_files:
        try:
            file = collection_file.file
            file.external_id = None
            remote_file_ids = create_files_remote(client, files=[file])
            collection_file.status = FileStatus.COMPLETED
<<<<<<< HEAD
            file_ids.extend(remote_file_ids)
        except Exception as e:
            logger.exception(f"Failed to upload file {collection_file.file.id} to OpenAI: {e}")
=======
            file_ids.extend(remote_file_id)
        except Exception:
            logger.exception(
                "Failed to upload file to OpenAI",
                extra={
                    "file_id": collection_file.file.id,
                    "team": collection.team.slug,
                    "collection_id": collection.id,
                },
            )
>>>>>>> 0b1cb255
            collection_file.status = FileStatus.FAILED

        collection_files_to_update.append(collection_file)

    vector_store_manager.link_files_to_vector_store(
        vector_store_id=collection.openai_vector_store_id,
        file_ids=file_ids,
        chunk_size=chunk_size,
        chunk_overlap=chunk_overlap,
    )
    CollectionFile.objects.bulk_update(collection_files_to_update, ["status"])<|MERGE_RESOLUTION|>--- conflicted
+++ resolved
@@ -4,14 +4,9 @@
 from celery.app import shared_task
 from taskbadger.celery import Task as TaskbadgerTask
 
-<<<<<<< HEAD
-from apps.assistants.sync import VectorStoreManager, create_files_remote
+from apps.assistants.sync import OpenAIVectorStoreManager, create_files_remote
 from apps.documents.models import Collection, CollectionFile, FileStatus
 from apps.service_providers.models import LlmProvider
-=======
-from apps.assistants.sync import OpenAIVectorStoreManager, create_files_remote
-from apps.documents.models import CollectionFile, FileStatus
->>>>>>> 0b1cb255
 
 logger = logging.getLogger("ocs.documents.tasks.upload_files_to_openai")
 
@@ -67,7 +62,7 @@
 
 
 def _cleanup_old_vector_store(llm_provider_id: int, vector_store_id: str, file_ids: list[str]):
-    old_manager = VectorStoreManager.from_llm_provider(LlmProvider.objects.get(id=llm_provider_id))
+    old_manager = OpenAIVectorStoreManager.from_llm_provider(LlmProvider.objects.get(id=llm_provider_id))
     old_manager.delete_vector_store(vector_store_id)
 
     for file_id in file_ids:
@@ -88,12 +83,7 @@
             file.external_id = None
             remote_file_ids = create_files_remote(client, files=[file])
             collection_file.status = FileStatus.COMPLETED
-<<<<<<< HEAD
             file_ids.extend(remote_file_ids)
-        except Exception as e:
-            logger.exception(f"Failed to upload file {collection_file.file.id} to OpenAI: {e}")
-=======
-            file_ids.extend(remote_file_id)
         except Exception:
             logger.exception(
                 "Failed to upload file to OpenAI",
@@ -103,7 +93,6 @@
                     "collection_id": collection.id,
                 },
             )
->>>>>>> 0b1cb255
             collection_file.status = FileStatus.FAILED
 
         collection_files_to_update.append(collection_file)
