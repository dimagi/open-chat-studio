import contextlib
import logging
from itertools import groupby

import openai
from celery.app import shared_task
from django.db.models import QuerySet
from taskbadger.celery import Task as TaskbadgerTask

<<<<<<< HEAD
from apps.assistants.sync import OpenAiSyncError, create_files_remote
from apps.documents.exceptions import FileUploadError
from apps.documents.models import Collection, CollectionFile, FileStatus
=======
from apps.assistants.sync import create_files_remote
from apps.documents.models import ChunkingStrategy, Collection, CollectionFile, FileStatus
>>>>>>> 610dc9db
from apps.service_providers.models import LlmProvider

logger = logging.getLogger("ocs.documents.tasks.link_files_to_index")

DEFAULT_CHUNKING_STRATEGY = {"chunk_size": 800, "chunk_overlap": 400}


@shared_task(base=TaskbadgerTask, ignore_result=True)
def index_collection_files_task(collection_file_ids: list[int]):
    collection_files = CollectionFile.objects.filter(id__in=collection_file_ids)
    index_collection_files(collection_files_queryset=collection_files)


@shared_task(base=TaskbadgerTask, ignore_result=True)
def migrate_vector_stores(collection_id: int, from_vector_store_id: str, from_llm_provider_id: int):
    """Migrate vector stores from one provider to another"""
    collection_files = CollectionFile.objects.filter(collection_id=collection_id)
    previous_remote_ids = index_collection_files(collection_files_queryset=collection_files, re_upload=True)
    _cleanup_old_vector_store(from_llm_provider_id, from_vector_store_id, previous_remote_ids)


def index_collection_files(collection_files_queryset: QuerySet[CollectionFile], re_upload: bool = False) -> list[str]:
    """Uploads files to the remote index.

    Args:
        collection_files: The list of collection files to upload and link to the vector store
        re_upload: If True, the files will be re-uploaded to the index
    Returns:
        list[str]: List of file IDs that were previously linked to the files.

    Note:
        The function sets file status to IN_PROGRESS while uploading,
        COMPLETED when done, and FAILED if the upload fails.
    """
    collection_file = collection_files_queryset.first()
    if not collection_file:
        return []

    collection = collection_file.collection
    client = collection.llm_provider.get_llm_service().get_raw_client()
    previous_remote_file_ids = []

<<<<<<< HEAD
    # Link files to the new vector store
    # 1. Sort by chunking strategy
    strategy_file_map = defaultdict(list)

    for collection_file in collection_files_queryset.select_related("file").iterator(100):
        strategy = collection_file.metadata.get("chunking_strategy", DEFAULT_CHUNKING_STRATEGY)
        strategy_file_map[(strategy["chunk_size"], strategy["chunk_overlap"])].append(collection_file)
=======
    queryset = CollectionFile.objects.filter(collection=collection)
    if not all_files:
        queryset = queryset.filter(status=FileStatus.PENDING)

    default_chunking_strategy = ChunkingStrategy(chunk_size=800, chunk_overlap=400)
    strategy_groups = groupby(
        queryset.select_related("file").iterator(100), lambda cf: cf.chunking_strategy or default_chunking_strategy
    )

    for strategy, collection_files_group in strategy_groups:
        collection_files = list(collection_files_group)
        ids = []
        for collection_file in collection_files:
            ids.append(collection_file.id)
            if collection_file.file.external_id:
                previous_remote_file_ids.append(collection_file.file.external_id)
>>>>>>> 610dc9db

        CollectionFile.objects.filter(id__in=ids).update(status=FileStatus.IN_PROGRESS)

<<<<<<< HEAD
    collection_files_queryset.update(status=FileStatus.IN_PROGRESS)

    # 2. For each chunking strategy, upload files to the vector store
    for strategy_tuple, collection_files in strategy_file_map.items():
        chunk_size, chunk_overlap = strategy_tuple
=======
>>>>>>> 610dc9db
        _upload_files_to_vector_store(
            client,
            collection,
            collection_files,
<<<<<<< HEAD
            chunk_size=chunk_size,
            chunk_overlap=chunk_overlap,
            re_upload=re_upload,
=======
            chunk_size=strategy.chunk_size,
            chunk_overlap=strategy.chunk_overlap,
>>>>>>> 610dc9db
        )
    return previous_remote_file_ids


def _upload_files_to_vector_store(
    client,
    collection: Collection,
    collection_files: list[CollectionFile],
    chunk_size: int,
    chunk_overlap: int,
    re_upload: bool = False,
):
    """Upload files to the remote index"""
    unlinked_collection_files = []
    vector_store_manager = collection.llm_provider.get_index_manager()

    for collection_file in collection_files:
        try:
            _ensure_remote_file_exists(client, collection_file=collection_file, re_upload=re_upload)
            unlinked_collection_files.append(collection_file)
        except FileUploadError:
            collection_file.status = FileStatus.FAILED
            collection_file.save(update_fields=["status"])

    try:
        file_ids = []
        for collection_file in unlinked_collection_files:
            file_ids.append(collection_file.file.external_id)

        vector_store_manager.link_files_to_vector_store(
            vector_store_id=collection.openai_vector_store_id,
            file_ids=file_ids,
            chunk_size=chunk_size,
            chunk_overlap=chunk_overlap,
        )
        for collection_file in unlinked_collection_files:
            collection_file.status = FileStatus.COMPLETED

    except Exception:
        logger.exception(
            "Failed to link files to vector store",
            extra={
                "file_ids": file_ids,
                "team": collection.team.slug,
                "collection_id": collection.id,
            },
        )
        for collection_file in unlinked_collection_files:
            collection_file.status = FileStatus.FAILED

    CollectionFile.objects.bulk_update(unlinked_collection_files, ["status"])


def _cleanup_old_vector_store(llm_provider_id: int, vector_store_id: str, file_ids: list[str]):
    llm_provider = LlmProvider.objects.get(id=llm_provider_id)
    old_manager = llm_provider.get_index_manager()
    old_manager.delete_vector_store(vector_store_id)

    for file_id in file_ids:
        with contextlib.suppress(openai.NotFoundError):
            old_manager.client.files.delete(file_id)


def _ensure_remote_file_exists(client, collection_file: CollectionFile, re_upload: bool):
    try:
        file = collection_file.file
        if re_upload or not file.external_id:
            file.external_id = None
            create_files_remote(client, files=[file])
    except Exception:
        logger.exception(
            "Failed to upload file to the remote index",
            extra={
                "file_id": collection_file.file.id,
                "team": collection_file.collection.team.slug,
                "collection_id": collection_file.collection.id,
            },
        )
        raise FileUploadError() from None<|MERGE_RESOLUTION|>--- conflicted
+++ resolved
@@ -7,14 +7,9 @@
 from django.db.models import QuerySet
 from taskbadger.celery import Task as TaskbadgerTask
 
-<<<<<<< HEAD
-from apps.assistants.sync import OpenAiSyncError, create_files_remote
+from apps.assistants.sync import create_files_remote
 from apps.documents.exceptions import FileUploadError
-from apps.documents.models import Collection, CollectionFile, FileStatus
-=======
-from apps.assistants.sync import create_files_remote
 from apps.documents.models import ChunkingStrategy, Collection, CollectionFile, FileStatus
->>>>>>> 610dc9db
 from apps.service_providers.models import LlmProvider
 
 logger = logging.getLogger("ocs.documents.tasks.link_files_to_index")
@@ -57,22 +52,10 @@
     client = collection.llm_provider.get_llm_service().get_raw_client()
     previous_remote_file_ids = []
 
-<<<<<<< HEAD
-    # Link files to the new vector store
-    # 1. Sort by chunking strategy
-    strategy_file_map = defaultdict(list)
-
-    for collection_file in collection_files_queryset.select_related("file").iterator(100):
-        strategy = collection_file.metadata.get("chunking_strategy", DEFAULT_CHUNKING_STRATEGY)
-        strategy_file_map[(strategy["chunk_size"], strategy["chunk_overlap"])].append(collection_file)
-=======
-    queryset = CollectionFile.objects.filter(collection=collection)
-    if not all_files:
-        queryset = queryset.filter(status=FileStatus.PENDING)
-
     default_chunking_strategy = ChunkingStrategy(chunk_size=800, chunk_overlap=400)
     strategy_groups = groupby(
-        queryset.select_related("file").iterator(100), lambda cf: cf.chunking_strategy or default_chunking_strategy
+        collection_files_queryset.select_related("file").iterator(100),
+        lambda cf: cf.chunking_strategy or default_chunking_strategy,
     )
 
     for strategy, collection_files_group in strategy_groups:
@@ -82,30 +65,16 @@
             ids.append(collection_file.id)
             if collection_file.file.external_id:
                 previous_remote_file_ids.append(collection_file.file.external_id)
->>>>>>> 610dc9db
 
         CollectionFile.objects.filter(id__in=ids).update(status=FileStatus.IN_PROGRESS)
 
-<<<<<<< HEAD
-    collection_files_queryset.update(status=FileStatus.IN_PROGRESS)
-
-    # 2. For each chunking strategy, upload files to the vector store
-    for strategy_tuple, collection_files in strategy_file_map.items():
-        chunk_size, chunk_overlap = strategy_tuple
-=======
->>>>>>> 610dc9db
         _upload_files_to_vector_store(
             client,
             collection,
             collection_files,
-<<<<<<< HEAD
-            chunk_size=chunk_size,
-            chunk_overlap=chunk_overlap,
-            re_upload=re_upload,
-=======
             chunk_size=strategy.chunk_size,
             chunk_overlap=strategy.chunk_overlap,
->>>>>>> 610dc9db
+            re_upload=re_upload,
         )
     return previous_remote_file_ids
 
