from django.conf import settings
from django.contrib import messages
from django.contrib.auth.decorators import permission_required
from django.contrib.auth.mixins import PermissionRequiredMixin
from django.db import IntegrityError, transaction
from django.http import HttpResponse
from django.shortcuts import get_object_or_404, redirect
from django.template.loader import render_to_string
from django.urls import reverse
from django.views.decorators.http import require_POST
from django.views.generic import DetailView, ListView, TemplateView

from apps.documents.models import Collection
from apps.files.models import File, FilePurpose
from apps.generics.chips import Chip
from apps.teams.decorators import login_and_team_required
from apps.teams.mixins import LoginAndTeamRequiredMixin
from apps.utils.search import similarity_search


class CollectionsHome(LoginAndTeamRequiredMixin, TemplateView):
    template_name = "documents/repositories.html"

    def get_context_data(self, team_slug: str, tab_name: str, **kwargs):
        context = {
            "active_tab": "manage_files",
            "title": "Manage Files",
            "tab_name": tab_name,
            "files_list_url": reverse("documents:files_list", kwargs={"team_slug": team_slug}),
            "upload_files_url": reverse("documents:upload_files", kwargs={"team_slug": team_slug}),
            "collections_list_url": reverse("documents:collections_list", kwargs={"team_slug": team_slug}),
            "new_collection_url": reverse("documents:new_collection", kwargs={"team_slug": team_slug}),
            "files_count": File.objects.filter(team__slug=team_slug, purpose=FilePurpose.COLLECTION).count(),
            "max_summary_length": settings.MAX_SUMMARY_LENGTH,
            "supported_file_types": settings.MEDIA_SUPPORTED_FILE_TYPES,
            "collections_count": self.request.team.collection_set.count(),
        }

        if tab_name == "files":
            context["collections"] = self.request.team.collection_set.all()
        return context


class BaseObjectListView(LoginAndTeamRequiredMixin, ListView, PermissionRequiredMixin):
    details_url_name: str

    def get_context_data(self, *args, **kwargs):
        context = super().get_context_data(*args, **kwargs)
        context["details_url_name"] = self.details_url_name
        context["tab_name"] = self.tab_name
        return context

    def get_queryset(self):
        queryset = super().get_queryset().filter(team__slug=self.kwargs["team_slug"]).order_by("-created_at")
        if search := self.request.GET.get("search"):
            queryset = similarity_search(queryset, search_phase=search, columns=["name", "summary"])
        return queryset


class FileListView(BaseObjectListView):
    template_name = "documents/shared/list.html"
    model = File
    paginate_by = 10
    details_url_name = "documents:file_details"
    tab_name = "files"
    permission_required = "files.view_file"

    def get_queryset(self):
        return super().get_queryset().filter(purpose=FilePurpose.COLLECTION)


class BaseDetailsView(LoginAndTeamRequiredMixin, DetailView, PermissionRequiredMixin):
    pass


class FileDetails(BaseDetailsView):
    template_name = "documents/file_details.html"
    model = File
    permission_required = "files.view_file"

    def get_queryset(self):
        return super().get_queryset().filter(team__slug=self.kwargs["team_slug"])

    def get_context_data(self, *args, **kwargs):
        context = super().get_context_data(*args, **kwargs)
        file = self.get_object()
        collection_names = file.collection_set.values_list("name", flat=True)
        context["current_collections"] = list(collection_names)
        context["max_summary_length"] = settings.MAX_SUMMARY_LENGTH

        context["edit_url"] = reverse(
            "documents:edit_file", kwargs={"team_slug": self.kwargs["team_slug"], "pk": file.id}
        )
        context["delete_url"] = reverse(
            "documents:delete_file", kwargs={"team_slug": self.kwargs["team_slug"], "pk": file.id}
        )
        context["available_collections"] = self.request.team.collection_set.values_list("name", flat=True)
        return context


@require_POST
@login_and_team_required
@permission_required("files.add_file")
@transaction.atomic()
def upload_files(request, team_slug: str):
    """Upload files to a collection"""
    # TODO: Check collection size and error if it's too large with the new files added
    files = []
    for uploaded_file in request.FILES.getlist("files"):
        files.append(
            File.objects.create(
                team=request.team,
                name=uploaded_file.name,
                file=uploaded_file,
                summary=request.POST[uploaded_file.name],
                purpose=FilePurpose.COLLECTION,
            )
        )

    if colection_name := request.POST.get("collection_name"):
        repo = request.team.collection_set.get(name=colection_name)
        repo.files.add(*files)
    return redirect("documents:collections", team_slug=team_slug, tab_name="files")


@login_and_team_required
@permission_required("files.delete_file")
def delete_file(request, team_slug: str, pk: int):
    file = get_object_or_404(File, team__slug=team_slug, id=pk)
    file.delete()
<<<<<<< HEAD
    messages.success(request, "File deleted")
    return HttpResponse()
=======
    return redirect("documents:collections", team_slug=team_slug, tab_name="files")
>>>>>>> be3cab25


@require_POST
@login_and_team_required
@permission_required("files.change_file")
@transaction.atomic()
def edit_file(request, team_slug: str, pk: int):
    file = get_object_or_404(File, team__slug=team_slug, id=pk)
    file.name = request.POST.get("name")
    file.summary = request.POST.get("summary")
    file.save(update_fields=["name", "summary"])
    _update_collection_membership(file=file, collection_names=request.POST.getlist("collections"))

    return redirect("documents:collections", team_slug=team_slug, tab_name="files")


def _update_collection_membership(file: File, collection_names: list[str]):
    """Handles updating the collections a file belongs to"""
    collections = file.team.collection_set.filter(name__in=collection_names).values_list("id", flat=True)

    existing_collections = set(file.collection_set.values_list("id", flat=True))
    new_collections = set(collections) - existing_collections
    collections_to_remove_files_from = existing_collections - set(collections)

    RepoFileClass = Collection.files.through

    # Handle new collections
    repo_files = []
    for id in new_collections:
        repo_files.append(RepoFileClass(file=file, collection_id=id))

    RepoFileClass.objects.bulk_create(repo_files)

    # Handle outdated collections
    RepoFileClass.objects.filter(file=file, collection_id__in=collections_to_remove_files_from).delete()


class CollectionListView(BaseObjectListView):
    template_name = "documents/shared/list.html"
    model = Collection
    paginate_by = 10
    details_url_name = "documents:collection_details"
    tab_name = "collections"
    permission_required = "documents.view_collection"


class CollectionDetails(BaseDetailsView):
    template_name = "documents/collection_details.html"
    model = Collection
    permission_required = "documents.view_collection"

    def get_queryset(self):
        return super().get_queryset().filter(team__slug=self.kwargs["team_slug"])

    def get_context_data(self, *args, **kwargs):
        context = super().get_context_data(*args, **kwargs)
        collection = self.get_object()
        context["edit_url"] = reverse(
            "documents:edit_collection", kwargs={"team_slug": self.kwargs["team_slug"], "pk": collection.id}
        )
        context["delete_url"] = reverse(
            "documents:delete_collection", kwargs={"team_slug": self.kwargs["team_slug"], "pk": collection.id}
        )
        return context


@require_POST
@login_and_team_required
@permission_required("documents.add_collection")
@transaction.atomic()
def new_collection(request, team_slug: str):
    """Create a new collection"""
    try:
        Collection.objects.create(team=request.team, name=request.POST.get("name"))
    except IntegrityError:
        messages.error(request, "A collection with that name already exists.")
    return redirect(reverse("documents:collections", kwargs={"team_slug": team_slug, "tab_name": "collections"}))


@login_and_team_required
@permission_required("documents.delete_collection")
def delete_collection(request, team_slug: str, id: int):
    collection = get_object_or_404(Collection, team__slug=team_slug, id=id)
    if pipeline_nodes := collection.get_references():
        response = render_to_string(
            "assistants/partials/referenced_objects.html",
            context={
                "object_name": "collection",
                "pipeline_nodes": [
                    Chip(label=node.pipeline.name, url=node.pipeline.get_absolute_url()) for node in pipeline_nodes
                ],
            },
        )
        return HttpResponse(response, headers={"HX-Reswap": "none"}, status=400)
    else:
        collection.delete()
        messages.success(request, "Collection deleted")
        return HttpResponse()


@require_POST
@login_and_team_required
@permission_required("documents.change_collection")
def edit_collection(request, team_slug: str, pk: int):
    collection = get_object_or_404(Collection, team__slug=team_slug, id=pk)
    collection.name = request.POST["name"]
    collection.save(update_fields=["name"])
    return redirect(reverse("documents:collections", kwargs={"team_slug": team_slug, "tab_name": "collections"}))<|MERGE_RESOLUTION|>--- conflicted
+++ resolved
@@ -128,12 +128,8 @@
 def delete_file(request, team_slug: str, pk: int):
     file = get_object_or_404(File, team__slug=team_slug, id=pk)
     file.delete()
-<<<<<<< HEAD
     messages.success(request, "File deleted")
     return HttpResponse()
-=======
-    return redirect("documents:collections", team_slug=team_slug, tab_name="files")
->>>>>>> be3cab25
 
 
 @require_POST
