--- conflicted
+++ resolved
@@ -6,11 +6,8 @@
 from django.contrib import messages
 from django.contrib.auth.decorators import permission_required
 from django.contrib.auth.mixins import PermissionRequiredMixin
-<<<<<<< HEAD
 from django.core.paginator import EmptyPage, PageNotAnInteger, Paginator
-=======
 from django.core.paginator import Paginator, PageNotAnInteger, EmptyPage
->>>>>>> cfb0d85a
 from django.db import transaction
 from django.db.models import Case, CharField, Count, Func, IntegerField, OuterRef, Subquery, Value, When
 from django.http import HttpResponse, HttpResponseRedirect
@@ -124,20 +121,12 @@
                 file__name__contains="/",
                 then=Func("file__name", Value("/[^/]*$"), Value("/"), function="regexp_replace"),
             ),
-<<<<<<< HEAD
             default=Value(""),
             output_field=CharField(),
         ),
         depth=Func("file__name", Value("/"), function="regexp_count"),
     ).order_by("directory", "depth", "file__name")
 
-=======
-            # Determine if it's a subdirectory file
-            depth=Func("file__name", Value("/"), function="regexp_count"),
-        )
-        .order_by("directory", "depth", "file__name")
-    )
->>>>>>> cfb0d85a
     page = request.GET.get("page", 1)
     paginator = Paginator(collection_files, 10)
     try:
