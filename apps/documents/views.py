import logging

import openai
from django.conf import settings
from django.contrib import messages
from django.contrib.auth.decorators import permission_required
from django.db import transaction
from django.http import HttpResponse
from django.shortcuts import get_object_or_404, redirect, render
from django.template.loader import render_to_string
from django.urls import reverse
from django.views import View
from django.views.decorators.http import require_POST
from django.views.generic import CreateView, TemplateView, UpdateView
from django_tables2 import SingleTableView

<<<<<<< HEAD
from apps.assistants.sync import VectorStoreManager, delete_file_from_openai
=======
from apps.assistants.sync import OpenAiSyncError, OpenAIVectorStoreManager, delete_file_from_openai
>>>>>>> 0b1cb255
from apps.documents.forms import CollectionForm
from apps.documents.models import Collection, CollectionFile, FileStatus
from apps.documents.tables import CollectionsTable
from apps.documents.tasks import migrate_vector_stores, upload_files_to_vector_store_task
from apps.files.models import File
from apps.generics.chips import Chip
from apps.teams.decorators import login_and_team_required
from apps.teams.mixins import LoginAndTeamRequiredMixin
from apps.utils.search import similarity_search

logger = logging.getLogger("ocs.documents.views")


class CollectionHome(LoginAndTeamRequiredMixin, TemplateView):
    template_name = "generic/object_home.html"

    def get_context_data(self, team_slug: str, **kwargs):
        return {
            "active_tab": "collections",
            "title": "Collections",
            # "title_help_content": render_help_with_link("", "survey"),
            "new_object_url": reverse("documents:collection_new", args=[team_slug]),
            "table_url": reverse("documents:collection_table", args=[team_slug]),
            "enable_search": True,
        }


@login_and_team_required
@permission_required("documents.view_collection", raise_exception=True)
def single_collection_home(request, team_slug: str, pk: int):
    collection = get_object_or_404(Collection.objects.select_related("team"), id=pk, team__slug=team_slug)

    collection_files = CollectionFile.objects.filter(collection=collection)
    # Load the labels for the file statuses

    context = {
        "collection": collection,
        "collection_files": collection_files,
        "collections_supported_file_types": settings.SUPPORTED_FILE_TYPES["collections"],
        "file_search_supported_file_types": settings.SUPPORTED_FILE_TYPES["file_search"],
        "max_summary_length": settings.MAX_SUMMARY_LENGTH,
    }
    return render(request, "documents/single_collection_home.html", context)


@require_POST
@login_and_team_required
@permission_required("documents.change_collection")
def add_collection_files(request, team_slug: str, pk: int):
    collection = get_object_or_404(Collection, id=pk, team__slug=team_slug)
    # Create files
    with transaction.atomic():
        files = []
        for uploaded_file in request.FILES.getlist("files"):
            files.append(
                File.objects.create(
                    team=request.team,
                    name=uploaded_file.name,
                    file=uploaded_file,
                    summary=request.POST[uploaded_file.name] if not collection.is_index else "",
                )
            )

        # Create file links
        status = FileStatus.PENDING if collection.is_index else ""
        chunking_strategy = {}
        metadata = {}
        if collection.is_index:
            chunking_strategy = {
                "chunk_size": int(request.POST.get("chunk_size")),
                "chunk_overlap": int(request.POST.get("chunk_overlap")),
            }
            metadata["chunking_strategy"] = chunking_strategy

        collection_files = CollectionFile.objects.bulk_create(
            [CollectionFile(collection=collection, file=file, status=status, metadata=metadata) for file in files]
        )

    if collection.is_index:
        upload_files_to_vector_store_task.delay([f.id for f in collection_files], chuking_strategy=chunking_strategy)

    messages.success(request, f"Added {len(files)} files to collection")
    return redirect("documents:single_collection_home", team_slug=team_slug, pk=pk)


@require_POST
@login_and_team_required
@permission_required("documents.change_collection")
@transaction.atomic()
def delete_collection_file(request, team_slug: str, pk: int, file_id: int):
    collection_file = get_object_or_404(
        CollectionFile.objects.select_related("collection", "file"), collection_id=pk, file_id=file_id
    )

    collection_file.file.delete_or_archive()
    if collection_file.collection.is_index:
        client = collection_file.collection.llm_provider.get_llm_service().get_raw_client()
        delete_file_from_openai(client, collection_file.file)

    collection_file.delete()

    messages.success(request, "File removed from collection")
    return redirect("documents:single_collection_home", team_slug=team_slug, pk=pk)


class CollectionTableView(LoginAndTeamRequiredMixin, SingleTableView):
    model = Collection
    paginate_by = 25
    table_class = CollectionsTable
    template_name = "table/single_table.html"

    def get_queryset(self):
        queryset = Collection.objects.filter(team=self.request.team, is_version=False).order_by("-created_at")
        if search := self.request.GET.get("search"):
            queryset = similarity_search(queryset, search_phase=search, columns=["name"])
        return queryset


class CollectionFormMixin:
    def get_form_kwargs(self):
        kwargs = super().get_form_kwargs()
        kwargs["request"] = self.request
        return kwargs

<<<<<<< HEAD
=======
    def sync_openai_vector_store(
        self, collection: Collection, remove_old_vector_store: bool = False, old_llm_provider_id: int | None = None
    ):
        # TODO: Upload files to the new vector store
        try:
            if remove_old_vector_store and old_llm_provider_id and collection.openai_vector_store_id:
                old_provider_manager = OpenAIVectorStoreManager.from_llm_provider(
                    LlmProvider.objects.get(id=old_llm_provider_id)
                )
                old_provider_manager.delete_vector_store(collection.openai_vector_store_id, fail_silently=True)

            manager = OpenAIVectorStoreManager.from_llm_provider(collection.llm_provider)
            collection.openai_vector_store_id = manager.create_vector_store(
                name=f"collection-{collection.team.slug}-{collection.name}-{collection.id}"
            )
            collection.save(update_fields=["openai_vector_store_id"])
            messages.success(self.request, "Collection Created")
        except OpenAiSyncError as e:
            messages.error(self.request, f"Error syncing assistant to OpenAI: {e}")
        except Exception as e:
            logger.exception(f"Could not create vector store for collection {collection.id}. {e}")
            messages.error(self.request, "Could not create the vector store at OpenAI. Please try again later")

>>>>>>> 0b1cb255

class CreateCollection(LoginAndTeamRequiredMixin, CollectionFormMixin, CreateView):
    model = Collection
    form_class = CollectionForm
    template_name = "documents/collection_form.html"
    extra_context = {
        "title": "Create Collection",
        "button_text": "Create",
        "active_tab": "collections",
    }

    def get_success_url(self):
        return reverse("documents:single_collection_home", args=[self.request.team.slug, self.object.id])

    @transaction.atomic()
    def form_valid(self, form):
        form.instance.team = self.request.team
        response = super().form_valid(form)
        if form.instance.is_index:
            collection = form.instance
            manager = VectorStoreManager.from_llm_provider(collection.llm_provider)
            collection.openai_vector_store_id = manager.create_vector_store(name=collection.index_name)
            collection.save(update_fields=["openai_vector_store_id"])

        return response


class EditCollection(LoginAndTeamRequiredMixin, CollectionFormMixin, UpdateView):
    model = Collection
    form_class = CollectionForm
    template_name = "documents/collection_form.html"
    extra_context = {
        "title": "Update Collection",
        "button_text": "Update",
        "active_tab": "collections",
    }

    def get_queryset(self):
        return Collection.objects.filter(team=self.request.team)

    def get_success_url(self):
        return reverse("documents:single_collection_home", args=[self.request.team.slug, self.object.id])

    def form_valid(self, form):
        response = super().form_valid(form)

        collection = form.instance
        old_vector_store_id = collection.openai_vector_store_id

        if form.instance.is_index and "llm_provider" in form.changed_data:
            with transaction.atomic():
                new_manager = VectorStoreManager.from_llm_provider(collection.llm_provider)
                collection.openai_vector_store_id = new_manager.create_vector_store(collection.index_name)
                collection.save(update_fields=["openai_vector_store_id"])

            CollectionFile.objects.filter(collection_id=collection.id).update(status=FileStatus.PENDING)
            migrate_vector_stores.delay(
                collection_id=form.instance.id,
                from_vector_store_id=old_vector_store_id,
                from_llm_provider_id=form.initial["llm_provider"],
            )
        return response


class DeleteCollection(LoginAndTeamRequiredMixin, View):
    def delete(self, request, team_slug: str, pk: int):
        collection = get_object_or_404(Collection, team__slug=team_slug, id=pk)
        if nodes := collection.get_node_references():
            response = render_to_string(
                "assistants/partials/referenced_objects.html",
                context={
                    "object_name": "collection",
                    "pipeline_nodes": [
                        Chip(label=node.pipeline.name, url=node.pipeline.get_absolute_url()) for node in nodes.all()
                    ],
                },
            )
            return HttpResponse(response, headers={"HX-Reswap": "none"}, status=400)
        else:
            if collection.is_index and collection.openai_vector_store_id:
                try:
                    manager = OpenAIVectorStoreManager.from_llm_provider(collection.llm_provider)
                    manager.delete_vector_store(collection.openai_vector_store_id)
                    messages.success(request, "Collection deleted")
                except openai.NotFoundError:
                    messages.warning(
                        self.request, "Could not find the vector store at OpenAI. It may have been deleted already"
                    )
                except Exception as e:
                    logger.exception(f"Could not delete vector store for collection {collection.id}. {e}")
                    messages.error(self.request, "Could not delete the vector store at OpenAI. Please try again later")
                    return HttpResponse()

            collection.archive()
            return HttpResponse()<|MERGE_RESOLUTION|>--- conflicted
+++ resolved
@@ -14,11 +14,7 @@
 from django.views.generic import CreateView, TemplateView, UpdateView
 from django_tables2 import SingleTableView
 
-<<<<<<< HEAD
-from apps.assistants.sync import VectorStoreManager, delete_file_from_openai
-=======
-from apps.assistants.sync import OpenAiSyncError, OpenAIVectorStoreManager, delete_file_from_openai
->>>>>>> 0b1cb255
+from apps.assistants.sync import OpenAIVectorStoreManager, delete_file_from_openai
 from apps.documents.forms import CollectionForm
 from apps.documents.models import Collection, CollectionFile, FileStatus
 from apps.documents.tables import CollectionsTable
@@ -143,32 +139,6 @@
         kwargs["request"] = self.request
         return kwargs
 
-<<<<<<< HEAD
-=======
-    def sync_openai_vector_store(
-        self, collection: Collection, remove_old_vector_store: bool = False, old_llm_provider_id: int | None = None
-    ):
-        # TODO: Upload files to the new vector store
-        try:
-            if remove_old_vector_store and old_llm_provider_id and collection.openai_vector_store_id:
-                old_provider_manager = OpenAIVectorStoreManager.from_llm_provider(
-                    LlmProvider.objects.get(id=old_llm_provider_id)
-                )
-                old_provider_manager.delete_vector_store(collection.openai_vector_store_id, fail_silently=True)
-
-            manager = OpenAIVectorStoreManager.from_llm_provider(collection.llm_provider)
-            collection.openai_vector_store_id = manager.create_vector_store(
-                name=f"collection-{collection.team.slug}-{collection.name}-{collection.id}"
-            )
-            collection.save(update_fields=["openai_vector_store_id"])
-            messages.success(self.request, "Collection Created")
-        except OpenAiSyncError as e:
-            messages.error(self.request, f"Error syncing assistant to OpenAI: {e}")
-        except Exception as e:
-            logger.exception(f"Could not create vector store for collection {collection.id}. {e}")
-            messages.error(self.request, "Could not create the vector store at OpenAI. Please try again later")
-
->>>>>>> 0b1cb255
 
 class CreateCollection(LoginAndTeamRequiredMixin, CollectionFormMixin, CreateView):
     model = Collection
@@ -189,7 +159,7 @@
         response = super().form_valid(form)
         if form.instance.is_index:
             collection = form.instance
-            manager = VectorStoreManager.from_llm_provider(collection.llm_provider)
+            manager = OpenAIVectorStoreManager.from_llm_provider(collection.llm_provider)
             collection.openai_vector_store_id = manager.create_vector_store(name=collection.index_name)
             collection.save(update_fields=["openai_vector_store_id"])
 
@@ -220,7 +190,7 @@
 
         if form.instance.is_index and "llm_provider" in form.changed_data:
             with transaction.atomic():
-                new_manager = VectorStoreManager.from_llm_provider(collection.llm_provider)
+                new_manager = OpenAIVectorStoreManager.from_llm_provider(collection.llm_provider)
                 collection.openai_vector_store_id = new_manager.create_vector_store(collection.index_name)
                 collection.save(update_fields=["openai_vector_store_id"])
 
