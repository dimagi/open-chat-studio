--- conflicted
+++ resolved
@@ -9,17 +9,11 @@
 from field_audit import audit_fields
 from field_audit.models import AuditingManager
 
-<<<<<<< HEAD
 from apps.chat.agent.tools import SearchIndexTool, SearchToolConfig
-from apps.documents.exceptions import FileUploadError, IndexConfigurationException
-from apps.experiments.versioning import VersionDetails, VersionField, VersionsMixin, VersionsObjectManagerMixin
-from apps.files.models import File, FileChunkEmbedding
-from apps.service_providers.exceptions import UnableToLinkFileException
-from apps.service_providers.llm_service.main import OpenAIBuiltinTool
-=======
+from apps.documents.exceptions import IndexConfigurationException
 from apps.experiments.versioning import VersionDetails, VersionField, VersionsMixin, VersionsObjectManagerMixin
 from apps.files.models import File
->>>>>>> acecfec0
+from apps.service_providers.llm_service.main import OpenAIBuiltinTool
 from apps.service_providers.models import EmbeddingProviderModel
 from apps.teams.models import BaseTeamModel
 from apps.utils.conversions import bytes_to_megabytes
@@ -278,8 +272,6 @@
             status__in=[FileStatus.PENDING, FileStatus.IN_PROGRESS],
         ).exists()
 
-<<<<<<< HEAD
-=======
     def _remove_remote_index(self, remote_files_to_remove: list[File]):
         """Remove the index backend"""
         manager = self.get_index_manager()
@@ -289,19 +281,11 @@
         self.openai_vector_store_id = ""
         self.save(update_fields=["openai_vector_store_id"])
 
->>>>>>> acecfec0
     def get_index_manager(self):
         if self.is_index and self.is_remote_index:
             return self.llm_provider.get_remote_index_manager(self.openai_vector_store_id)
         else:
             return self.llm_provider.get_local_index_manager(embedding_model_name=self.embedding_provider_model.name)
-
-<<<<<<< HEAD
-    def add_files_to_index(self, *args, **kwargs):
-        if self.is_remote_index:
-            self._handle_remote_indexing(*args, **kwargs)
-        else:
-            self._handle_local_indexing(*args, **kwargs)
 
     def get_query_vector(self, query: str) -> list[float]:
         """Get the embedding vector for a query using the embedding provider model"""
@@ -332,16 +316,13 @@
     def _remove_remote_index(self, remote_files_to_remove: list[File]):
         """Remove the index backend"""
         manager = self.get_index_manager()
-        manager.delete_vector_store(fail_silently=True)
+        manager.delete_remote_index()
         manager.delete_files(remote_files_to_remove)
 
         self.openai_vector_store_id = ""
         self.save(update_fields=["openai_vector_store_id"])
 
-    def _handle_remote_indexing(
-=======
     def add_files_to_index(
->>>>>>> acecfec0
         self,
         collection_files: Iterator[CollectionFile],
         chunk_size: int = None,
