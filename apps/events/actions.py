--- conflicted
+++ resolved
@@ -113,10 +113,6 @@
             raise ValueError("The action is missing the pipeline id")
         except Pipeline.DoesNotExist:
             raise ValueError("The selected pipeline does not exist, maybe it was deleted?")
-<<<<<<< HEAD
-        last_message = session.chat.messages.last().content
-        return pipeline.invoke(PipelineState(messages=[last_message]), session)
-=======
         try:
             input_type = action.params["input_type"]
         except KeyError:
@@ -129,5 +125,4 @@
             input = "\n".join(message.pretty_repr() for message in messages)
         elif input_type == PipelineEventInputs.LAST_MESSAGE:
             input = session.chat.messages.last().to_langchain_message().pretty_repr()
-        return pipeline.invoke(PipelineState(messages=[input]))
->>>>>>> 4eaf2348
+        return pipeline.invoke(PipelineState(messages=[input]))