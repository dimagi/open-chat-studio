--- conflicted
+++ resolved
@@ -296,14 +296,7 @@
             logger.exception(f"An error occured while trying to send scheduled messsage {self.id}. Error: {e}")
 
     def _trigger(self):
-<<<<<<< HEAD
-        experiment_id = self.action.params.get("experiment_id", self.experiment.id)
-=======
-        delta = relativedelta(**{self.params["time_period"]: self.params["frequency"]})
-        utc_now = timezone.now()
-
         experiment_id = self.params.get("experiment_id", self.experiment.id)
->>>>>>> 547ee429
         experiment_session = self.participant.get_latest_session(experiment=self.experiment)
         experiment_to_use = Experiment.objects.get(id=experiment_id)
         experiment_session.ad_hoc_bot_message(
@@ -316,7 +309,7 @@
         if self.total_triggers >= self.params["repetitions"]:
             self.is_complete = True
         else:
-            delta = relativedelta(**{self.action.params["time_period"]: self.action.params["frequency"]})
+            delta = relativedelta(**{self.params["time_period"]: self.params["frequency"]})
             self.next_trigger_date = utc_now + delta
 
         self.save()
