from django.contrib.auth.decorators import permission_required
from django.http import HttpResponseRedirect
from django.shortcuts import get_object_or_404, render
from django.urls import reverse

from apps.events.forms import (
    StaticTriggerForm,
    TimeoutTriggerForm,
    get_action_params_form,
)
from apps.events.models import StaticTrigger, TimeoutTrigger
from apps.teams.decorators import login_and_team_required


@login_and_team_required
@permission_required("events.add_timeouttrigger")
def create_timeout_event_view(request, team_slug: str, experiment_id: str):
    return _create_event_view(TimeoutTriggerForm, request, team_slug, experiment_id)


@login_and_team_required
@permission_required("events.add_statictrigger")
def create_static_event_view(request, team_slug: str, experiment_id: str):
    return _create_event_view(StaticTriggerForm, request, team_slug, experiment_id)


def _create_event_view(trigger_form_class, request, team_slug: str, experiment_id: str):
    if request.method == "POST":
<<<<<<< HEAD
        action_form = get_action_params_form(request.POST, team_id=request.team.id)
=======
        action_form = get_action_params_form(request.POST, experiment_id=experiment_id)
>>>>>>> f430a2fc
        trigger_form = trigger_form_class(request.POST)
        if action_form.is_valid() and trigger_form.is_valid():
            saved_action = action_form.save(experiment_id=experiment_id)
            trigger = trigger_form.save(commit=False, experiment_id=experiment_id)
            trigger.action = saved_action
            trigger.save()
            return HttpResponseRedirect(reverse("experiments:single_experiment_home", args=[team_slug, experiment_id]))
    else:
<<<<<<< HEAD
        action_form = get_action_params_form(team_id=request.team.id)
=======
        action_form = get_action_params_form(experiment_id=experiment_id)
>>>>>>> f430a2fc
        trigger_form = trigger_form_class()
    context = {
        "action_form": action_form,
        "trigger_form": trigger_form,
    }
    return render(request, "events/manage_event.html", context)


@login_and_team_required
@permission_required("events.change_statictrigger")
def edit_static_event_view(request, team_slug: str, experiment_id: str, trigger_id):
    return _edit_event_view("static", request, team_slug, experiment_id, trigger_id)


@login_and_team_required
@permission_required("events.change_timeouttrigger")
def edit_timeout_event_view(request, team_slug: str, experiment_id: str, trigger_id):
    return _edit_event_view("timeout", request, team_slug, experiment_id, trigger_id)


def _edit_event_view(trigger_type, request, team_slug: str, experiment_id: str, trigger_id):
    trigger_form_class = {
        "static": StaticTriggerForm,
        "timeout": TimeoutTriggerForm,
    }[trigger_type]
    model_class = {
        "static": StaticTrigger,
        "timeout": TimeoutTrigger,
    }[trigger_type]
    trigger = get_object_or_404(model_class, id=trigger_id, experiment_id=experiment_id)
    if request.method == "POST":
<<<<<<< HEAD
        action_form = get_action_params_form(request.POST, instance=trigger.action, team_id=request.team.id)
=======
        action_form = get_action_params_form(request.POST, instance=trigger.action, experiment_id=experiment_id)
>>>>>>> f430a2fc
        trigger_form = trigger_form_class(request.POST, instance=trigger)

        if action_form.is_valid() and trigger_form.is_valid():
            action_form.save(experiment_id=experiment_id)
            trigger = trigger_form.save(experiment_id=experiment_id)
            return HttpResponseRedirect(reverse("experiments:single_experiment_home", args=[team_slug, experiment_id]))
    else:
<<<<<<< HEAD
        action_form = get_action_params_form(instance=trigger.action, team_id=request.team.id)
=======
        action_form = get_action_params_form(instance=trigger.action, experiment_id=experiment_id)
>>>>>>> f430a2fc
        trigger_form = trigger_form_class(instance=trigger)

    context = {
        "action_form": action_form,
        "trigger_form": trigger_form,
        "secondary_key": action_form.get_secondary_key(trigger.action),
    }
    return render(request, "events/manage_event.html", context)


@login_and_team_required
@permission_required("events.delete_statictrigger")
def delete_static_event_view(request, team_slug: str, experiment_id: str, trigger_id):
    return _delete_event_view("static", request, team_slug, experiment_id, trigger_id)


@login_and_team_required
@permission_required("events.delete_timeouttrigger")
def delete_timeout_event_view(request, team_slug: str, experiment_id: str, trigger_id):
    return _delete_event_view("timeout", request, team_slug, experiment_id, trigger_id)


def _delete_event_view(trigger_type, request, team_slug: str, experiment_id: str, trigger_id):
    model_class = {
        "static": StaticTrigger,
        "timeout": TimeoutTrigger,
    }[trigger_type]
    trigger = get_object_or_404(model_class, id=trigger_id, experiment_id=experiment_id)
    trigger.delete()
    return HttpResponseRedirect(reverse("experiments:single_experiment_home", args=[team_slug, experiment_id]))


@login_and_team_required
@permission_required("events.view_eventlog")
def static_logs_view(request, team_slug, experiment_id, trigger_id):
    trigger = get_object_or_404(StaticTrigger, id=trigger_id, experiment_id=experiment_id)
    context = _get_event_logs_context(trigger)
    return render(request, "events/view_logs.html", context)


@login_and_team_required
@permission_required("events.view_eventlog")
def timeout_logs_view(request, team_slug, experiment_id, trigger_id):
    trigger = get_object_or_404(TimeoutTrigger, id=trigger_id, experiment_id=experiment_id)
    context = _get_event_logs_context(trigger)
    return render(request, "events/view_logs.html", context)


def _get_event_logs_context(trigger):
    return {
        "event_logs": trigger.event_logs.order_by("-created_at").all(),
        "title": "Event logs",
        "trigger": trigger,
    }<|MERGE_RESOLUTION|>--- conflicted
+++ resolved
@@ -26,11 +26,7 @@
 
 def _create_event_view(trigger_form_class, request, team_slug: str, experiment_id: str):
     if request.method == "POST":
-<<<<<<< HEAD
-        action_form = get_action_params_form(request.POST, team_id=request.team.id)
-=======
-        action_form = get_action_params_form(request.POST, experiment_id=experiment_id)
->>>>>>> f430a2fc
+        action_form = get_action_params_form(request.POST, team_id=request.team.id, experiment_id=experiment_id)
         trigger_form = trigger_form_class(request.POST)
         if action_form.is_valid() and trigger_form.is_valid():
             saved_action = action_form.save(experiment_id=experiment_id)
@@ -39,11 +35,7 @@
             trigger.save()
             return HttpResponseRedirect(reverse("experiments:single_experiment_home", args=[team_slug, experiment_id]))
     else:
-<<<<<<< HEAD
-        action_form = get_action_params_form(team_id=request.team.id)
-=======
-        action_form = get_action_params_form(experiment_id=experiment_id)
->>>>>>> f430a2fc
+        action_form = get_action_params_form(team_id=request.team.id, experiment_id=experiment_id)
         trigger_form = trigger_form_class()
     context = {
         "action_form": action_form,
@@ -75,11 +67,9 @@
     }[trigger_type]
     trigger = get_object_or_404(model_class, id=trigger_id, experiment_id=experiment_id)
     if request.method == "POST":
-<<<<<<< HEAD
-        action_form = get_action_params_form(request.POST, instance=trigger.action, team_id=request.team.id)
-=======
-        action_form = get_action_params_form(request.POST, instance=trigger.action, experiment_id=experiment_id)
->>>>>>> f430a2fc
+        action_form = get_action_params_form(
+            request.POST, instance=trigger.action, team_id=request.team.id, experiment_id=experiment_id
+        )
         trigger_form = trigger_form_class(request.POST, instance=trigger)
 
         if action_form.is_valid() and trigger_form.is_valid():
@@ -87,11 +77,9 @@
             trigger = trigger_form.save(experiment_id=experiment_id)
             return HttpResponseRedirect(reverse("experiments:single_experiment_home", args=[team_slug, experiment_id]))
     else:
-<<<<<<< HEAD
-        action_form = get_action_params_form(instance=trigger.action, team_id=request.team.id)
-=======
-        action_form = get_action_params_form(instance=trigger.action, experiment_id=experiment_id)
->>>>>>> f430a2fc
+        action_form = get_action_params_form(
+            instance=trigger.action, team_id=request.team.id, experiment_id=experiment_id
+        )
         trigger_form = trigger_form_class(instance=trigger)
 
     context = {
