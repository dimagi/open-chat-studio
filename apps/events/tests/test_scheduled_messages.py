import logging
from datetime import datetime
from unittest.mock import Mock, patch

import pytest
from dateutil.relativedelta import relativedelta
from django.utils import timezone
from freezegun import freeze_time

from apps.events.actions import ScheduleTriggerAction
from apps.events.models import EventActionType, ScheduledMessage, TimePeriod
from apps.events.tasks import _get_messages_to_fire, poll_scheduled_messages
from apps.utils.factories.events import EventActionFactory, ScheduledMessageFactory
from apps.utils.factories.experiment import ExperimentFactory, ExperimentSessionFactory
from apps.utils.time import timedelta_to_relative_delta


def _construct_event_action(time_period: TimePeriod, experiment_id: int, frequency=1, repetitions=1) -> tuple:
    params = {
        "name": "Test",
        "time_period": time_period,
        "frequency": frequency,
        "repetitions": repetitions,
        "prompt_text": "",
        "experiment_id": experiment_id,
    }
    return EventActionFactory(params=params, action_type=EventActionType.SCHEDULETRIGGER), params


@pytest.mark.django_db()
@pytest.mark.parametrize("period", ["hours", "days", "weeks"])
@patch("apps.experiments.models.ExperimentSession.ad_hoc_bot_message")
def test_create_scheduled_message_sets_start_date(ad_hoc_bot_message, period):
    session = ExperimentSessionFactory()
    event_action, params = _construct_event_action(time_period=TimePeriod(period), experiment_id=session.experiment.id)
    with freeze_time("2024-01-01"):
        message = ScheduledMessage.objects.create(
            participant=session.participant, team=session.team, action=event_action, experiment=session.experiment
        )
        delta = relativedelta(**{params["time_period"]: params["frequency"]})
        rel_delta = timedelta_to_relative_delta(message.next_trigger_date - timezone.now())
        assert rel_delta == delta


@pytest.mark.django_db()
def test_get_messages_to_fire():
    session = ExperimentSessionFactory()
    event_action, params = _construct_event_action(
        frequency=1, time_period=TimePeriod.DAYS, experiment_id=session.experiment.id
    )
    with freeze_time("2024-04-01"), patch("apps.chat.tasks.functions.Now") as db_time:
        utc_now = timezone.now()
        db_time.return_value = utc_now

        scheduled_message = ScheduledMessageFactory(
            team=session.team, participant=session.participant, action=event_action
        )
        # DB is behind the trigger date
        pending_messages = _get_messages_to_fire()
        assert len(pending_messages) == 0

        # DB is now ahead of the trigger date
        db_time.return_value = utc_now + relativedelta(days=1.1)
        pending_messages = _get_messages_to_fire()
        assert len(pending_messages) == 1
        assert pending_messages[0] == scheduled_message

        scheduled_message.is_complete = True
        scheduled_message.save()

        # Completed messages should not be returned
        pending_messages = _get_messages_to_fire()
        assert len(pending_messages) == 0


@pytest.mark.django_db()
@pytest.mark.parametrize("period", ["hours", "days", "weeks", "months"])
@patch("apps.experiments.models.ExperimentSession.ad_hoc_bot_message")
def test_poll_scheduled_messages(ad_hoc_bot_message, period):
    scheduled_message = None
    delta = None

    def step_time(frozen_time, db_time, timedelta):
        """Step time"""
        frozen_time.tick(delta=timedelta)
        now = timezone.now()
        db_time.return_value = now
        return now

    def test_scheduled_message_attrs(
        expected_next_trigger_date,
        expected_last_triggered_at,
        expected_total_triggers,
        expected_is_complete,
        expect_next_trigger_date_changed=True,
    ):
        prev_next_trigger_date = scheduled_message.next_trigger_date
        scheduled_message.refresh_from_db()
        if expect_next_trigger_date_changed:
            # Assert that the date actually moved on
            assert scheduled_message.next_trigger_date > prev_next_trigger_date

        assert scheduled_message.next_trigger_date == expected_next_trigger_date
        assert scheduled_message.last_triggered_at == expected_last_triggered_at
        assert scheduled_message.total_triggers == expected_total_triggers
        assert scheduled_message.is_complete == expected_is_complete

    session = ExperimentSessionFactory()
    event_action, params = _construct_event_action(
        frequency=1, time_period=TimePeriod(period), repetitions=2, experiment_id=session.experiment.id
    )
    delta = relativedelta(**{params["time_period"]: params["frequency"]})
    seconds_offset = 1
    step_delta = delta + relativedelta(seconds=seconds_offset)

    with freeze_time("2024-04-01") as frozen_time, patch("apps.chat.tasks.functions.Now") as db_time:
        current_time = db_time.return_value = timezone.now()
        scheduled_message = ScheduledMessageFactory(
            team=session.team, participant=session.participant, action=event_action, experiment=session.experiment
        )
        # Set the DB time to now

        # DB is now behind the next trigger date
        poll_scheduled_messages()
        test_scheduled_message_attrs(
            expected_next_trigger_date=current_time + delta,
            expected_last_triggered_at=None,
            expected_total_triggers=0,
            expected_is_complete=False,
            expect_next_trigger_date_changed=False,
        )

        current_time = step_time(frozen_time, db_time, step_delta)
        poll_scheduled_messages()
        test_scheduled_message_attrs(
            expected_next_trigger_date=current_time + delta,
            expected_last_triggered_at=current_time,
            expected_total_triggers=1,
            expected_is_complete=False,
        )

        current_time = step_time(frozen_time, db_time, step_delta)
        poll_scheduled_messages()
        # Since the scheduled message is be completed, the expected_next_trigger_date will not be updated
        test_scheduled_message_attrs(
            # We subtract the offset here to account for it not being in the original `next_trigger_date`
            expected_next_trigger_date=current_time - relativedelta(seconds=seconds_offset),
            expected_last_triggered_at=current_time,
            expected_total_triggers=2,
            expected_is_complete=True,
            expect_next_trigger_date_changed=False,
        )

        # We are done now, but let's make 110% sure that another message will not be triggered
        current_time = step_time(frozen_time, db_time, step_delta)
        assert len(_get_messages_to_fire()) == 0


@pytest.mark.django_db()
def test_error_when_sending_sending_message_to_a_user(caplog):
    """This test makes sure that any error that happens when sending a message to a user does not affect other
    pending messages"""

    session = ExperimentSessionFactory()
    event_action, params = _construct_event_action(
        frequency=1, time_period=TimePeriod.DAYS, repetitions=2, experiment_id=session.experiment.id
    )
    with (
        caplog.at_level(logging.ERROR),
        patch("apps.experiments.models.ExperimentSession.ad_hoc_bot_message", side_effect=Exception("Oops")),
        patch("apps.chat.tasks.functions.Now") as db_time,
    ):
        sm = ScheduledMessageFactory(
            participant=session.participant, action=event_action, team=session.team, experiment=session.experiment
        )

        # Let's put the DB time ahead of the scheduled message
        utc_now = timezone.now()
        db_time.return_value = utc_now + relativedelta(days=1.1)

        pending_messages = _get_messages_to_fire()
        assert len(pending_messages) == 1

        poll_scheduled_messages()
        assert len(caplog.records) == 1
        expected_msg = f"An error occured while trying to send scheduled messsage {sm.id}. Error: Oops"
        assert caplog.records[0].msg == expected_msg

        assert sm.last_triggered_at is None


def _assert_next_trigger_date(message: ScheduledMessage, expected_date: datetime):
    message.refresh_from_db()
    assert message.next_trigger_date == expected_date


@pytest.mark.django_db()
def test_schedule_update():
    """Tests that a frequency update affects scheduled messages in the following way:
    if last_triggered_at is None, set next_trigger_date as created_at + delta
    if last_triggered_at is not None, set next_trigger_date as last_triggered_at + delta
    """
    session = ExperimentSessionFactory()
    experiment = session.experiment
    team = experiment.team
    session2 = ExperimentSessionFactory(team=team, experiment=experiment)
    event_action, params = _construct_event_action(
        frequency=1, time_period=TimePeriod.WEEKS, repetitions=4, experiment_id=session.experiment.id
    )

    message1 = ScheduledMessage.objects.create(
        participant=session.participant, team=session.team, action=event_action, experiment=session.experiment
    )
    message2 = ScheduledMessage.objects.create(
        participant=session2.participant,
        team=session.team,
        action=event_action,
        last_triggered_at=timezone.now() - relativedelta(days=5),
        experiment=session2.experiment,
    )
    message3 = ScheduledMessage.objects.create(
        participant=session2.participant,
        team=session.team,
        action=event_action,
        last_triggered_at=timezone.now() - relativedelta(days=1),
        is_complete=True,
        experiment=session2.experiment,
    )
    message3_next_trigger_data = message3.next_trigger_date

    message1_prev_trigger_date = message1.next_trigger_date
    message2_prev_trigger_date = message2.next_trigger_date

    # Frequency update. Message1 should use its `created_at` as the baseline, message2 its `last_triggered_at`
    new_frequency = 2
    new_delta = relativedelta(**{params["time_period"]: new_frequency})
    event_action.params["frequency"] = new_frequency
    event_action.save()

    _assert_next_trigger_date(message1, message1.created_at + new_delta)
    _assert_next_trigger_date(message2, message2.last_triggered_at + new_delta)
    # Since message3 is completed, its `next_trigger_date` and `is_complete` should not change
    _assert_next_trigger_date(message3, message3_next_trigger_data)
    assert message3.is_complete is True
    assert message1.next_trigger_date > message1_prev_trigger_date
    assert message2.next_trigger_date > message2_prev_trigger_date
    message1_prev_trigger_date = message1.next_trigger_date
    message2_prev_trigger_date = message2.next_trigger_date

    # Time period update. Message1 should use its `created_at` as the baseline, message2 its `last_triggered_at`
    new_period = TimePeriod.DAYS
    event_action.params["time_period"] = new_period
    new_delta = relativedelta(**{new_period: event_action.params["frequency"]})
    event_action.save()

    _assert_next_trigger_date(message1, message1.created_at + new_delta)
    _assert_next_trigger_date(message2, message2.last_triggered_at + new_delta)
    _assert_next_trigger_date(message3, message3_next_trigger_data)
    assert message1.next_trigger_date < message1_prev_trigger_date
<<<<<<< HEAD
    assert message2.next_trigger_date < message2_prev_trigger_date
=======
    assert message2.next_trigger_date < message2_prev_trigger_date


@pytest.mark.django_db()
def test_get_participant_scheduled_messages():
    with freeze_time("2024-01-01"):
        session = ExperimentSessionFactory()
        event_action = event_action, params = _construct_event_action(
            time_period=TimePeriod.DAYS, experiment_id=session.experiment.id
        )
        ScheduledMessageFactory.create_batch(
            size=2,
            experiment=session.experiment,
            team=session.team,
            participant=session.participant,
            action=event_action,
        )
        assert len(session.get_participant_scheduled_messages()) == 2
        expected_str_version = [
            "Test: Every 1 days on Tuesday for 1 times (next trigger is Tuesday, 02 January 2024 00:00:00 UTC)",
            "Test: Every 1 days on Tuesday for 1 times (next trigger is Tuesday, 02 January 2024 00:00:00 UTC)",
        ]
        expected_dict_version = [
            {
                "name": "Test",
                "frequency": 1,
                "time_period": "days",
                "repetitions": 1,
                "next_trigger_date": "2024-01-02T00:00:00+00:00",
            },
            {
                "name": "Test",
                "frequency": 1,
                "time_period": "days",
                "repetitions": 1,
                "next_trigger_date": "2024-01-02T00:00:00+00:00",
            },
        ]
        assert session.get_participant_scheduled_messages() == expected_str_version
        assert session.get_participant_scheduled_messages(as_dict=True) == expected_dict_version


@pytest.mark.django_db()
def test_get_participant_scheduled_messages_includes_child_experiments():
    session = ExperimentSessionFactory()
    team = session.team
    participant = session.participant
    session2 = ExperimentSessionFactory(experiment__team=team, participant=participant)
    event_action = event_action, params = _construct_event_action(
        time_period=TimePeriod.DAYS, experiment_id=session.experiment.id
    )
    ScheduledMessageFactory(experiment=session.experiment, team=team, participant=participant, action=event_action)
    ScheduledMessageFactory(experiment=session2.experiment, team=team, participant=participant, action=event_action)
    ExperimentRoute.objects.create(team=team, parent=session.experiment, child=session2.experiment, keyword="test")

    assert len(session2.get_participant_scheduled_messages()) == 1
    assert len(session.get_participant_scheduled_messages()) == 2


@pytest.mark.django_db()
@pytest.mark.parametrize("use_custom_experiment", [False, True])
def test_scheduled_message_experiment(use_custom_experiment):
    """ScheduledMessages should use the experiment specified in the linked action's params"""
    custom_experiment = ExperimentFactory() if use_custom_experiment else None
    session = ExperimentSessionFactory()
    event_action_kwargs = {"time_period": TimePeriod.DAYS, "experiment_id": session.experiment.id}
    if custom_experiment:
        event_action_kwargs["experiment_id"] = custom_experiment.id

    event_action, params = _construct_event_action(**event_action_kwargs)
    trigger_action = ScheduleTriggerAction()
    trigger_action.invoke(session, action=event_action)

    session.ad_hoc_bot_message = Mock()
    message = ScheduledMessage.objects.get(action=event_action)
    message.participant.get_latest_session = lambda *args, **kwargs: session
    message.safe_trigger()

    experiment_used = session.ad_hoc_bot_message.call_args_list[0].kwargs["use_experiment"]
    if use_custom_experiment:
        assert experiment_used == custom_experiment
    else:
        assert experiment_used == session.experiment
>>>>>>> f430a2fc
<|MERGE_RESOLUTION|>--- conflicted
+++ resolved
@@ -1,17 +1,16 @@
 import logging
 from datetime import datetime
-from unittest.mock import Mock, patch
+from unittest.mock import patch
 
 import pytest
 from dateutil.relativedelta import relativedelta
 from django.utils import timezone
 from freezegun import freeze_time
 
-from apps.events.actions import ScheduleTriggerAction
 from apps.events.models import EventActionType, ScheduledMessage, TimePeriod
 from apps.events.tasks import _get_messages_to_fire, poll_scheduled_messages
 from apps.utils.factories.events import EventActionFactory, ScheduledMessageFactory
-from apps.utils.factories.experiment import ExperimentFactory, ExperimentSessionFactory
+from apps.utils.factories.experiment import ExperimentSessionFactory
 from apps.utils.time import timedelta_to_relative_delta
 
 
@@ -257,90 +256,4 @@
     _assert_next_trigger_date(message2, message2.last_triggered_at + new_delta)
     _assert_next_trigger_date(message3, message3_next_trigger_data)
     assert message1.next_trigger_date < message1_prev_trigger_date
-<<<<<<< HEAD
-    assert message2.next_trigger_date < message2_prev_trigger_date
-=======
-    assert message2.next_trigger_date < message2_prev_trigger_date
-
-
-@pytest.mark.django_db()
-def test_get_participant_scheduled_messages():
-    with freeze_time("2024-01-01"):
-        session = ExperimentSessionFactory()
-        event_action = event_action, params = _construct_event_action(
-            time_period=TimePeriod.DAYS, experiment_id=session.experiment.id
-        )
-        ScheduledMessageFactory.create_batch(
-            size=2,
-            experiment=session.experiment,
-            team=session.team,
-            participant=session.participant,
-            action=event_action,
-        )
-        assert len(session.get_participant_scheduled_messages()) == 2
-        expected_str_version = [
-            "Test: Every 1 days on Tuesday for 1 times (next trigger is Tuesday, 02 January 2024 00:00:00 UTC)",
-            "Test: Every 1 days on Tuesday for 1 times (next trigger is Tuesday, 02 January 2024 00:00:00 UTC)",
-        ]
-        expected_dict_version = [
-            {
-                "name": "Test",
-                "frequency": 1,
-                "time_period": "days",
-                "repetitions": 1,
-                "next_trigger_date": "2024-01-02T00:00:00+00:00",
-            },
-            {
-                "name": "Test",
-                "frequency": 1,
-                "time_period": "days",
-                "repetitions": 1,
-                "next_trigger_date": "2024-01-02T00:00:00+00:00",
-            },
-        ]
-        assert session.get_participant_scheduled_messages() == expected_str_version
-        assert session.get_participant_scheduled_messages(as_dict=True) == expected_dict_version
-
-
-@pytest.mark.django_db()
-def test_get_participant_scheduled_messages_includes_child_experiments():
-    session = ExperimentSessionFactory()
-    team = session.team
-    participant = session.participant
-    session2 = ExperimentSessionFactory(experiment__team=team, participant=participant)
-    event_action = event_action, params = _construct_event_action(
-        time_period=TimePeriod.DAYS, experiment_id=session.experiment.id
-    )
-    ScheduledMessageFactory(experiment=session.experiment, team=team, participant=participant, action=event_action)
-    ScheduledMessageFactory(experiment=session2.experiment, team=team, participant=participant, action=event_action)
-    ExperimentRoute.objects.create(team=team, parent=session.experiment, child=session2.experiment, keyword="test")
-
-    assert len(session2.get_participant_scheduled_messages()) == 1
-    assert len(session.get_participant_scheduled_messages()) == 2
-
-
-@pytest.mark.django_db()
-@pytest.mark.parametrize("use_custom_experiment", [False, True])
-def test_scheduled_message_experiment(use_custom_experiment):
-    """ScheduledMessages should use the experiment specified in the linked action's params"""
-    custom_experiment = ExperimentFactory() if use_custom_experiment else None
-    session = ExperimentSessionFactory()
-    event_action_kwargs = {"time_period": TimePeriod.DAYS, "experiment_id": session.experiment.id}
-    if custom_experiment:
-        event_action_kwargs["experiment_id"] = custom_experiment.id
-
-    event_action, params = _construct_event_action(**event_action_kwargs)
-    trigger_action = ScheduleTriggerAction()
-    trigger_action.invoke(session, action=event_action)
-
-    session.ad_hoc_bot_message = Mock()
-    message = ScheduledMessage.objects.get(action=event_action)
-    message.participant.get_latest_session = lambda *args, **kwargs: session
-    message.safe_trigger()
-
-    experiment_used = session.ad_hoc_bot_message.call_args_list[0].kwargs["use_experiment"]
-    if use_custom_experiment:
-        assert experiment_used == custom_experiment
-    else:
-        assert experiment_used == session.experiment
->>>>>>> f430a2fc
+    assert message2.next_trigger_date < message2_prev_trigger_date