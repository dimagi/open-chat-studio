--- conflicted
+++ resolved
@@ -24,15 +24,12 @@
     EvaluationSessionsSelectionTable,
 )
 from apps.evaluations.tasks import upload_dataset_csv_task
-<<<<<<< HEAD
-from apps.evaluations.utils import generate_csv_column_suggestions, normalize_json_quotes, parse_history_text
-=======
 from apps.evaluations.utils import (
     generate_csv_column_suggestions,
     make_evaluation_messages_from_sessions,
+    normalize_json_quotes,
     parse_history_text,
 )
->>>>>>> 320ff6fd
 from apps.experiments.filters import (
     ChatMessageFilter,
     ExperimentSessionFilter,
