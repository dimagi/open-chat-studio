--- conflicted
+++ resolved
@@ -27,11 +27,8 @@
         "temporary_superuser_access": get_temporary_superuser_access(request),
         "docs_base_url": settings.DOCUMENTATION_BASE_URL,
         "docs_links": settings.DOCUMENTATION_LINKS,
-<<<<<<< HEAD
+        "dark_mode": request.COOKIES.get("theme", "") == "dark",
         "login_url_name": settings.LOGIN_URL,
-=======
-        "dark_mode": request.COOKIES.get("theme", "") == "dark",
->>>>>>> 0cad0d0b
     }
 
 
