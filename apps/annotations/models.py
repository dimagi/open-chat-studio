--- conflicted
+++ resolved
@@ -113,13 +113,9 @@
         ordering = ["created_at"]
 
     def get_user_comments(self) -> UserComment:
-<<<<<<< HEAD
-        return self.comments.order_by("created_at").all()
+        return self.comments.prefetch_related("user").all()
 
     @property
     def event_name(self) -> str:
         """Returns the name of the browser event that contains the number of user comments on this object"""
-        return f"{self._meta.model_name}-{self.id}-comment-count"
-=======
-        return self.comments.prefetch_related("user").all()
->>>>>>> c62e22b4
+        return f"{self._meta.model_name}-{self.id}-comment-count"