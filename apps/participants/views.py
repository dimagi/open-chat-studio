import json

from django.contrib.auth.decorators import permission_required
from django.contrib.auth.mixins import PermissionRequiredMixin
from django.db.models import Q
from django.http import JsonResponse
from django.shortcuts import get_object_or_404, render
from django.urls import reverse
from django.views.decorators.http import require_POST
from django.views.generic import CreateView, TemplateView
from django_tables2 import SingleTableView

from apps.experiments.models import Experiment, ExperimentSession, Participant, ParticipantData
from apps.participants.forms import ParticipantForm
from apps.teams.decorators import login_and_team_required
from apps.teams.mixins import LoginAndTeamRequiredMixin

from ..channels.models import ChannelPlatform
from ..events.models import ScheduledMessage
from ..experiments.tables import ExperimentSessionsTable
from .tables import ParticipantTable


class ParticipantHome(LoginAndTeamRequiredMixin, TemplateView, PermissionRequiredMixin):
    template_name = "generic/object_home.html"
    permission_required = "experiments.view_participant"

    def get_context_data(self, team_slug: str, **kwargs):
        return {
            "active_tab": "participants",
            "title": "Participants",
            "allow_new": False,
            "table_url": reverse("participants:participant_table", args=[team_slug]),
            "enable_search": True,
        }


class CreateParticipant(LoginAndTeamRequiredMixin, CreateView, PermissionRequiredMixin):
    permission_required = "experiments.add_participant"
    model = Participant
    form_class = ParticipantForm
    template_name = "generic/object_form.html"
    extra_context = {
        "title": "Create Participant",
        "button_text": "Create",
        "active_tab": "participants",
    }

    def get_success_url(self):
        return reverse("participants:participant_home", args=[self.request.team.slug])

    def form_valid(self, form):
        form.instance.team = self.request.team
        form.instance.created_by = self.request.user
        return super().form_valid(form)


class ParticipantTableView(LoginAndTeamRequiredMixin, SingleTableView, PermissionRequiredMixin):
    model = Participant
    paginate_by = 25
    table_class = ParticipantTable
    template_name = "table/single_table.html"
    permission_required = "experiments.view_participant"

    def get_queryset(self):
        query = Participant.objects.filter(team=self.request.team)
        search = self.request.GET.get("search")
        if search:
            if search in {v.lower() for v in ChannelPlatform.values}:
                query = query.filter(platform__iexact=search)
            else:
                query = query.filter(Q(identifier__icontains=search) | Q(name__icontains=search))
        return query


class SingleParticipantHome(LoginAndTeamRequiredMixin, TemplateView, PermissionRequiredMixin):
    permission_required = "experiments.view_participant"
    template_name = "participants/single_participant_home.html"

    def get_context_data(self, *args, **kwargs):
        context = super().get_context_data(*args, **kwargs)
        participant = get_object_or_404(Participant, pk=self.kwargs["participant_id"])
        context["active_tab"] = "participants"
        context["participant"] = participant
        participant_experiments = participant.get_experiments_for_display()

        if experiment_id := self.kwargs.get("experiment_id"):
            experiment = participant_experiments.get(id=experiment_id)
        else:
            experiment = participant_experiments.first()

        context["experiments"] = participant_experiments
        context["selected_experiment"] = experiment
        sessions = participant.experimentsession_set.filter(experiment=experiment).all()
        context["session_table"] = ExperimentSessionsTable(
            ExperimentSession.objects.annotate_with_last_message_created_at(sessions),
            extra_columns=[("participant", None)],  # remove participant column
        )
        data = participant.get_data_for_experiment(experiment)
        context["participant_data"] = json.dumps(data, indent=4)
        context["participant_schedules"] = participant.get_schedules_for_experiment(
            experiment, as_dict=True, include_inactive=True
        )
        return context


class EditParticipantData(LoginAndTeamRequiredMixin, TemplateView, PermissionRequiredMixin):
    permission_required = "experiments.change_participantdata"

    def post(self, request, team_slug, participant_id, experiment_id):
        experiment = get_object_or_404(Experiment, team__slug=team_slug, id=experiment_id)
        participant = get_object_or_404(Participant, team__slug=team_slug, id=participant_id)
        error = ""
        raw_data = request.POST["participant-data"]
        try:
            new_data = json.loads(raw_data)
        except json.JSONDecodeError:
            error = "Data must be a valid JSON object"
        else:
            if not isinstance(new_data, dict):
                error = "Data must be a valid JSON object"

        if not error:
            ParticipantData.objects.update_or_create(
                participant=participant,
                experiment_id=experiment_id,
                team=request.team,
                defaults={"team": experiment.team, "data": new_data},
            )
        return render(
            request,
            "participants/partials/participant_data.html",
            {
                "experiment": experiment,
                "participant": participant,
                "participant_data": json.dumps(new_data, indent=4) if not error else raw_data,
                "error": error,
            },
        )


@login_and_team_required
@permission_required("experiments.change_participant")
def edit_name(request, team_slug: str, pk: int):
    participant = get_object_or_404(Participant, id=pk, team=request.team)
    if request.method == "POST":
        if name := request.POST.get("name"):
            participant.name = name
            participant.save()
        return render(request, "participants/partials/participant_name.html", {"participant": participant})
    return render(request, "participants/partials/edit_name.html", {"participant": participant})


@login_and_team_required
@permission_required("experiments.change_participant")
@require_POST
def cancel_schedule(request, team_slug: str, participant_id: int, schedule_id: str):
    schedule = get_object_or_404(
        ScheduledMessage, external_id=schedule_id, participant_id=participant_id, team=request.team
    ).prefetch_related("attempts")
    schedule.cancel(cancelled_by=request.user)
    return render(
        request,
        "participants/partials/participant_schedule_single.html",
        {"schedule": schedule.as_dict(), "participant_id": participant_id},
    )


@permission_required("experiments.view_participant")
@login_and_team_required
def participant_identifiers_by_experiment(request, team_slug: str, experiment_id: int):
    query = (
        Participant.objects.filter(team__slug=team_slug, experimentsession__experiment_id=experiment_id)
        .values_list("identifier", "remote_id")
        .distinct()
    )
    return _get_identifiers_response(query)


@permission_required("experiments.view_participant")
@login_and_team_required
def all_participant_identifiers(request, team_slug: str):
<<<<<<< HEAD
    identifiers = list(
        Participant.objects.filter(team__slug=team_slug).values_list("identifier", "remote_id").distinct()
    )
    return JsonResponse(identifiers, safe=False)
=======
    query = Participant.objects.filter(team__slug=team_slug).values_list("identifier", "remote_id").distinct()
    return _get_identifiers_response(query)


def _get_identifiers_response(queryset):
    identifiers, remote_ids = set(), set()
    for ident, remote_id in queryset:
        if ident:
            identifiers.add(ident)
        if remote_id:
            remote_ids.add(remote_id)
    return JsonResponse(
        {
            "identifiers": list(identifiers),
            "remote_ids": list(remote_ids),
        },
        safe=False,
    )
>>>>>>> 67df32f2
<|MERGE_RESOLUTION|>--- conflicted
+++ resolved
@@ -180,12 +180,6 @@
 @permission_required("experiments.view_participant")
 @login_and_team_required
 def all_participant_identifiers(request, team_slug: str):
-<<<<<<< HEAD
-    identifiers = list(
-        Participant.objects.filter(team__slug=team_slug).values_list("identifier", "remote_id").distinct()
-    )
-    return JsonResponse(identifiers, safe=False)
-=======
     query = Participant.objects.filter(team__slug=team_slug).values_list("identifier", "remote_id").distinct()
     return _get_identifiers_response(query)
 
@@ -203,5 +197,4 @@
             "remote_ids": list(remote_ids),
         },
         safe=False,
-    )
->>>>>>> 67df32f2
+    )