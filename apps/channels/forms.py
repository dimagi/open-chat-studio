import json
import logging
import re
<<<<<<< HEAD
import secrets
=======
>>>>>>> 13800dc9
from functools import cached_property

import phonenumbers
from django import forms
from django.conf import settings
from django.urls import reverse
from telebot import TeleBot, apihelper, types

from apps.channels.const import SLACK_ALL_CHANNELS
from apps.channels.exceptions import ExperimentChannelException
from apps.channels.models import ChannelPlatform, ExperimentChannel
from apps.channels.utils import validate_platform_availability
from apps.experiments.exceptions import ChannelAlreadyUtilizedException
from apps.service_providers.models import MessagingProvider, MessagingProviderType
from apps.teams.models import Team
from apps.web.meta import absolute_url

logger = logging.getLogger("ocs.channels")


class ChannelFormWrapper:
    """
    A wrapper class that combines ChannelForm and platform-specific extra forms
    to work with Django's built-in CreateView and UpdateView.
    """

    def __init__(
        self, experiment, platform, channel=None, data: dict | None = None, initial: dict | None = None, **kwargs
    ):
        self.experiment = experiment
        self.platform = platform
        self.channel = channel

        if self.channel:
            self.channel_form = ChannelForm(instance=channel, experiment=experiment, data=data)
            self.extra_form = self.channel.extra_form(experiment=experiment, data=data)
        else:
            initial = initial or {}
            initial["platform"] = self.platform.value

            self.channel_form = ChannelForm(experiment=self.experiment, data=data, initial=initial)
            self.extra_form = self.platform.extra_form(experiment=experiment, data=data)

    def is_valid(self):
        """Validate both forms"""
        channel_valid = self.channel_form.is_valid()
        extra_valid = self.extra_form.is_valid() if self.extra_form else True
        if channel_valid and extra_valid:
            if not self.channel:
                # skip platform validation when updating an existing channel
                self.validate_platform()

            channel_valid = not self.channel_form.errors

        return channel_valid and extra_valid

    def validate_platform(self):
        try:
            validate_platform_availability(self.experiment, self.platform)
        except ExperimentChannelException as e:
            self.channel_form.add_error(None, str(e))

    def save(self, commit=True):
        """Save both forms"""
        config_data = {}
        if self.extra_form and self.extra_form.is_valid():
            config_data = self.extra_form.cleaned_data

        instance = self.channel_form.save(self.experiment, config_data)

        if self.extra_form and hasattr(self.extra_form, "post_save"):
            self.extra_form.post_save(channel=instance)

        return instance

    @property
    def success_message(self):
        return getattr(self.extra_form, "success_message", "")

    @property
    def warning_message(self):
        return getattr(self.extra_form, "warning_message", "")


class ChannelForm(forms.ModelForm):
    name = forms.CharField(required=False, help_text="If you leave this blank, it will default to the experiment name")

    class Meta:
        model = ExperimentChannel
        fields = ["name", "platform", "messaging_provider"]
        widgets = {"platform": forms.HiddenInput()}

    def __init__(self, experiment, *args, **kwargs):
        initial: dict = kwargs.get("initial", {})
        initial.setdefault("name", experiment.name)
        super().__init__(*args, **kwargs)
        platform = self.initial["platform"]
        self._populate_available_message_providers(experiment.team, platform)

    def _populate_available_message_providers(self, team: Team, platform: ChannelPlatform):
        provider_types = MessagingProviderType.platform_supported_provider_types(platform)
        queryset = MessagingProvider.objects.filter(team=team)
        # We must let the default queryset filter for the specific team
        self.fields["messaging_provider"].queryset = queryset
        if provider_types:
            self.fields["messaging_provider"].queryset = queryset.filter(type__in=provider_types)
        else:
            self.fields["messaging_provider"].widget = forms.HiddenInput()

    def save(self, experiment, config_data: dict):
        self.instance.team = experiment.team
        self.instance.experiment = experiment
        self.instance.extra_data = config_data
        return super().save()


class ExtraFormBase(forms.Form):
    success_message = ""
    warning_message = ""
    form_attrs = {}
    """Additional HTML attributes to be added to the form element"""

    def __init__(self, experiment, channel=None, **kwargs):
        self.experiment = experiment
        self.channel = channel
        super().__init__(**kwargs)

    @cached_property
    def messaging_provider(self) -> MessagingProvider | None:
        if provider_id := self.data.get("messaging_provider"):
            return MessagingProvider.objects.filter(id=provider_id).first()
        return None

    def clean(self):
        if platform_slug := self.data.get("platform"):
            platform = ChannelPlatform(platform_slug)
            if platform.channel_identifier_key:
                channel_identifier = self.cleaned_data.get(platform.channel_identifier_key, "")
                try:
                    ExperimentChannel.check_usage_by_another_experiment(
                        platform,
                        identifier=channel_identifier,
                        new_experiment=self.experiment,
                    )
                except ChannelAlreadyUtilizedException as e:
                    field = platform.channel_identifier_key if platform.channel_identifier_key in self.fields else None
                    self.add_error(field, e.html_message)
        return self.cleaned_data

    def post_save(self, channel: ExperimentChannel):
        """Override this method to perform any additional actions after the channel has been saved"""
        pass


class WebhookUrlFormBase(ExtraFormBase):
    webook_url = forms.CharField(
        widget=forms.TextInput(attrs={"readonly": "readonly"}),
        label="Webhook URL",
        disabled=True,
        required=False,
        help_text="Use this as the URL when setting up the webhook",
    )

    def __init__(self, *args, **kwargs):
        super().__init__(*args, **kwargs)
        if self.channel:
            self.initial["webook_url"] = self.channel.webhook_url

        if not self.channel:
            # We only show the webhook URL field when there is something to show
            self.fields["webook_url"].widget = forms.HiddenInput()

    def post_save(self, channel: ExperimentChannel):
        self.success_message = f"Use the following URL when setting up the webhook: {channel.webhook_url}"


class TelegramChannelForm(ExtraFormBase):
    bot_token = forms.CharField(label="Bot Token", max_length=100)

    def post_save(self, channel: ExperimentChannel):
        try:
            self._set_telegram_webhook(channel)
        except apihelper.ApiTelegramException as e:
            logger.exception("Error setting Telegram webhook")
            raise ExperimentChannelException("Error setting Telegram webhook") from e

    def _set_telegram_webhook(self, experiment_channel: ExperimentChannel):
        """
        Set the webhook at Telegram to allow message forwarding to this platform
        """
        tele_bot = TeleBot(experiment_channel.extra_data.get("bot_token", ""), threaded=False)
        if experiment_channel.deleted:
            webhook_url = None
        else:
            webhook_url = absolute_url(reverse("channels:new_telegram_message", args=[experiment_channel.external_id]))

        tele_bot.set_webhook(webhook_url, secret_token=settings.TELEGRAM_SECRET_TOKEN)
        tele_bot.set_my_commands(commands=[types.BotCommand(ExperimentChannel.RESET_COMMAND, "Restart chat")])

    def clean_bot_token(self):
        """Checks the bot token by making a request to get info on the bot. If the token is invalid, an
        ApiTelegramException will be raised with error_code = 404
        """
        bot_token = self.cleaned_data["bot_token"]
        try:
            bot = TeleBot(bot_token, threaded=False)
            bot.get_me()
        except apihelper.ApiTelegramException as ex:
            if ex.error_code == 404:
                raise forms.ValidationError(f"Invalid token: {bot_token}") from None
            else:
                logger.exception(ex)
                raise forms.ValidationError("Could not verify the bot token") from None
        return bot_token


class WhatsappChannelForm(WebhookUrlFormBase):
    number = forms.CharField(
        label="Number",
        max_length=20,
        help_text=(
            "This is the WhatsApp Business Number you got from your provider and should be in any of the formats: "
            "+27812345678, +27-81-234-5678, +27 81 234 5678"
        ),
    )

    def clean_number(self):
        try:
            number_obj = phonenumbers.parse(self.cleaned_data["number"])
            number = phonenumbers.format_number(number_obj, phonenumbers.PhoneNumberFormat.E164)
            service = self.messaging_provider.get_messaging_service()
            if not service.is_valid_number(number):
                self.warning_message = (
                    f"{number} was not found at the provider. Please make sure it is there before proceeding"
                )
            return number
        except phonenumbers.NumberParseException:
            raise forms.ValidationError("Enter a valid phone number (e.g. +12125552368).") from None


class SureAdhereChannelForm(WebhookUrlFormBase):
    sureadhere_tenant_id = forms.CharField(
        label="SureAdhere Tenant ID", max_length=100, help_text="Enter the Tenant ID provided by SureAdhere."
    )


class FacebookChannelForm(WebhookUrlFormBase):
    page_id = forms.CharField(label="Page ID", max_length=100)


class SlackChannelForm(ExtraFormBase):
    """Slack messaging channels can be configured as follows (in increasing order of specificity):
    * scope: all, is_default: True, keywords: []
        * Will be the fallback handler if no other channels match. There can only be one per Slack workspace
    * scope: all, is_default: False, keywords: [...]
        * Will match messages from any channel based on the keywords. Keywords must be unique.
    * scope: <channel>, is_default: False, keywords: []
        * Will match all messages on the given channel, regardless of keywords.

    This mode is not currently supported:
    * scope: <channel>, is_default: False, keywords: [...]
    """

    channel_scope = forms.ChoiceField(
        label="Where should this bot operate?",
        choices=[
            ("specific", "Specific channel"),
            ("all", "All channels"),
        ],
        widget=forms.RadioSelect(attrs={"x-model": "channelScope"}),
    )
    routing_method = forms.ChoiceField(
        label="How should this bot receive messages?",
        choices=[
            ("keywords", "Respond to specific keywords"),
            ("default", "Default fallback (no matched keywords)"),
        ],
        widget=forms.RadioSelect(
            attrs={"x-model": "routingMethod", "control_attrs": {"x-show": "channelScope === 'all'"}}
        ),
        required=False,
    )
    slack_channel_name = forms.CharField(
        label="Channel Name",
        max_length=100,
        widget=forms.TextInput(attrs={"control_attrs": {"x-show": "channelScope === 'specific'"}}),
        required=False,
        help_text="Enter the channel name (e.g., general, support)",
    )
    slack_channel_id = forms.CharField(widget=forms.HiddenInput(), required=False)
    keywords = forms.CharField(
        label="Keywords",
        max_length=500,
        widget=forms.TextInput(
            attrs={
                "control_attrs": {"x-show": "routingMethod === 'keywords'"},
                "placeholder": "health, benefits, hr-support (comma-separated)",
            }
        ),
        required=False,
        help_text=(
            "Comma-separated keywords that will route messages to this bot when used as the first word after "
            "@mention (max 5 keywords, 25 chars each). Only letters, numbers, and hyphens allowed. "
            "Example: health, benefits, hr-support"
        ),
    )

    def __init__(self, *args, **kwargs):
        super().__init__(*args, **kwargs)
        # Set channel scope based on existing data
        if self.initial.get("slack_channel_id") == SLACK_ALL_CHANNELS:
            self.initial["channel_scope"] = "all"
            # Set routing method for "all channels"
            if self.initial.get("is_default"):
                self.initial["routing_method"] = "default"
            elif self.initial.get("keywords"):
                self.initial["routing_method"] = "keywords"
            else:
                self.initial["routing_method"] = "default"
        else:
            self.initial["channel_scope"] = "specific"
            # routing_method not needed for specific channels

        # Set keywords field from extra_data
        if "keywords" in self.initial and isinstance(self.initial["keywords"], list):
            self.initial["keywords"] = ", ".join(self.initial["keywords"])

        self.form_attrs = {
            "x-data": json.dumps(
                {
                    "channelScope": self.initial.get("channel_scope", "specific"),
                    "routingMethod": self.initial.get("routing_method", "default"),
                }
            )
        }

    def clean_slack_channel_name(self):
        name = self.cleaned_data["slack_channel_name"].strip()
        if name.startswith("#"):
            name = name[1:]
        return name

    def clean_keywords(self):
        keywords_str = self.cleaned_data.get("keywords", "").strip()
        if not keywords_str:
            return []

        # Parse comma-separated keywords and clean them
        keywords = [kw.strip().lower() for kw in keywords_str.split(",") if kw.strip()]

        # Validate keyword count
        if len(keywords) > 5:
            raise forms.ValidationError("Too many keywords (maximum 5 allowed)")

        # Validate and sanitize each keyword
        sanitized_keywords = []
        for kw in keywords:
            # Check length
            if len(kw) > 25:
                raise forms.ValidationError(f"Keyword '{kw}' is too long (maximum 25 characters)")
            if len(kw) < 2:
                raise forms.ValidationError(f"Keyword '{kw}' is too short (minimum 2 characters)")

            # Check for empty keywords after cleaning
            if not kw:
                raise forms.ValidationError("Keywords cannot be empty")

            # Sanitize: allow only alphanumeric and hyphens (no spaces for single-word matching)
            if not re.match(r"^[a-zA-Z0-9\-]+$", kw):
                raise forms.ValidationError(
                    f"Keyword '{kw}' contains invalid characters. Only letters, numbers, and hyphens are allowed."
                )

            sanitized_keywords.append(kw)

        # Remove duplicates while preserving order
        seen = set()
        unique_keywords = []
        for kw in sanitized_keywords:
            if kw not in seen:
                seen.add(kw)
                unique_keywords.append(kw)
        return unique_keywords

    def clean(self):
        cleaned_data = super().clean()
        channel_scope = cleaned_data.get("channel_scope")
        routing_method = cleaned_data.get("routing_method")

        if not self.messaging_provider:
            raise forms.ValidationError("Messaging provider is required.")

        if channel_scope == "specific":
            channel_name = cleaned_data.get("slack_channel_name", "").strip()
            if not channel_name:
                raise forms.ValidationError("Channel name is required for specific channels.")

            service = self.messaging_provider.get_messaging_service()
            channel = service.get_channel_by_name(channel_name)
            if not channel:
                raise forms.ValidationError(f"No channel found with name {channel_name}")
            cleaned_data["slack_channel_id"] = channel["id"]

            # Specific channels don't use keywords or default routing
            cleaned_data["keywords"] = []
            cleaned_data["is_default"] = False
            self._validate_unique_channel(channel["id"])

        elif channel_scope == "all":
            # All channels - set up based on routing method
            cleaned_data["slack_channel_id"] = SLACK_ALL_CHANNELS
            cleaned_data["slack_channel_name"] = SLACK_ALL_CHANNELS

            if routing_method == "keywords":
                keywords = cleaned_data.get("keywords", [])
                if not keywords:
                    raise forms.ValidationError("Keywords are required when using keyword routing.")

                # Check for duplicate keywords across other channels
                self._validate_unique_keywords(keywords)
                cleaned_data["is_default"] = False

            elif routing_method == "default":
                # Check for duplicate default bot
                self._validate_unique_default()
                cleaned_data["keywords"] = []
                cleaned_data["is_default"] = True
            else:
                raise forms.ValidationError("Select a routing method for 'All channels' (keywords or default).")

        return cleaned_data

    def _validate_unique_channel(self, slack_channel_id):
        queryset = self._get_channel_queryset().filter(extra_data__slack_channel_id=slack_channel_id)
        if existing_channel := self._filter_channels_by_slack_team(queryset):
            error_message = self._get_error_message(
                existing_channel,
                "This channel is already being used by another bot.",
                "This channel is already being used by {}",
            )
            raise forms.ValidationError({"slack_channel_name": error_message})

    def _filter_channels_by_slack_team(self, channels_queryset) -> ExperimentChannel | None:
        matching_channels = [
            channel for channel in channels_queryset.all() if self._channel_matches_slack_team(channel)
        ]
        return matching_channels[0] if matching_channels else None

    def _channel_matches_slack_team(self, channel) -> bool:
        # filtering must be done manually since the data is encrypted in the DB so can't be queried against
        if self.messaging_provider and (slack_team_id := self.messaging_provider.config.get("slack_team_id")):
            return channel.messaging_provider.config.get("slack_team_id") == slack_team_id
        return False

    def _validate_unique_keywords(self, keywords):
        """Check that keywords are not already used by other channels system-wide"""
        # Normalize input keywords to lowercase for case-insensitive comparison
        keywords = [kw.lower() for kw in keywords]

        # Keywords must be unique across the entire Slack workspace
        queryset = self._get_channel_queryset().filter(
            extra_data__is_default=False,
            extra_data__slack_channel_id=SLACK_ALL_CHANNELS,
        )

        # Check each existing channel's keywords
        for channel in queryset:
            if not self._channel_matches_slack_team(channel):
                continue
            existing_keywords = [kw.lower() for kw in channel.extra_data.get("keywords", [])]
            if existing_keywords:
                conflicts = set(keywords) & set(existing_keywords)
                if conflicts:
                    conflict_list = ", ".join(sorted(conflicts))
                    error_message = self._get_error_message(
                        channel,
                        f"Some keywords already in use by another chatbot: {conflict_list}",
                        f"Some keywords are already used by {{}}: {conflict_list}",
                    )
                    raise forms.ValidationError({"keywords": error_message})

    def _validate_unique_default(self):
        """Check that there isn't already a default bot for this messaging provider"""
        # Default bots must be unique across the entire Slack workspace
        queryset = self._get_channel_queryset().filter(
            extra_data__is_default=True, extra_data__slack_channel_id=SLACK_ALL_CHANNELS
        )
        if existing_default := self._filter_channels_by_slack_team(queryset):
            suffix = " Please remove the default setting from that bot first."
            error_message = self._get_error_message(
                existing_default,
                f"There is already a default bot registered.{suffix}",
                f"There is already {{}} configured as the default bot.{suffix}",
            )
            raise forms.ValidationError({"routing_method": error_message})

    def _get_error_message(self, channel, other_team_message, this_team_message):
        if channel.team_id == self.experiment.team_id:
            return ChannelAlreadyUtilizedException.get_message_for_channel(channel, message_template=this_team_message)
        return other_team_message

    def _get_current_channel_id(self):
        if self.channel and self.channel.pk is not None:
            return self.channel.pk
        return None

    def _get_channel_queryset(self):
        queryset = ExperimentChannel.objects.filter(
            platform=ChannelPlatform.SLACK,
            deleted=False,
        ).select_related("experiment", "messaging_provider")
        if current_channel_id := self._get_current_channel_id():
            queryset = queryset.exclude(pk=current_channel_id)
        return queryset

    def post_save(self, channel: ExperimentChannel):
        channel_id = self.cleaned_data["slack_channel_id"]
        if channel_id != SLACK_ALL_CHANNELS and self.messaging_provider:
            service = self.messaging_provider.get_messaging_service()
            try:
                service.join_channel(channel_id)
            except Exception as e:
                raise ExperimentChannelException("Failed to join the channel") from e


class CommCareConnectChannelForm(ExtraFormBase):
    commcare_connect_bot_name = forms.CharField(
        label="Bot Name",
        help_text="This is the name of the chatbot that will be displayed to users on CommCare Connect",
        max_length=100,
    )


class EmbeddedWidgetChannelForm(ExtraFormBase):
    """Form for creating embedded chat widget channels"""

    allowed_domains = forms.CharField(
        label="Allowed Domains",
        widget=forms.Textarea(
            attrs={
                "rows": 4,
                "class": "textarea textarea-bordered w-full",
                "placeholder": "Enter one domain per line, e.g.:\nexample.com\nwww.mysite.org\nsubdomain.example.com",
            }
        ),
        help_text="Enter the domains where this widget is allowed to be embedded (one per line). "
        "Leave blank to allow all domains.",
        required=False,
    )

    def clean_allowed_domains(self):
        """Validate and clean the allowed domains"""
        domains_text = self.cleaned_data.get("allowed_domains", "").strip()
        if not domains_text:
            return []

        domains = []
        for line in domains_text.split("\n"):
            domain = line.strip()
            if domain:
                if not re.match(r"^[a-zA-Z0-9.-]+\.[a-zA-Z]{2,}$", domain):
                    raise forms.ValidationError(f"Invalid domain format: {domain}")
                domains.append(domain)
        return domains

    def clean(self):
        """Generate the widget token so it's available in cleaned_data"""
        cleaned_data = super().clean()
        # Generate token here so it's available when check_usage_by_another_experiment is called
        cleaned_data["widget_token"] = secrets.token_urlsafe(32)
        return cleaned_data

    def post_save(self, channel: ExperimentChannel):
        """Save widget data - success message will be handled by the view"""
        widget_token = self.cleaned_data["widget_token"]
        channel.extra_data.update(
            {
                "widget_token": widget_token,
                "allowed_domains": self.cleaned_data["allowed_domains"],
            }
        )
        channel.save()

    def _generate_embed_code(self, channel: ExperimentChannel, token: str) -> str:
        """Generate the embed code for the widget"""
        base_url = getattr(settings, "SITE_URL", "https://chatbots.dimagi.com")
        embed_code = f'''<!-- Open Chat Studio Embedded Widget -->
<script type="module" src="{base_url}/static/js/open-chat-studio-widget.esm.js"></script>
<script nomodule src="{base_url}/static/js/open-chat-studio-widget.js"></script>
<open-chat-studio-widget
    chatbot-id="{channel.experiment.public_id}"
    api-base-url="{base_url}"
    key="{token}">
</open-chat-studio-widget>'''
        return embed_code<|MERGE_RESOLUTION|>--- conflicted
+++ resolved
@@ -1,10 +1,7 @@
 import json
 import logging
 import re
-<<<<<<< HEAD
 import secrets
-=======
->>>>>>> 13800dc9
 from functools import cached_property
 
 import phonenumbers
