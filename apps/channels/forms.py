import logging
from functools import cached_property

import phonenumbers
from django import forms
from django.conf import settings
from django.urls import reverse
from telebot import TeleBot, apihelper, types

from apps.channels.const import SLACK_ALL_CHANNELS
from apps.channels.exceptions import ExperimentChannelException
from apps.channels.models import ChannelPlatform, ExperimentChannel
from apps.service_providers.models import MessagingProvider, MessagingProviderType
from apps.teams.models import Team
from apps.web.meta import absolute_url

logger = logging.getLogger(__name__)


class ChannelForm(forms.ModelForm):
    class Meta:
        model = ExperimentChannel
        fields = ["name", "platform", "messaging_provider"]
        widgets = {"platform": forms.HiddenInput()}

    def __init__(self, *args, **kwargs):
        team = kwargs.pop("team", None)
        super().__init__(*args, **kwargs)
        if self.is_bound:
            return
        platform = self.initial["platform"]
        self._populate_available_message_providers(team, platform)

    def _populate_available_message_providers(self, team: Team, platform: ChannelPlatform):
        provider_types = MessagingProviderType.platform_supported_provider_types(platform)
        queryset = MessagingProvider.objects.filter(team=team)
        # We must let the default queryset filter for the specific team
        self.fields["messaging_provider"].queryset = queryset
        if provider_types:
            self.fields["messaging_provider"].queryset = queryset.filter(type__in=provider_types)
        else:
            self.fields["messaging_provider"].widget = forms.HiddenInput()

    def save(self, experiment, config_data: dict):
        self.instance.experiment = experiment
        self.instance.extra_data = config_data
        return super().save()


class ExtraFormBase(forms.Form):
    form_attrs = {}
    """Additional HTML attributes to be added to the form element"""

    @cached_property
    def messaging_provider(self) -> MessagingProvider | None:
        if provider_id := self.data.get("messaging_provider"):
            return MessagingProvider.objects.filter(id=provider_id).first()

    def post_save(self, channel: ExperimentChannel):
        """Override this method to perform any additional actions after the channel has been saved"""
        pass

    def get_success_message(self, channel: ExperimentChannel):
        pass


<<<<<<< HEAD
class WebhookUrlFormBase(ExtraFormBase):
=======
class TelegramChannelForm(ExtraFormBase):
    bot_token = forms.CharField(label="Bot Token", max_length=100)

    def post_save(self, channel: ExperimentChannel):
        try:
            self._set_telegram_webhook(channel)
        except apihelper.ApiTelegramException as e:
            logger.exception("Error setting Telegram webhook")
            raise ExperimentChannelException("Error setting Telegram webhook") from e

    def _set_telegram_webhook(self, experiment_channel: ExperimentChannel):
        """
        Set the webhook at Telegram to allow message forwarding to this platform
        """
        tele_bot = TeleBot(experiment_channel.extra_data.get("bot_token", ""), threaded=False)
        if experiment_channel.deleted:
            webhook_url = None
        else:
            webhook_url = absolute_url(reverse("channels:new_telegram_message", args=[experiment_channel.external_id]))

        tele_bot.set_webhook(webhook_url, secret_token=settings.TELEGRAM_SECRET_TOKEN)
        tele_bot.set_my_commands(commands=[types.BotCommand(ExperimentChannel.RESET_COMMAND, "Restart chat")])

    def clean_bot_token(self):
        """Checks the bot token by making a request to get info on the bot. If the token is invalid, an
        ApiTelegramException will be raised with error_code = 404
        """
        bot_token = self.cleaned_data["bot_token"]
        try:
            bot = TeleBot(bot_token, threaded=False)
            bot.get_me()
        except apihelper.ApiTelegramException as ex:
            if ex.error_code == 404:
                raise forms.ValidationError(f"Invalid token: {bot_token}")
            else:
                logger.exception(ex)
                raise forms.ValidationError("Could not verify the bot token")
        return bot_token


class WhatsappChannelForm(ExtraFormBase):
    number = forms.CharField(
        label="Number", max_length=20, help_text="e.g. +27812345678, +27-81-234-5678, +27 81 234 5678"
    )
>>>>>>> c83cfa76
    webook_url = forms.CharField(
        widget=forms.TextInput(attrs={"readonly": "readonly"}),
        label="Webhook URL",
        disabled=True,
        required=False,
        help_text="Use this as the URL when setting up the webhook",
    )

    def __init__(self, *args, **kwargs):
        initial = kwargs.get("initial", {})
        channel: ExperimentChannel = kwargs.pop("channel", None)
        if channel:
            initial["webook_url"] = channel.webhook_url
            kwargs["initial"] = initial

        super().__init__(*args, **kwargs)
        if not channel:
            # We only show the webhook URL field when there is something to show
            self.fields["webook_url"].widget = forms.HiddenInput()

    def get_success_message(self, channel: ExperimentChannel):
        """The message to be displayed when the channel is successfully linked"""
        return f"Use the following URL when setting up the webhook: {channel.webhook_url}"

    def clean_number(self):
        try:
            number_obj = phonenumbers.parse(self.cleaned_data["number"])
            return phonenumbers.format_number(number_obj, phonenumbers.PhoneNumberFormat.E164)
        except phonenumbers.NumberParseException:
            raise forms.ValidationError("Enter a valid phone number (e.g. +12125552368).")


class TelegramChannelForm(ExtraFormBase):
    bot_token = forms.CharField(label="Bot Token", max_length=100)


class WhatsappChannelForm(WebhookUrlFormBase):
    number = forms.CharField(label="Number", max_length=100)

<<<<<<< HEAD

class SureAdhereChannelForm(WebhookUrlFormBase):
    sureadhere_tenant_id = forms.CharField(
        label="SureAdhere Tenant ID", max_length=100, help_text="Enter the Tenant ID provided by SureAdhere."
    )


class FacebookChannelForm(WebhookUrlFormBase):
    page_id = forms.CharField(label="Page ID", max_length=100)
=======
    def get_success_message(self, channel: ExperimentChannel):
        """The message to be displayed when the channel is successfully linked"""
        return f"Use the following URL when setting up the webhook: {channel.webhook_url}"


class SlackChannelForm(ExtraFormBase):
    channel_mode = forms.ChoiceField(
        label="Channel Mode",
        choices=[("channel", "Listen on a specific channel"), ("all", "Listen on all unassigned channels")],
        widget=forms.RadioSelect(attrs={"x-model": "channelMode"}),
    )
    slack_channel_name = forms.CharField(
        label="Slack Channel",
        max_length=100,
        widget=forms.TextInput(attrs={"control_attrs": {"x-show": "channelMode === 'channel'"}}),
        required=False,
    )
    slack_channel_id = forms.CharField(widget=forms.HiddenInput(), required=False)

    def __init__(self, *args, **kwargs):
        initial = kwargs.setdefault("initial", {})
        if initial.get("slack_channel_id") == SLACK_ALL_CHANNELS:
            initial["channel_mode"] = "all"
        else:
            initial["channel_mode"] = "channel"
        self.form_attrs = {"x-data": '{"channelMode": "%s"}' % initial["channel_mode"]}
        super().__init__(*args, **kwargs)

    def clean_slack_channel_name(self):
        name = self.cleaned_data["slack_channel_name"].strip()
        if name.startswith("#"):
            name = name[1:]
        return name

    def clean(self):
        if self.cleaned_data["channel_mode"] == "all":
            self.cleaned_data["slack_channel_id"] = SLACK_ALL_CHANNELS
            self.cleaned_data["slack_channel_name"] = SLACK_ALL_CHANNELS
        elif self.messaging_provider:
            service = self.messaging_provider.get_messaging_service()
            channel_name = self.cleaned_data["slack_channel_name"]
            channel = service.get_channel_by_name(channel_name)
            if not channel:
                raise forms.ValidationError(f"No channel found with name {channel_name}")
            self.cleaned_data["slack_channel_id"] = channel["id"]
        return self.cleaned_data

    def post_save(self, channel: ExperimentChannel):
        channel_id = self.cleaned_data["slack_channel_id"]
        if channel_id != SLACK_ALL_CHANNELS and self.messaging_provider:
            service = self.messaging_provider.get_messaging_service()
            try:
                service.join_channel(channel_id)
            except Exception as e:
                raise ExperimentChannelException("Failed to join the channel") from e
>>>>>>> c83cfa76
<|MERGE_RESOLUTION|>--- conflicted
+++ resolved
@@ -1,7 +1,6 @@
 import logging
 from functools import cached_property
 
-import phonenumbers
 from django import forms
 from django.conf import settings
 from django.urls import reverse
@@ -64,9 +63,32 @@
         pass
 
 
-<<<<<<< HEAD
 class WebhookUrlFormBase(ExtraFormBase):
-=======
+    webook_url = forms.CharField(
+        widget=forms.TextInput(attrs={"readonly": "readonly"}),
+        label="Webhook URL",
+        disabled=True,
+        required=False,
+        help_text="Use this as the URL when setting up the webhook",
+    )
+
+    def __init__(self, *args, **kwargs):
+        initial = kwargs.get("initial", {})
+        channel: ExperimentChannel = kwargs.pop("channel", None)
+        if channel:
+            initial["webook_url"] = channel.webhook_url
+            kwargs["initial"] = initial
+
+        super().__init__(*args, **kwargs)
+        if not channel:
+            # We only show the webhook URL field when there is something to show
+            self.fields["webook_url"].widget = forms.HiddenInput()
+
+    def get_success_message(self, channel: ExperimentChannel):
+        """The message to be displayed when the channel is successfully linked"""
+        return f"Use the following URL when setting up the webhook: {channel.webhook_url}"
+
+
 class TelegramChannelForm(ExtraFormBase):
     bot_token = forms.CharField(label="Bot Token", max_length=100)
 
@@ -107,51 +129,9 @@
         return bot_token
 
 
-class WhatsappChannelForm(ExtraFormBase):
-    number = forms.CharField(
-        label="Number", max_length=20, help_text="e.g. +27812345678, +27-81-234-5678, +27 81 234 5678"
-    )
->>>>>>> c83cfa76
-    webook_url = forms.CharField(
-        widget=forms.TextInput(attrs={"readonly": "readonly"}),
-        label="Webhook URL",
-        disabled=True,
-        required=False,
-        help_text="Use this as the URL when setting up the webhook",
-    )
-
-    def __init__(self, *args, **kwargs):
-        initial = kwargs.get("initial", {})
-        channel: ExperimentChannel = kwargs.pop("channel", None)
-        if channel:
-            initial["webook_url"] = channel.webhook_url
-            kwargs["initial"] = initial
-
-        super().__init__(*args, **kwargs)
-        if not channel:
-            # We only show the webhook URL field when there is something to show
-            self.fields["webook_url"].widget = forms.HiddenInput()
-
-    def get_success_message(self, channel: ExperimentChannel):
-        """The message to be displayed when the channel is successfully linked"""
-        return f"Use the following URL when setting up the webhook: {channel.webhook_url}"
-
-    def clean_number(self):
-        try:
-            number_obj = phonenumbers.parse(self.cleaned_data["number"])
-            return phonenumbers.format_number(number_obj, phonenumbers.PhoneNumberFormat.E164)
-        except phonenumbers.NumberParseException:
-            raise forms.ValidationError("Enter a valid phone number (e.g. +12125552368).")
-
-
-class TelegramChannelForm(ExtraFormBase):
-    bot_token = forms.CharField(label="Bot Token", max_length=100)
-
-
 class WhatsappChannelForm(WebhookUrlFormBase):
     number = forms.CharField(label="Number", max_length=100)
 
-<<<<<<< HEAD
 
 class SureAdhereChannelForm(WebhookUrlFormBase):
     sureadhere_tenant_id = forms.CharField(
@@ -161,10 +141,6 @@
 
 class FacebookChannelForm(WebhookUrlFormBase):
     page_id = forms.CharField(label="Page ID", max_length=100)
-=======
-    def get_success_message(self, channel: ExperimentChannel):
-        """The message to be displayed when the channel is successfully linked"""
-        return f"Use the following URL when setting up the webhook: {channel.webhook_url}"
 
 
 class SlackChannelForm(ExtraFormBase):
@@ -216,5 +192,4 @@
             try:
                 service.join_channel(channel_id)
             except Exception as e:
-                raise ExperimentChannelException("Failed to join the channel") from e
->>>>>>> c83cfa76
+                raise ExperimentChannelException("Failed to join the channel") from e