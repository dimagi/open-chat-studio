--- conflicted
+++ resolved
@@ -57,11 +57,7 @@
     to_number: str = Field(default="", required=False)  # This field is needed for the WhatsappChannel
     body: str = Field()
     content_type: MESSAGE_TYPES = Field(default=MESSAGE_TYPES.TEXT)
-<<<<<<< HEAD
-    media_url: str | None = Field(default=None)
-=======
-    media_id: Optional[str] = Field(default=None)
->>>>>>> 3c26905d
+    media_id: str | None = Field(default=None)
 
     @field_validator("content_type", mode="before")
     @classmethod
