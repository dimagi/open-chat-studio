--- conflicted
+++ resolved
@@ -8,11 +8,8 @@
 from telebot import TeleBot, apihelper, types
 
 from apps.experiments.models import Experiment
-<<<<<<< HEAD
+from apps.teams.models import Team
 from apps.teams.utils import get_current_team
-=======
-from apps.teams.models import Team
->>>>>>> 9e39a0ce
 from apps.utils.models import BaseModel
 from apps.web.meta import absolute_url
 
