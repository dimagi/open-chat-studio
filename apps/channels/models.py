--- conflicted
+++ resolved
@@ -34,18 +34,10 @@
 
     @classmethod
     def for_dropdown(cls):
-<<<<<<< HEAD
-        return [cls.TELEGRAM, cls.WHATSAPP, cls.FACEBOOK, cls.SUREADHERE]
-=======
-        available = [
-            cls.TELEGRAM,
-            cls.WHATSAPP,
-            cls.FACEBOOK,
-        ]
+        available = [cls.TELEGRAM, cls.WHATSAPP, cls.FACEBOOK, cls.SUREADHERE]
         if settings.SLACK_ENABLED:
             available.append(cls.SLACK)
         return available
->>>>>>> c83cfa76
 
     def form(self, team: Team):
         from apps.channels.forms import ChannelForm
@@ -64,13 +56,10 @@
                 return forms.WhatsappChannelForm(channel=channel, *args, **kwargs)
             case self.FACEBOOK:
                 return forms.FacebookChannelForm(channel=channel, *args, **kwargs)
-<<<<<<< HEAD
             case self.SUREADHERE:
                 return forms.SureAdhereChannelForm(channel=channel, *args, **kwargs)
-=======
             case self.SLACK:
                 return forms.SlackChannelForm(*args, **kwargs)
->>>>>>> c83cfa76
 
     @property
     def channel_identifier_key(self) -> str:
@@ -81,13 +70,10 @@
                 return "number"
             case self.FACEBOOK:
                 return "page_id"
-<<<<<<< HEAD
             case self.SUREADHERE:
                 return "sureadhere_tenant_id"
-=======
             case self.SLACK:
                 return "slack_channel_id"
->>>>>>> c83cfa76
 
 
 class ExperimentChannelObjectManager(AuditingManager):
