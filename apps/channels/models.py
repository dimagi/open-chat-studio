import logging
import uuid

from django.conf import settings
from django.db import models
from django.db.models import JSONField, Q
from django.urls import reverse
from django.utils.html import format_html
from django.utils.translation import gettext as _
from field_audit import audit_fields
from field_audit.models import AuditingManager
from telebot import TeleBot, apihelper, types

from apps.experiments import model_audit_fields
from apps.experiments.exceptions import ChannelAlreadyUtilizedException
from apps.experiments.models import Experiment
from apps.teams.models import Team
from apps.utils.models import BaseModel
from apps.web.meta import absolute_url

WEB = "web"
TELEGRAM = "telegram"
WHATSAPP = "whatsapp"
FACEBOOK = "facebook"
IN_APP = "in_app"


class ChannelPlatform(models.TextChoices):
    TELEGRAM = "telegram", "Telegram"
    WEB = "web", "Web"
    WHATSAPP = "whatsapp", "WhatsApp"
    FACEBOOK = "facebook", "Facebook"
<<<<<<< HEAD
    IN_APP = "in_app", "In App"
=======
    API = "api", "API"
>>>>>>> f24defe9

    @classmethod
    def for_dropdown(cls):
        return [cls.TELEGRAM, cls.WHATSAPP, cls.FACEBOOK, cls.IN_APP]

    def form(self, team: Team):
        from apps.channels.forms import ChannelForm

        return ChannelForm(initial={"platform": self}, team=team)

    def extra_form(self, *args, **kwargs):
        from apps.channels import forms

        channel = kwargs.pop("channel", None)

        match self:
            case self.TELEGRAM:
                return forms.TelegramChannelForm(*args, **kwargs)
            case self.WHATSAPP:
                return forms.WhatsappChannelForm(channel=channel, *args, **kwargs)
            case self.FACEBOOK:
                return forms.FacebookChannelForm(channel=channel, *args, **kwargs)
            case self.IN_APP:
                return forms.InAppChannelForm(channel=channel, *args, **kwargs)

    @property
    def channel_identifier_key(self) -> str:
        match self:
            case self.TELEGRAM:
                return "bot_token"
            case self.WHATSAPP:
                return "number"
            case self.FACEBOOK:
                return "page_id"
            case self.IN_APP:
                return "client_id"


class ExperimentChannelObjectManager(AuditingManager):
    def filter_extras(self, team_slug: str, platform: ChannelPlatform, key: str, value: str):
        extra_data_filter = Q(extra_data__contains={key: value})
        return self.filter(extra_data_filter).filter(experiment__team__slug=team_slug, platform=platform)

    def get_queryset(self):
        return super().get_queryset().filter(deleted=False)

    def get_unfiltered_queryset(self):
        return super().get_queryset()


@audit_fields(*model_audit_fields.EXPERIMENT_CHANNEL_FIELDS, audit_special_queryset_writes=True)
class ExperimentChannel(BaseModel):
    objects = ExperimentChannelObjectManager()
    RESET_COMMAND = "/reset"
    PLATFORM = (
        (TELEGRAM, "Telegram"),
        (WEB, "Web"),
        (WHATSAPP, "WhatsApp"),
        (FACEBOOK, "Facebook"),
        (IN_APP, "In App"),
    )

    name = models.CharField(max_length=255, help_text="The name of this channel")
    experiment = models.ForeignKey(Experiment, on_delete=models.CASCADE, null=True, blank=True)
    deleted = models.BooleanField(default=False)
    extra_data = JSONField(default=dict, help_text="Fields needed for channel authorization. Format is JSON")
    external_id = models.UUIDField(default=uuid.uuid4, editable=False, unique=True)
    platform = models.CharField(max_length=32, choices=ChannelPlatform.choices, default="telegram")
    messaging_provider = models.ForeignKey(
        "service_providers.MessagingProvider",
        on_delete=models.SET_NULL,
        null=True,
        blank=True,
        verbose_name="Messaging Provider",
    )

    class Meta:
        ordering = ["name"]

    def __str__(self):
        return f"name: {self.name}"

    def save(self, *args, **kwargs):
        super().save(*args, **kwargs)
        try:
            if self.platform == TELEGRAM:
                _set_telegram_webhook(self)
        except apihelper.ApiTelegramException:
            token = self.extra_data.get("bot_token", "")
            logging.error(f"Unable set Telegram webhook with token '{token}'")

    @property
    def platform_enum(self):
        return ChannelPlatform(self.platform)

    def form(self, *args, **kwargs):
        from apps.channels.forms import ChannelForm

        return ChannelForm(instance=self, team=self.experiment.team, *args, **kwargs)

    def extra_form(self, *args, **kwargs):
        return self.platform_enum.extra_form(initial=self.extra_data, channel=self, *args, **kwargs)

    @staticmethod
    def check_usage_by_another_experiment(platform: ChannelPlatform, identifier: str, new_experiment: Experiment):
        """
        Checks if another experiment (one that is not the same as `new_experiment`) already uses the channel specified
        by its `identifier` and `platform`. Raises `ChannelAlreadyUtilizedException` error when another
        experiment uses it.
        """

        filter_params = {f"extra_data__{platform.channel_identifier_key}": identifier}
        channel = ExperimentChannel.objects.filter(**filter_params).first()
        if channel and channel.experiment != new_experiment:
            url = reverse(
                "experiments:single_experiment_home",
                kwargs={"team_slug": channel.experiment.team.slug, "experiment_id": channel.experiment.id},
            )
            raise ChannelAlreadyUtilizedException(
                format_html(_("This channel is already used in <a href={}><u>another experiment</u></a>"), url)
            )

    @property
    def webhook_url(self) -> str:
        """The wehook URL that should be used in external services"""
        from apps.service_providers.models import MessagingProviderType

        if not self.messaging_provider:
            return
        uri = ""
        provider_type = self.messaging_provider.type
        if provider_type == MessagingProviderType.twilio:
            uri = reverse("channels:new_twilio_message")
        elif provider_type == MessagingProviderType.turnio:
            uri = reverse("channels:new_turn_message", kwargs={"experiment_id": self.experiment.public_id})
        elif provider_type == MessagingProviderType.sureadhere:
            uri = reverse("channels:new_sureadhere_message", kwargs={"client_id": self.extra_data.get("client_id", "")})
        return absolute_url(
            uri,
            is_secure=True,
        )

    def soft_delete(self):
        self.deleted = True
        self.save()


def _set_telegram_webhook(experiment_channel: ExperimentChannel):
    """
    Set the webhook at Telegram to allow message forwarding to this platform
    """
    tele_bot = TeleBot(experiment_channel.extra_data.get("bot_token", ""), threaded=False)
    if experiment_channel.deleted:
        webhook_url = None
    else:
        webhook_url = absolute_url(reverse("channels:new_telegram_message", args=[experiment_channel.external_id]))

    tele_bot.set_webhook(webhook_url, secret_token=settings.TELEGRAM_SECRET_TOKEN)
    tele_bot.set_my_commands(commands=[types.BotCommand(ExperimentChannel.RESET_COMMAND, "Restart chat")])<|MERGE_RESOLUTION|>--- conflicted
+++ resolved
@@ -30,11 +30,8 @@
     WEB = "web", "Web"
     WHATSAPP = "whatsapp", "WhatsApp"
     FACEBOOK = "facebook", "Facebook"
-<<<<<<< HEAD
     IN_APP = "in_app", "In App"
-=======
     API = "api", "API"
->>>>>>> f24defe9
 
     @classmethod
     def for_dropdown(cls):
