--- conflicted
+++ resolved
@@ -1,12 +1,9 @@
 import json
-<<<<<<< HEAD
 from unittest.mock import patch
-=======
 from io import BytesIO
 
 import pytest
 from mock import patch
->>>>>>> 3c26905d
 
 from apps.channels.datamodels import TurnWhatsappMessage, TwilioMessage
 from apps.channels.models import ChannelPlatform
@@ -180,24 +177,12 @@
     def test_parse_messages(self, message, message_type):
         whatsapp_message = TwilioMessage.model_validate(json.loads(message))
         assert whatsapp_message.chat_id == whatsapp_message.from_number
-<<<<<<< HEAD
-        assert whatsapp_message.content_type == MESSAGE_TYPES.TEXT
-        assert whatsapp_message.media_url is None
-
-    def test_parse_media_message(self):
-        incoming_message = TwilioMessages.audio_message()
-        whatsapp_message = WhatsappMessage.model_validate(json.loads(incoming_message))
-        assert whatsapp_message.chat_id == whatsapp_message.from_number
-        assert whatsapp_message.content_type == MESSAGE_TYPES.VOICE
-        assert whatsapp_message.media_url == "http://example.com/media"
-=======
         if message_type == "text":
             assert whatsapp_message.content_type == MESSAGE_TYPES.TEXT
-            assert whatsapp_message.media_url == None
+            assert whatsapp_message.media_url is None
         else:
             assert whatsapp_message.content_type == MESSAGE_TYPES.VOICE
             assert whatsapp_message.media_url == "http://example.com/media"
->>>>>>> 3c26905d
 
     @pytest.mark.parametrize(
         "incoming_message, message_type",
