--- conflicted
+++ resolved
@@ -105,7 +105,12 @@
             Returns a dictionary containing all routing decisions in the pipeline.
             The keys are the node names and the values are the routes chosen by each node.
             
-<<<<<<< HEAD
+        def add_message_tag(tag_name: str):
+            Adds a tag to the output message.
+            
+        def add_session_tag(tag_name: str):
+            Adds the tag to the chat session.
+            
         def get_node_output(node_name: str) -> Any:
             Returns the output of the specified node if it has been executed.
             If the node has not been executed, it returns `None`.
@@ -123,13 +128,6 @@
             the node will not execute and the pipeline will wait for the required nodes to complete.
             
             This should be called at the start of the main function.
-=======
-        def add_message_tag(tag_name: str):
-            Adds a tag to the output message.
-            
-        def add_session_tag(tag_name: str):
-            Adds the tag to the chat session.
->>>>>>> bda3295d
         ```
 
         Return only the Python code and nothing else. Do not enclose it in triple quotes or have any other
