--- conflicted
+++ resolved
@@ -90,24 +90,14 @@
             Sets the value of the session state's key with the given name to the provided data.
             This will override any existing data.
 
-<<<<<<< HEAD
-        def get_route(node_name: str) -> str | None:
-=======
         def get_selected_route(router_node_name: str) -> str | None:
->>>>>>> be033e0f
             Returns the route selected by a specific router node with the given name.
             If the node does not exist or has no route defined, it returns `None`.
 
         def get_node_path(node_name: str) -> list | None:
-<<<<<<< HEAD
-            Returns a list containing the sequence of node names leading to the target node.
-            The list represents the path through the routing chain to the specified node.
-            If the node is not found, it returns `None`.
-=======
             Returns a list containing the sequence of nodes leading to the target node.
             If the node is not found in the pipeline path, returns a list containing
             only the specified node name.
->>>>>>> be033e0f
 
         def get_all_routes() -> dict:
             Returns a dictionary containing all routing decisions in the pipeline.
