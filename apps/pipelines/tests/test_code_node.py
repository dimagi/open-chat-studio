import json
from unittest import mock

import pytest

from apps.channels.datamodels import Attachment
from apps.experiments.models import ParticipantData
from apps.files.models import File
from apps.pipelines.exceptions import PipelineNodeBuildError, PipelineNodeRunError
from apps.pipelines.nodes.base import PipelineState
from apps.pipelines.tests.utils import (
    code_node,
    create_runnable,
    end_node,
    passthrough_node,
    render_template_node,
    start_node,
)
from apps.utils.factories.experiment import ExperimentSessionFactory
from apps.utils.factories.pipelines import PipelineFactory
from apps.utils.pytest import django_db_with_data


@pytest.fixture()
def pipeline():
    return PipelineFactory()


@pytest.fixture()
def experiment_session():
    return ExperimentSessionFactory()


IMPORTS = """
import json
import datetime
import re
import time
def main(input, **kwargs):
    return json.loads(input)
"""


@django_db_with_data(available_apps=("apps.service_providers",))
@mock.patch("apps.pipelines.nodes.base.PipelineNode.logger", mock.Mock())
@pytest.mark.parametrize(
    ("code", "input", "output"),
    [
        ("def main(input, **kwargs):\n\treturn f'Hello, {input}!'", "World", "Hello, World!"),
        ("", "foo", "foo"),  # No code just returns the input
        ("def main(input, **kwargs):\n\t'foo'", "", "None"),  # No return value will return "None"
        (IMPORTS, json.dumps({"a": "b"}), str(json.loads('{"a": "b"}'))),  # Importing json will work
    ],
)
def test_code_node(pipeline, code, input, output):
    nodes = [
        start_node(),
        code_node(code),
        end_node(),
    ]
    assert create_runnable(pipeline, nodes).invoke(PipelineState(messages=[input]))["messages"][-1] == output


EXTRA_FUNCTION = """
def other(foo):
    return f"other {foo}"

def main(input, **kwargs):
    return other(input)
"""


@django_db_with_data(available_apps=("apps.service_providers",))
@mock.patch("apps.pipelines.nodes.base.PipelineNode.logger", mock.Mock())
@pytest.mark.parametrize(
    ("code", "input", "error"),
    [
        ("this{}", "", "SyntaxError: invalid syntax at statement: 'this{}"),
        (
            EXTRA_FUNCTION,
            "",
            (
                "You can only define a single function, 'main' at the top level. "
                "You may use nested functions inside that function if required"
            ),
        ),
        ("def other(input):\n\treturn input", "", "You must define a 'main' function"),
        (
            "def main(input, others, **kwargs):\n\treturn input",
            "",
            r"The main function should have the signature main\(input, \*\*kwargs\) only\.",
        ),
        (
            """def main(intput, **kwargs):\n\tget_temp_state_key("attachments")[0]._file.delete()\n\treturn input""",
            "",
            """"_file" is an invalid attribute name because it starts with "_".""",
        ),
        ("import PyPDF2\ndef main(input):\n\treturn input", "", "No module named 'PyPDF2'"),
    ],
)
def test_code_node_build_errors(pipeline, code, input, error):
    nodes = [
        start_node(),
        code_node(code),
        end_node(),
    ]
    with pytest.raises(PipelineNodeBuildError, match=error):
        create_runnable(pipeline, nodes).invoke(PipelineState(messages=[input]))["messages"][-1]


@django_db_with_data(available_apps=("apps.service_providers",))
@mock.patch("apps.pipelines.nodes.base.PipelineNode.logger", mock.Mock())
@pytest.mark.parametrize(
    ("code", "input", "error"),
    [
        (
            "import collections\ndef main(input, **kwargs):\n\treturn input",
            "",
            "Importing 'collections' is not allowed",
        ),
        ("def main(input, **kwargs):\n\treturn f'Hello, {blah}!'", "", "name 'blah' is not defined"),
    ],
)
def test_code_node_runtime_errors(pipeline, code, input, error):
    nodes = [
        start_node(),
        code_node(code),
        end_node(),
    ]
    with pytest.raises(PipelineNodeRunError, match=error):
        create_runnable(pipeline, nodes).invoke(PipelineState(messages=[input]))["messages"][-1]


@django_db_with_data(available_apps=("apps.service_providers",))
@mock.patch("apps.pipelines.nodes.base.PipelineNode.logger", mock.Mock())
def test_get_participant_data(pipeline, experiment_session):
    ParticipantData.objects.create(
        team=experiment_session.team,
        experiment=experiment_session.experiment,
        participant=experiment_session.participant,
        data={"fun_facts": {"personality": "fun loving", "body_type": "robot"}},
    )

    code = """
def main(input, **kwargs):
    return get_participant_data()["fun_facts"]["body_type"]
"""
    nodes = [
        start_node(),
        code_node(code),
        end_node(),
    ]
    assert (
        create_runnable(pipeline, nodes).invoke(PipelineState(experiment_session=experiment_session, messages=["hi"]))[
            "messages"
        ][-1]
        == "robot"
    )


@django_db_with_data(available_apps=("apps.service_providers",))
@mock.patch("apps.pipelines.nodes.base.PipelineNode.logger", mock.Mock())
def test_update_participant_data(pipeline, experiment_session):
    output = "moody"
    participant_data = ParticipantData.objects.create(
        team=experiment_session.team,
        experiment=experiment_session.experiment,
        participant=experiment_session.participant,
        data={"fun_facts": {"personality": "fun loving", "body_type": "robot"}},
    )

    code = f"""
def main(input, **kwargs):
    data = get_participant_data()
    data["fun_facts"]["personality"] = "{output}"
    set_participant_data(data)
    return get_participant_data()["fun_facts"]["personality"]
"""
    nodes = [
        start_node(),
        code_node(code),
        end_node(),
    ]
    assert (
        create_runnable(pipeline, nodes).invoke(PipelineState(experiment_session=experiment_session, messages=["hi"]))[
            "messages"
        ][-1]
        == output
    )
    participant_data.refresh_from_db()
    assert participant_data.data["fun_facts"]["personality"] == output


@django_db_with_data(available_apps=("apps.service_providers",))
@mock.patch("apps.pipelines.nodes.base.PipelineNode.logger", mock.Mock())
def test_temp_state(pipeline, experiment_session):
    output = "['fun loving', 'likes puppies']"
    code_set = f"""
def main(input, **kwargs):
    return set_temp_state_key("fun_facts", {output})
"""
    code_get = """
def main(input, **kwargs):
    return str(get_temp_state_key("fun_facts"))
"""
    nodes = [
        start_node(),
        code_node(code_set),
        code_node(code_get),
        end_node(),
    ]
    assert (
        create_runnable(pipeline, nodes).invoke(PipelineState(experiment_session=experiment_session, messages=["hi"]))[
            "messages"
        ][-1]
        == output
    )


@django_db_with_data(available_apps=("apps.service_providers",))
@mock.patch("apps.pipelines.nodes.base.PipelineNode.logger", mock.Mock())
def test_temp_state_get_outputs(pipeline, experiment_session):
    # Temp state contains the outputs of the previous nodes

    input = "hello"
    code_get = """
def main(input, **kwargs):
    return str(get_temp_state_key("outputs"))
"""
    nodes = [
        start_node(),
        passthrough_node(),
        render_template_node("<b>The input is: {{ input }}</b>"),
        code_node(code_get),
        end_node(),
    ]
    assert create_runnable(pipeline, nodes).invoke(
        PipelineState(experiment_session=experiment_session, messages=[input])
    )["messages"][-1] == str(
        {
            "start": input,
            "passthrough": input,
            "render template": f"<b>The input is: {input}</b>",
        }
    )


@django_db_with_data(available_apps=("apps.service_providers",))
@mock.patch("apps.pipelines.nodes.base.PipelineNode.logger", mock.Mock())
def test_temp_state_set_outputs(pipeline, experiment_session):
    input = "hello"
    code_set = """
def main(input, **kwargs):
    set_temp_state_key("outputs", "foobar")
    return input
"""
    nodes = [
        start_node(),
        code_node(code_set),
        end_node(),
    ]
    with pytest.raises(PipelineNodeRunError, match="Cannot set the 'outputs' key of the temporary state"):
        create_runnable(pipeline, nodes).invoke(PipelineState(experiment_session=experiment_session, messages=[input]))[
            "messages"
        ][-1]


@django_db_with_data(available_apps=("apps.service_providers",))
@mock.patch("apps.pipelines.nodes.base.PipelineNode.logger", mock.Mock())
def test_temp_state_user_input(pipeline, experiment_session):
    # Temp state contains the user input

    input = "hello"
    code_get = """
def main(input, **kwargs):
    return str(get_temp_state_key("user_input"))
"""
    nodes = [
        start_node(),
        code_node(code_get),
        end_node(),
    ]
    assert (
        create_runnable(pipeline, nodes).invoke(PipelineState(experiment_session=experiment_session, messages=[input]))[
            "messages"
        ][-1]
        == input
    )


@django_db_with_data(available_apps=("apps.service_providers",))
def test_read_attachments(pipeline, experiment_session):
    file = File.from_content("foo.txt", b"from file", "text/plain", experiment_session.team.id)

    code_get = """
def main(input, **kwargs):
    return f'content {get_temp_state_key("attachments")[0].read_text()}'
"""
    nodes = [
        start_node(),
        code_node(code_get),
        end_node(),
    ]
    state = PipelineState(
        experiment_session=experiment_session,
        messages=["hi"],
        attachments=[Attachment.from_file(file, "code_interpreter")],
    )
    assert create_runnable(pipeline, nodes).invoke(state)["messages"][-1] == "content from file"
    File.objects.get(id=file.id)


@django_db_with_data(available_apps=("apps.service_providers",))
@mock.patch("apps.pipelines.nodes.base.PipelineNode.logger", mock.Mock())
<<<<<<< HEAD
def test_render_template_with_context_keys(pipeline, experiment_session):
    participant_data = ParticipantData.objects.create(
        team=experiment_session.team,
        experiment=experiment_session.experiment,
        participant=experiment_session.participant,
        data={"identifier": "participant_123"},
    )
    nodes = [
        start_node(),
        render_template_node(
            "input: {{ input }}, temp_state.my_key: {{ temp_state.my_key }}, "
            "participant_id: {{ participant_details.identifier }}"
        ),
        end_node(),
    ]
    state = PipelineState(
        experiment_session=experiment_session,
        messages=["Cycling"],
        temp_state={"my_key": "example_key"},
    )
    result = create_runnable(pipeline, nodes).invoke(state)
    assert result["messages"][-1] == ("input: Cycling, temp_state.my_key: example_key, participant_id: participant_123")
    participant_data.refresh_from_db()
    assert participant_data.data["identifier"] == "participant_123"
=======
def test_participant_data_proxy_get_includes_global_data(pipeline, experiment_session):
    """
    Test that the get method of ParticipantDataProxy returns a merged dictionary
    that includes both the ParticipantData.data and the participant's global_data.
    """
    experiment_session.participant.name = "Dimagi"
    experiment_session.participant.save()

    ParticipantData.objects.create(
        team=experiment_session.team,
        experiment=experiment_session.experiment,
        participant=experiment_session.participant,
        data={"favorite_color": "green", "favorite_number": 42},
    )
    code = """
def main(input, **kwargs):
    data = get_participant_data()
    return f"Name: {data.get('name')}, Color: {data.get('favorite_color')}"
    """
    nodes = [
        start_node(),
        code_node(code),
        end_node(),
    ]
    assert (
        create_runnable(pipeline, nodes).invoke(PipelineState(experiment_session=experiment_session, messages=["hi"]))[
            "messages"
        ][-1]
        == "Name: Dimagi, Color: green"
    )


@django_db_with_data(available_apps=("apps.service_providers",))
@mock.patch("apps.pipelines.nodes.base.PipelineNode.logger", mock.Mock())
def test_participant_data_proxy_set_updates_global_data(pipeline, experiment_session):
    experiment_session.participant.name = "Original Boring Name"
    experiment_session.participant.save()
    ParticipantData.objects.create(
        team=experiment_session.team,
        experiment=experiment_session.experiment,
        participant=experiment_session.participant,
        data={},
    )
    code = """
def main(input, **kwargs):
    data = get_participant_data()
    data["name"] = "Updated Exciting Name"
    set_participant_data(data)
    updated = get_participant_data()
    return f"Name: {updated.get('name')}"
    """
    nodes = [
        start_node(),
        code_node(code),
        end_node(),
    ]
    assert (
        create_runnable(pipeline, nodes).invoke(PipelineState(experiment_session=experiment_session, messages=["hi"]))[
            "messages"
        ][-1]
        == "Name: Updated Exciting Name"
    )
    experiment_session.participant.refresh_from_db()
    assert experiment_session.participant.name == "Updated Exciting Name"
>>>>>>> 5a8c9d4c
<|MERGE_RESOLUTION|>--- conflicted
+++ resolved
@@ -312,7 +312,7 @@
 
 @django_db_with_data(available_apps=("apps.service_providers",))
 @mock.patch("apps.pipelines.nodes.base.PipelineNode.logger", mock.Mock())
-<<<<<<< HEAD
+
 def test_render_template_with_context_keys(pipeline, experiment_session):
     participant_data = ParticipantData.objects.create(
         team=experiment_session.team,
@@ -337,7 +337,7 @@
     assert result["messages"][-1] == ("input: Cycling, temp_state.my_key: example_key, participant_id: participant_123")
     participant_data.refresh_from_db()
     assert participant_data.data["identifier"] == "participant_123"
-=======
+
 def test_participant_data_proxy_get_includes_global_data(pipeline, experiment_session):
     """
     Test that the get method of ParticipantDataProxy returns a merged dictionary
@@ -402,4 +402,3 @@
     )
     experiment_session.participant.refresh_from_db()
     assert experiment_session.participant.name == "Updated Exciting Name"
->>>>>>> 5a8c9d4c
