from contextlib import contextmanager
from unittest import mock
from unittest.mock import Mock, patch

import pytest
from django.core import mail
from django.test import override_settings
from langchain_core.messages import AIMessage, ToolCall
from langchain_core.runnables import RunnableConfig

from apps.channels.datamodels import Attachment
from apps.experiments.models import ParticipantData
from apps.pipelines.exceptions import PipelineBuildError, PipelineNodeBuildError
from apps.pipelines.logging import LoggingCallbackHandler
from apps.pipelines.nodes.base import PipelineState, merge_dicts
from apps.pipelines.nodes.nodes import EndNode, Passthrough, RouterNode, StartNode, StaticRouterNode
from apps.pipelines.tests.utils import (
    assistant_node,
    boolean_node,
    code_node,
    create_runnable,
    email_node,
    end_node,
    extract_participant_data_node,
    extract_structured_data_node,
    llm_response_node,
    llm_response_with_prompt_node,
    passthrough_node,
    render_template_node,
    router_node,
    start_node,
    state_key_router_node,
)
from apps.service_providers.llm_service.history_managers import PipelineHistoryManager
from apps.service_providers.llm_service.prompt_context import ParticipantDataProxy
from apps.service_providers.llm_service.runnables import ChainOutput
from apps.utils.factories.assistants import OpenAiAssistantFactory
from apps.utils.factories.experiment import (
    ExperimentSessionFactory,
    SourceMaterialFactory,
)
from apps.utils.factories.pipelines import PipelineFactory
from apps.utils.factories.service_provider_factories import LlmProviderFactory, LlmProviderModelFactory
from apps.utils.langchain import (
    FakeLlmSimpleTokenCount,
    build_fake_llm_echo_service,
    build_fake_llm_service,
)
from apps.utils.pytest import django_db_with_data


@pytest.fixture()
def provider():
    return LlmProviderFactory()


@pytest.fixture()
def provider_model():
    return LlmProviderModelFactory()


@pytest.fixture()
def pipeline():
    return PipelineFactory()


@pytest.fixture()
def source_material():
    return SourceMaterialFactory()


@pytest.fixture()
def experiment_session():
    return ExperimentSessionFactory()


@override_settings(CELERY_TASK_ALWAYS_EAGER=True)
@django_db_with_data(available_apps=("apps.service_providers",))
@mock.patch("apps.service_providers.models.LlmProvider.get_llm_service")
@mock.patch("apps.pipelines.nodes.base.PipelineNode.logger", mock.Mock())
def test_full_email_sending_pipeline(get_llm_service, provider, provider_model, pipeline):
    service = build_fake_llm_service(responses=['{"summary": "Ice is cold"}'], token_counts=[0])
    get_llm_service.return_value = service

    nodes = [
        start_node(),
        render_template_node(),
        llm_response_with_prompt_node(str(provider.id), str(provider_model.id)),
        email_node(),
        end_node(),
    ]

    state = PipelineState(
        messages=["Ice is not a liquid. When it is melted it turns into water."],
        experiment_session=ExperimentSessionFactory(),
        pipeline_version=1,
    )
    create_runnable(pipeline, nodes).invoke(state)
    assert len(mail.outbox) == 1
    assert mail.outbox[0].subject == "This is an interesting email"
    assert mail.outbox[0].to == ["test@example.com"]


@override_settings(CELERY_TASK_ALWAYS_EAGER=True)
@django_db_with_data(available_apps=("apps.service_providers",))
@mock.patch("apps.pipelines.nodes.base.PipelineNode.logger", mock.Mock())
def test_send_email(pipeline):
    nodes = [start_node(), email_node(), end_node()]
    create_runnable(pipeline, nodes).invoke(PipelineState(messages=["A cool message"]))
    assert len(mail.outbox) == 1
    assert mail.outbox[0].body == "A cool message"
    assert mail.outbox[0].subject == "This is an interesting email"
    assert mail.outbox[0].to == ["test@example.com"]


@django_db_with_data(available_apps=("apps.service_providers",))
@mock.patch("apps.service_providers.models.LlmProvider.get_llm_service")
@mock.patch("apps.pipelines.nodes.base.PipelineNode.logger", mock.Mock())
def test_llm_response(get_llm_service, provider, provider_model, pipeline):
    service = build_fake_llm_service(responses=["123"], token_counts=[0])
    get_llm_service.return_value = service
    nodes = [
        start_node(),
        llm_response_node(str(provider.id), str(provider_model.id)),
        end_node(),
    ]
    assert (
        create_runnable(pipeline, nodes).invoke(PipelineState(messages=["Repeat exactly: 123"]))["messages"][-1]
        == "123"
    )


@django_db_with_data(available_apps=("apps.service_providers",))
@mock.patch("apps.service_providers.models.LlmProvider.get_llm_service")
@mock.patch("apps.pipelines.nodes.base.PipelineNode.logger", mock.Mock())
def test_llm_with_prompt_response(
    get_llm_service, provider, provider_model, pipeline, source_material, experiment_session
):
    service = build_fake_llm_echo_service()
    get_llm_service.return_value = service

    user_input = "The User Input"
    participant_data = ParticipantData.objects.create(
        team=experiment_session.team,
        experiment=experiment_session.experiment,
        participant=experiment_session.participant,
        data={"name": "A"},
    )
    nodes = [
        start_node(),
        llm_response_with_prompt_node(
            str(provider.id),
            str(provider_model.id),
            source_material_id=str(source_material.id),
            prompt="Node 1: Use this {source_material} to answer questions about {participant_data}.",
        ),
        llm_response_with_prompt_node(
            str(provider.id),
            str(provider_model.id),
            source_material_id=str(source_material.id),
            prompt="Node 2: {source_material}",
        ),
        end_node(),
    ]
    output = create_runnable(pipeline, nodes).invoke(
        PipelineState(messages=[user_input], experiment_session=experiment_session, pipeline_version=1)
    )["messages"][-1]
    expected_output = (
        f"Node 2: {source_material.material} Node 1: Use this {source_material.material} to answer questions "
        f"about {participant_data.data}. {user_input}"
    )
    assert output == expected_output


@django_db_with_data(available_apps=("apps.service_providers",))
@mock.patch("apps.pipelines.nodes.base.PipelineNode.logger", mock.Mock())
def test_render_template(pipeline):
    nodes = [
        start_node(),
        render_template_node("{{ input }} is cool"),
        end_node(),
    ]

    result = create_runnable(pipeline, nodes).invoke(PipelineState(messages=["Cycling"]))
    assert result["messages"][-1] == "Cycling is cool"


@django_db_with_data(available_apps=("apps.service_providers",))
@mock.patch("apps.pipelines.nodes.base.PipelineNode.logger", mock.Mock())
def test_branching_pipeline(pipeline, experiment_session):
    start = start_node()
    template_a = render_template_node("A ({{input }})")
    template_b = render_template_node("B ({{ input}})")
    template_c = render_template_node("C ({{input }})")
    end = end_node()
    nodes = [
        start,
        template_a,
        template_b,
        template_c,
        end,
    ]
    edges = [
        {
            "id": "start -> RenderTemplate-A",
            "source": start["id"],
            "target": template_a["id"],
        },
        {
            "id": "start -> RenderTemplate-B",
            "source": start["id"],
            "target": template_b["id"],
        },
        {
            "id": "RenderTemplate-B -> RenderTemplate-C",
            "source": template_b["id"],
            "target": template_c["id"],
        },
        {
            "id": "RenderTemplate-A -> END",
            "source": template_a["id"],
            "target": end["id"],
        },
        {
            "id": "RenderTemplate-C -> END",
            "source": template_c["id"],
            "target": end["id"],
        },
    ]
    user_input = "The Input"
    output = create_runnable(pipeline, nodes, edges, lenient=True).invoke(
        PipelineState(messages=[user_input], experiment_session=experiment_session)
    )["outputs"]
    expected_output = {
        start["id"]: {"message": user_input},
        template_a["id"]: {"message": f"A ({user_input})"},
        template_b["id"]: {"message": f"B ({user_input})"},
        template_c["id"]: {"message": f"C (B ({user_input}))"},
        end["id"]: [{"message": f"A ({user_input})"}, {"message": f"C (B ({user_input}))"}],
    }
    assert output == expected_output


@django_db_with_data(available_apps=("apps.service_providers",))
@mock.patch("apps.pipelines.nodes.base.PipelineNode.logger", mock.Mock())
def test_conditional_node(pipeline, experiment_session):
    start = start_node()
    boolean = boolean_node()
    template_true = render_template_node("said hello")
    template_false = render_template_node("didn't say hello, said {{ input }}")
    end = end_node()
    nodes = [
        start,
        boolean,
        template_true,
        template_false,
        end,
    ]
    edges = [
        {"id": "start -> boolean", "source": start["id"], "target": boolean["id"]},
        {
            "id": "Boolean -> True",
            "source": boolean["id"],
            "target": template_true["id"],
            "sourceHandle": "output_0",
        },
        {
            "id": "Boolean -> False",
            "source": boolean["id"],
            "target": template_false["id"],
            "sourceHandle": "output_1",
        },
        {
            "id": "False -> End",
            "source": template_false["id"],
            "target": end["id"],
        },
        {
            "id": "True -> End",
            "source": template_true["id"],
            "target": end["id"],
        },
    ]
    runnable = create_runnable(pipeline, nodes, edges)
    output = runnable.invoke(PipelineState(messages=["hello"], experiment_session=experiment_session))
    assert output["messages"][-1] == "said hello"
    assert output["outputs"] == {
        start["id"]: {"message": "hello"},
        boolean["id"]: {"message": "hello", "output_handle": "output_0"},
        "boolean": {"route": "true", "output": "hello"},
        template_true["id"]: {"message": "said hello"},
        end["id"]: {"message": "said hello"},
    }

    output = runnable.invoke(PipelineState(messages=["bad"], experiment_session=experiment_session))
    assert output["messages"][-1] == "didn't say hello, said bad"
    assert output["outputs"] == {
        start["id"]: {"message": "bad"},
        boolean["id"]: {"message": "bad", "output_handle": "output_1"},
        "boolean": {"output": "bad", "route": "false"},
        template_false["id"]: {"message": "didn't say hello, said bad"},
        end["id"]: {"message": "didn't say hello, said bad"},
    }


@pytest.mark.django_db()
@mock.patch("apps.service_providers.models.LlmProvider.get_llm_service")
def test_router_node_prompt(get_llm_service, provider, provider_model, pipeline, experiment_session):
    service = build_fake_llm_echo_service()
    get_llm_service.return_value = service

    node = RouterNode(
        name="test router",
        prompt="PD: {participant_data}",
        keywords=["A"],
        llm_provider_id=provider.id,
        llm_provider_model_id=provider_model.id,
    )
    node._process_conditional(
        PipelineState(
            outputs={"123": {"message": "a"}},
            messages=["a"],
            experiment_session=experiment_session,
        ),
        node_id="123",
    )

    assert len(service.llm.get_call_messages()[0]) == 2
    proxy = ParticipantDataProxy(experiment_session)
    assert str(proxy.get()) in service.llm.get_call_messages()[0][0].content


@django_db_with_data(available_apps=("apps.service_providers",))
@mock.patch("apps.pipelines.nodes.base.PipelineNode.logger", mock.Mock())
def test_static_router_temp_state(pipeline, experiment_session):
    # The static router will switch based on a state key, and pass its input through

    code_set = """
def main(input, **kwargs):
    if "go to first" in input.lower():
        set_temp_state_key("route_to", "first")
    elif "go to second" in input.lower():
        set_temp_state_key("route_to", "second")
    return input
"""
    start = start_node()
    code = code_node(code_set)
    router = state_key_router_node("route_to", ["first", "second"], data_source=StaticRouterNode.DataSource.temp_state)
    template_a = render_template_node("A {{ input }}")
    template_b = render_template_node("B {{ input }}")
    end = end_node()
    nodes = [start, code, router, template_a, template_b, end]
    edges = [
        {"id": "start -> code", "source": start["id"], "target": code["id"]},
        {"id": "code -> router", "source": code["id"], "target": router["id"]},
        {
            "id": "router -> A",
            "source": router["id"],
            "target": template_a["id"],
            "sourceHandle": "output_0",
        },
        {
            "id": "router -> B",
            "source": router["id"],
            "target": template_b["id"],
            "sourceHandle": "output_1",
        },
        {"id": "A -> end", "source": template_a["id"], "target": end["id"]},
        {"id": "B -> end", "source": template_b["id"], "target": end["id"]},
    ]
    runnable = create_runnable(pipeline, nodes, edges)
    output = runnable.invoke(PipelineState(messages=["Go to FIRST"], experiment_session=experiment_session))
    assert output["messages"][-1] == "A Go to FIRST"

    output = runnable.invoke(PipelineState(messages=["Go to Second"], experiment_session=experiment_session))
    assert output["messages"][-1] == "B Go to Second"

    # default route
    output = runnable.invoke(PipelineState(messages=["Go to Third"], experiment_session=experiment_session))
    assert output["messages"][-1] == "A Go to Third"


@django_db_with_data(available_apps=("apps.service_providers",))
@mock.patch("apps.pipelines.nodes.base.PipelineNode.logger", mock.Mock())
def test_static_router_case_sensitive(pipeline, experiment_session):
    start = start_node()
    router = state_key_router_node(
        "route_to", ["first", "SECOND", "third"], data_source=StaticRouterNode.DataSource.temp_state
    )
    template_a = render_template_node("A")
    template_b = render_template_node("B")
    template_c = render_template_node("C")
    end = end_node()
    nodes = [start, router, template_a, template_b, template_c, end]
    edges = [
        {"id": "start -> code", "source": start["id"], "target": router["id"]},
        {
            "id": "router -> A",
            "source": router["id"],
            "target": template_a["id"],
            "sourceHandle": "output_0",
        },
        {
            "id": "router -> B",
            "source": router["id"],
            "target": template_b["id"],
            "sourceHandle": "output_1",
        },
        {
            "id": "router -> C",
            "source": router["id"],
            "target": template_c["id"],
            "sourceHandle": "output_2",
        },
        {"id": "A -> end", "source": template_a["id"], "target": end["id"]},
        {"id": "B -> end", "source": template_b["id"], "target": end["id"]},
        {"id": "C -> end", "source": template_c["id"], "target": end["id"]},
    ]
    runnable = create_runnable(pipeline, nodes, edges)

    def _check_match(route_to, expected):
        output = runnable.invoke(
            PipelineState(messages=[""], experiment_session=experiment_session, temp_state={"route_to": route_to})
        )
        assert output["messages"][-1] == expected

    # Check that matches are not case-sensitive in either direction
    _check_match("SECOND", "B")
    _check_match("second", "B")
    _check_match("third", "C")
    _check_match("THIRD", "C")


@pytest.mark.django_db()
def test_router_sets_tags_correctly(pipeline, experiment_session):
    start = start_node()
    router = state_key_router_node(
        "route_to", ["first", "second"], data_source=StaticRouterNode.DataSource.temp_state, tag_output=True
    )
    template_a = render_template_node("A")
    template_b = render_template_node("B")
    end = end_node()

    nodes = [start, router, template_a, template_b, end]
    edges = [
        {"id": "start -> router", "source": start["id"], "target": router["id"]},
        {
            "id": "router -> A",
            "source": router["id"],
            "target": template_a["id"],
            "sourceHandle": "output_0",
        },
        {
            "id": "router -> B",
            "source": router["id"],
            "target": template_b["id"],
            "sourceHandle": "output_1",
        },
        {"id": "A -> end", "source": template_a["id"], "target": end["id"]},
        {"id": "B -> end", "source": template_b["id"], "target": end["id"]},
    ]
    runnable = create_runnable(pipeline, nodes, edges)

    def _check_routing_and_tags(route_to, expected_tag):
        output = runnable.invoke(
            PipelineState(
                messages=["Test message"], experiment_session=experiment_session, temp_state={"route_to": route_to}
            )
        )
        assert output["output_message_tags"] == [f"static router:{expected_tag}"]

    _check_routing_and_tags("first", "first")
    _check_routing_and_tags("second", "second")


@django_db_with_data(available_apps=("apps.service_providers",))
@pytest.mark.parametrize(
    "data_source", [StaticRouterNode.DataSource.participant_data, StaticRouterNode.DataSource.session_state]
)
@mock.patch("apps.pipelines.nodes.base.PipelineNode.logger", mock.Mock())
def test_static_router_participant_data(data_source, pipeline, experiment_session):
    def _update_participant_data(session, data):
        ParticipantDataProxy(session).set(data)

    def _update_session_state(session, data):
        session.state = data
        session.save(update_fields=["state"])

    DATA_SOURCE_UPDATERS = {
        StaticRouterNode.DataSource.participant_data: _update_participant_data,
        StaticRouterNode.DataSource.session_state: _update_session_state,
    }

    start = start_node()
    router = state_key_router_node("route_to", ["first", "second"], data_source=data_source)
    template_a = render_template_node("A {{ input }}")
    template_b = render_template_node("B {{ input }}")
    end = end_node()
    nodes = [start, router, template_a, template_b, end]
    edges = [
        {"id": "start -> router", "source": start["id"], "target": router["id"]},
        {
            "id": "router -> A",
            "source": router["id"],
            "target": template_a["id"],
            "sourceHandle": "output_0",
        },
        {
            "id": "router -> B",
            "source": router["id"],
            "target": template_b["id"],
            "sourceHandle": "output_1",
        },
        {"id": "A -> end", "source": template_a["id"], "target": end["id"]},
        {"id": "B -> end", "source": template_b["id"], "target": end["id"]},
    ]
    runnable = create_runnable(pipeline, nodes, edges)

    DATA_SOURCE_UPDATERS[data_source](experiment_session, {"route_to": "first"})
    output = runnable.invoke(PipelineState(messages=["Hi"], experiment_session=experiment_session))
    assert output["messages"][-1] == "A Hi"

    DATA_SOURCE_UPDATERS[data_source](experiment_session, {"route_to": "second"})
    output = runnable.invoke(PipelineState(messages=["Hi"], experiment_session=experiment_session))
    assert output["messages"][-1] == "B Hi"

    # default route
    DATA_SOURCE_UPDATERS[data_source](experiment_session, {})
    output = runnable.invoke(PipelineState(messages=["Hi"], experiment_session=experiment_session))
    assert output["messages"][-1] == "A Hi"


@django_db_with_data(available_apps=("apps.service_providers",))
def test_attachments_in_code_node(pipeline, experiment_session):
    code_set = """
def main(input, **kwargs):
    attachments = get_temp_state_key("attachments")
    kwargs["logger"].info([att.model_dump() for att in attachments])
    return ",".join([att.name for att in attachments])
"""
    start = start_node()
    code = code_node(code_set)
    end = end_node()
    nodes = [start, code, end]
    runnable = create_runnable(pipeline, nodes)
    callback = LoggingCallbackHandler()
    attachments = [
        Attachment(file_id=123, type="code_interpreter", name="test.py", size=10),
        Attachment(file_id=456, type="file_search", name="blog.md", size=20),
    ]
    serialized_attachments = [att.model_dump() for att in attachments]
    output = runnable.invoke(
        PipelineState(
            messages=["log attachments"], experiment_session=experiment_session, attachments=serialized_attachments
        ),
        config=RunnableConfig(callbacks=[callback]),
    )
    assert output["messages"][-1] == "test.py,blog.md"
    log_entry = [e for e in callback.log_entries if e.level == "INFO"][0]
    assert log_entry.message == str(serialized_attachments)


@contextmanager
def extract_structured_data_pipeline(provider, provider_model, pipeline, llm=None):
    tool_response = AIMessage(tool_calls=[ToolCall(name="CustomModel", args={"name": "John"}, id="123")], content="Hi")
    service = build_fake_llm_service(responses=[tool_response], token_counts=[0], fake_llm=llm)

    with (
        mock.patch(
            "apps.service_providers.models.LlmProvider.get_llm_service",
            return_value=service,
        ),
    ):
        nodes = [
            start_node(),
            extract_structured_data_node(str(provider.id), str(provider_model.id), '{"name": "the name of the user"}'),
            end_node(),
        ]
        runnable = create_runnable(pipeline, nodes)
        yield runnable


@django_db_with_data(available_apps=("apps.service_providers", "apps.experiments"))
@mock.patch("apps.pipelines.nodes.base.PipelineNode.logger", mock.Mock())
def test_extract_structured_data_no_chunking(provider, provider_model, pipeline):
    session = ExperimentSessionFactory()

    with extract_structured_data_pipeline(provider, provider_model, pipeline) as graph:
        state = PipelineState(
            messages=["ai: hi user\nhuman: hi there I am John"],
            experiment_session=session,
        )
        assert graph.invoke(state)["messages"][-1] == '{"name": "John"}'


@django_db_with_data(available_apps=("apps.service_providers", "apps.experiments"))
@mock.patch("apps.pipelines.nodes.base.PipelineNode.logger", mock.Mock())
def test_extract_structured_data_with_chunking(provider, provider_model, pipeline):
    session = ExperimentSessionFactory()
    ParticipantData.objects.create(
        team=session.team,
        experiment=session.experiment,
        data={"drink": "martini"},
        participant=session.participant,
    )
    llm = FakeLlmSimpleTokenCount(
        responses=[
            # the first chunk sees nothing of value
            AIMessage(tool_calls=[ToolCall(name="CustomModel", args={"name": None}, id="123")], content="Hi"),
            # the second chunk message sees the name
            AIMessage(tool_calls=[ToolCall(name="CustomModel", args={"name": "james"}, id="123")], content="Hi"),
            # the third chunk sees nothing of value
            AIMessage(tool_calls=[ToolCall(name="CustomModel", args={"name": "james"}, id="123")], content="Hi"),
        ]
    )

    with (
        extract_structured_data_pipeline(provider, provider_model, pipeline, llm) as graph,
        mock.patch(
            "apps.pipelines.nodes.nodes.ExtractStructuredData.chunk_messages",
            return_value=["I am bond", "james bond", "007"],
        ),
    ):
        state = PipelineState(
            messages=["ai: hi user\nhuman: hi there I am John"],
            experiment_session=session,
        )
        extracted_data = graph.invoke(state)["messages"][-1]

    # This is what the LLM sees.
    inferences = llm.get_call_messages()
    assert inferences[0][0].content == (
        "Extract user data using the current user data and conversation history as reference. Use JSON output."
        "\nCurrent user data:"
        "\n"
        "\nConversation history:"
        "\nI am bond"
        "The conversation history should carry more weight in the outcome. It can change the user's current data"
    )

    assert inferences[1][0].content == (
        "Extract user data using the current user data and conversation history as reference. Use JSON output."
        "\nCurrent user data:"
        "\n{'name': None}"
        "\nConversation history:"
        "\njames bond"
        "The conversation history should carry more weight in the outcome. It can change the user's current data"
    )

    assert inferences[2][0].content == (
        "Extract user data using the current user data and conversation history as reference. Use JSON output."
        "\nCurrent user data:"
        "\n{'name': 'james'}"
        "\nConversation history:"
        "\n007"
        "The conversation history should carry more weight in the outcome. It can change the user's current data"
    )

    # Expected node output
    assert extracted_data == '{"name": "james"}'


@django_db_with_data(available_apps=("apps.service_providers", "apps.experiments"))
@mock.patch("apps.pipelines.nodes.base.PipelineNode.logger", mock.Mock())
def test_extract_participant_data(provider, pipeline):
    """Test the pipeline to extract and update participant data. First we run it when no data is linked to the
    participant to make sure it creates data. Then we run it again a few times to test that it updates the data
    correctly.
    """
    session = ExperimentSessionFactory()
    session.participant.team = session.team
    session.participant.save()
    # There should be no data
    participant_data = (
        ParticipantData.objects.for_experiment(session.experiment).filter(participant=session.participant).first()
    )
    assert participant_data is None

    # New data should be created
    _run_data_extract_and_update_pipeline(
        session,
        provider=provider,
        pipeline=pipeline,
        schema='{"name": "the name of the user", "last_name": "the last name of the user"}',
        extracted_data={"name": "Johnny", "last_name": None},
        key_name="profile",
    )

    participant_data = ParticipantData.objects.for_experiment(session.experiment).get(participant=session.participant)
    assert participant_data.data == {"profile": {"name": "Johnny", "last_name": None}}

    # The "profile" key should be updated
    _run_data_extract_and_update_pipeline(
        session,
        provider=provider,
        pipeline=pipeline,
        schema='{"name": "the name of the user", "last_name": "the last name of the user"}',
        extracted_data={"name": "John", "last_name": "Wick"},
        key_name="profile",
    )
    participant_data.refresh_from_db()
    assert participant_data.data == {"profile": {"name": "John", "last_name": "Wick"}}

    # New data should be inserted at the toplevel
    _run_data_extract_and_update_pipeline(
        session,
        provider=provider,
        pipeline=pipeline,
        schema='{"has_pets": "whether or not the user has pets"}',
        extracted_data={"has_pets": "false"},
        key_name="",
    )
    participant_data.refresh_from_db()
    assert participant_data.data == {
        "profile": {"name": "John", "last_name": "Wick"},
        "has_pets": "false",
    }


def _run_data_extract_and_update_pipeline(
    session, provider, pipeline, extracted_data: dict, schema: dict, key_name: str
):
    tool_call = AIMessage(tool_calls=[ToolCall(name="CustomModel", args=extracted_data, id="123")], content="Hi")
    service = build_fake_llm_service(responses=[tool_call], token_counts=[0])
    with (
        mock.patch(
            "apps.service_providers.models.LlmProvider.get_llm_service",
            return_value=service,
        ),
    ):
        nodes = [
            start_node(),
            extract_participant_data_node(
                str(provider.id),
                str(session.experiment.llm_provider_model.id),
                schema,
                key_name,
            ),
            end_node(),
        ]
        runnable = create_runnable(pipeline, nodes)
        state = PipelineState(messages=["ai: hi user\nhuman: hi there"], experiment_session=session)
        runnable.invoke(state)


def assistant_node_runnable_mock(
    output: str, input_message_metadata: dict = None, output_message_metadata: dict = None
):
    """A mock for an assistant node runnable that returns the given output and metadata."""
    runnable_mock = Mock()
    runnable_mock.invoke.return_value = ChainOutput(output=output, prompt_tokens=30, completion_tokens=20)
    runnable_mock.history_manager = Mock()
    runnable_mock.history_manager.input_message_metadata = input_message_metadata or {}
    runnable_mock.history_manager.output_message_metadata = output_message_metadata or {}
    return runnable_mock


@pytest.mark.django_db()
@pytest.mark.parametrize("tools_enabled", [True, False])
@patch("apps.pipelines.nodes.nodes.AssistantNode._get_assistant_runnable")
def test_assistant_node(get_assistant_runnable, tools_enabled):
    runnable_mock = assistant_node_runnable_mock(
        output="Hi there human",
        input_message_metadata={"test": "metadata"},
        output_message_metadata={"test": "metadata"},
    )
    get_assistant_runnable.return_value = runnable_mock

    pipeline = PipelineFactory()
    assistant = OpenAiAssistantFactory(tools=[] if tools_enabled else ["some-tool"])
    nodes = [start_node(), assistant_node(str(assistant.id)), end_node()]
    runnable = create_runnable(pipeline, nodes)
    state = PipelineState(
        messages=["Hi there bot"],
        experiment_session=ExperimentSessionFactory(),
        attachments=[],
    )
    output_state = runnable.invoke(state)
    assert output_state["input_message_metadata"] == {"test": "metadata"}
    assert output_state["output_message_metadata"] == {"test": "metadata"}
    assert output_state["messages"][-1] == "Hi there human"


@pytest.mark.django_db()
@patch("apps.pipelines.nodes.nodes.AssistantNode._get_assistant_runnable")
def test_assistant_node_attachments(get_assistant_runnable):
    runnable_mock = assistant_node_runnable_mock(output="Hi there human")
    get_assistant_runnable.return_value = runnable_mock

    pipeline = PipelineFactory()
    assistant = OpenAiAssistantFactory()
    nodes = [start_node(), assistant_node(str(assistant.id)), end_node()]
    runnable = create_runnable(pipeline, nodes)
    attachments = [
        Attachment(file_id=123, type="code_interpreter", name="test.py", size=10),
        Attachment(file_id=456, type="code_interpreter", name="demo.py", size=10, upload_to_assistant=True),
    ]
    state = PipelineState(
        messages=["Hi there bot"],
        experiment_session=ExperimentSessionFactory(),
        attachments=[att.model_dump() for att in attachments],
    )
    output_state = runnable.invoke(state)
    assert output_state["messages"][-1] == "Hi there human"
    args, kwargs = runnable_mock.invoke.call_args
    assert kwargs["attachments"] == [attachments[1]]


@django_db_with_data(available_apps=("apps.service_providers",))
@patch("apps.pipelines.nodes.nodes.AssistantNode._get_assistant_runnable")
def test_assistant_node_raises(get_assistant_runnable):
    runnable_mock = runnable_mock = assistant_node_runnable_mock(
        output="Hi there human",
        input_message_metadata={"test": "metadata"},
        output_message_metadata={"test": "metadata"},
    )
    get_assistant_runnable.return_value = runnable_mock

    pipeline = PipelineFactory()
    nodes = [start_node(), assistant_node(str(999)), end_node()]
    runnable = create_runnable(pipeline, nodes)
    state = PipelineState(
        messages=["Hi there bot"],
        experiment_session=ExperimentSessionFactory(),
        attachments=[],
    )
    with pytest.raises(PipelineNodeBuildError):
        runnable.invoke(state)


@django_db_with_data(available_apps=("apps.service_providers",))
def test_start_node_missing(pipeline):
    nodes = [passthrough_node(), end_node()]
    with pytest.raises(PipelineBuildError, match="There should be exactly 1 Start node"):
        create_runnable(pipeline, nodes)


@django_db_with_data(available_apps=("apps.service_providers",))
def test_end_node_missing(pipeline):
    nodes = [start_node()]
    with pytest.raises(PipelineBuildError, match="There should be exactly 1 End node"):
        create_runnable(pipeline, nodes)


@django_db_with_data(available_apps=("apps.service_providers",))
def test_multiple_start_nodes(pipeline):
    nodes = [start_node(), start_node(), end_node()]
    with pytest.raises(PipelineBuildError, match="There should be exactly 1 Start node"):
        create_runnable(pipeline, nodes)


@django_db_with_data(available_apps=("apps.service_providers",))
def test_multiple_end_nodes(pipeline):
    nodes = [start_node(), end_node(), end_node()]
    with pytest.raises(PipelineBuildError, match="There should be exactly 1 End node"):
        create_runnable(pipeline, nodes)


@django_db_with_data(available_apps=("apps.service_providers",))
def test_single_node_unreachable(pipeline):
    # The last passthrough node is not reachable, as it doesn't have any incoming or outgoing edges
    nodes = [start_node(), passthrough_node(), end_node(), passthrough_node()]
    edges = [
        {
            "id": f"{node['id']}->{nodes[i + 1]['id']}",
            "source": node["id"],
            "target": nodes[i + 1]["id"],
        }
        for i, node in enumerate(nodes[:-2])
    ]
    # Should not raise a `ValueError`
    create_runnable(pipeline, nodes, edges)


@django_db_with_data(available_apps=("apps.service_providers",))
def test_subgraph_unreachable_should_build(pipeline):
    # The last passthrough nodes are not reachable
    start = start_node()
    passthrough = passthrough_node()
    end = end_node()
    nodes = [start, passthrough, end, passthrough_node(), passthrough_node(), passthrough_node()]

    # Start -> Passthrough -> End
    reachable_edges = [
        {
            "id": f"{node['id']}->{nodes[i + 1]['id']}",
            "source": node["id"],
            "target": nodes[i + 1]["id"],
        }
        for i, node in enumerate(nodes[:2])
    ]
    # Passthrough 2 -> Passthrough 3 -> Passthrough 4
    unreachable_edges = [
        {
            "id": f"{node['id']}->{nodes[i + 1]['id']}",
            "source": node["id"],
            "target": nodes[i + 1]["id"],
        }
        for i, node in enumerate(nodes[-3:-1])
    ]
    assert len(unreachable_edges) == 2

    runnable = create_runnable(pipeline, nodes, [*reachable_edges, *unreachable_edges])
    assert set(runnable.get_graph().nodes.keys()) == set(
        ["__start__", start["id"], passthrough["id"], end["id"], "__end__"]
    )


@django_db_with_data(available_apps=("apps.service_providers",))
def test_split_graphs_should_not_build(pipeline):
    # The last passthrough nodes are not reachable
    start = start_node()
    passthrough_1 = passthrough_node()

    passthrough_2 = passthrough_node()
    end = end_node()
    nodes = [start, passthrough_1, passthrough_2, end]
    edges = [
        {
            "id": "start -> passthrough 1",
            "source": start["id"],
            "target": passthrough_1["id"],
        },
        {
            "id": "passthrough 2 -> end",
            "source": passthrough_2["id"],
            "target": end["id"],
        },
    ]

    with pytest.raises(
        PipelineBuildError,
        match=(
            f"{EndNode.model_config['json_schema_extra'].label} node is not reachable "
            f"from {StartNode.model_config['json_schema_extra'].label} node"
        ),
    ):
        create_runnable(pipeline, nodes, edges)


@django_db_with_data(available_apps=("apps.service_providers",))
def test_cyclical_graph(pipeline):
    # Ensure that cyclical graphs throw an error
    start = start_node()
    passthrough_1 = passthrough_node()
    passthrough_2 = passthrough_node()
    end = end_node()
    nodes = [start, passthrough_1, passthrough_2, end]
    edges = [
        {
            "id": "start -> passthrough 1",
            "source": start["id"],
            "target": passthrough_1["id"],
        },
        {
            "id": "passthrough 1 -> passthrough 2",
            "source": passthrough_1["id"],
            "target": passthrough_2["id"],
        },
        {
            "id": "passthrough 2 -> passthrough 1",
            "source": passthrough_2["id"],
            "target": passthrough_1["id"],
        },
        {
            "id": "passthrough 2 -> end",
            "source": passthrough_2["id"],
            "target": end["id"],
        },
    ]

    with pytest.raises(PipelineBuildError, match="A cycle was detected"):
        create_runnable(pipeline, nodes, edges, lenient=True)


@django_db_with_data(available_apps=("apps.service_providers",))
def test_parallel_nodes(pipeline):
    start = start_node()
    passthrough_1 = passthrough_node()
    passthrough_2 = passthrough_node()
    end = end_node()
    nodes = [start, passthrough_1, passthrough_2, end]
    edges = [
        {
            "id": "start -> passthrough 1",
            "source": start["id"],
            "target": passthrough_1["id"],
        },
        {
            "id": "start -> passthrough 2",
            "source": start["id"],
            "target": passthrough_2["id"],
        },
        {
            "id": "passthrough 1 -> end",
            "source": passthrough_1["id"],
            "target": end["id"],
        },
        {
            "id": "passthrough 2 -> end",
            "source": passthrough_2["id"],
            "target": end["id"],
        },
    ]

    with pytest.raises(PipelineBuildError, match="Multiple edges connected to the same output"):
        create_runnable(pipeline, nodes, edges, lenient=False)


@django_db_with_data(available_apps=("apps.service_providers",))
def test_multiple_valid_inputs(pipeline):
    """This tests the case where a node has multiple valid inputs to make sure it selects the correct one.

    start --> router -+-> template --> end
                      |                 ^
                      +---------- ------+

    In this graph, the end node can have valid input from 'router' and 'template' (if the router routes
    to the template node). The end node should select the input from the 'template' and not the 'router'.
    """
    start = start_node()
    router = boolean_node()
    template = render_template_node("T: {{ input }}")
    end = end_node()
    nodes = [start, router, template, end]

    edges = [
        {
            "id": "start -> router",
            "source": start["id"],
            "target": router["id"],
        },
        {
            "id": "router -> template",
            "source": router["id"],
            "target": template["id"],
            "sourceHandle": "output_1",
        },
        {
            "id": "template -> end",
            "source": template["id"],
            "target": end["id"],
        },
        {
            "id": "router -> end",
            "source": router["id"],
            "target": end["id"],
            "sourceHandle": "output_0",
        },
    ]
    experiment_session = ExperimentSessionFactory.create()
    state = PipelineState(
        messages=["not hello"],
        experiment_session=experiment_session,
        pipeline_version=1,
    )
    output = create_runnable(pipeline, nodes, edges, lenient=False).invoke(state)
    assert output["messages"][-1] == "T: not hello"


@pytest.mark.django_db()
@patch("apps.service_providers.models.LlmProvider.get_llm_service")
@patch("apps.pipelines.nodes.base.PipelineNode.logger", mock.Mock())
def test_assistant_node_empty_metadata_handling(get_llm_service, pipeline):
    history_manager_mock = Mock()
    history_manager_mock.input_message_metadata = None
    history_manager_mock.output_message_metadata = None

    assistant_chat_mock = Mock()
    assistant_chat_mock.history_manager = history_manager_mock
    assistant_chat_mock.invoke = lambda *args, **kwargs: ChainOutput(
        output="How are you doing?", prompt_tokens=30, completion_tokens=20
    )
    assistant = OpenAiAssistantFactory()
    nodes = [start_node(), assistant_node(str(assistant.id)), end_node()]

    with patch("apps.pipelines.nodes.nodes.AssistantChat", return_value=assistant_chat_mock):
        runnable = create_runnable(pipeline, nodes)
        state = PipelineState(
            messages=["I am just a human I have no feelings"],
            experiment_session=ExperimentSessionFactory(),
            attachments=[],
        )
        output_state = runnable.invoke(state)
    assert output_state["input_message_metadata"] == {}
    assert output_state["output_message_metadata"] == {}
    assert output_state["messages"][-1] == "How are you doing?"


@pytest.mark.django_db()
@patch("apps.service_providers.models.LlmProvider.get_llm_service")
@patch("apps.pipelines.nodes.base.PipelineNode.logger", mock.Mock())
def test_pipeline_history_manager_metadata_storage(get_llm_service, pipeline):
    history_manager = PipelineHistoryManager.for_assistant()
    input_metadata = {"test": "metatdata", "timestamp": "2025-03-06"}
    output_metadata = {"test": "metadata", "tokens": 150}

    history_manager.add_messages_to_history(
        input="Hi Bot",
        input_message_metadata=input_metadata,
        output="Hi Human",
        output_message_metadata=output_metadata,
        save_input_to_history=True,
        save_output_to_history=True,
        experiment_tag=None,
    )
    assert history_manager.input_message_metadata == input_metadata
    assert history_manager.output_message_metadata == output_metadata


@pytest.mark.parametrize(
    ("left", "right", "expected"),
    [
        ({}, {"key": [1]}, {"key": [1]}),
        ({"key": [1]}, {"key": [2]}, {"key": [1, 2]}),
        ({"key": [1]}, {"key": [1]}, {"key": [1]}),
        ({"keyA": [1]}, {"keyB": [2]}, {"keyA": [1], "keyB": [2]}),
        ({"keyA": True}, {"keyA": False}, {"keyA": False}),
    ],
)
def test_merge_dicts(left, right, expected):
    assert merge_dicts(left, right) == expected


def test_input_with_format_strings():
    state = PipelineState(
        messages=["Is this it {the thing}"],
        experiment_session=ExperimentSessionFactory.build(),
        pipeline_version=1,
        temp_state={},
    )
    resp = Passthrough(name="test").process("node_id", [], [], state, {})

    assert resp["messages"] == ["Is this it {the thing}"]


@django_db_with_data(available_apps=("apps.service_providers",))
@mock.patch("apps.service_providers.models.LlmProvider.get_llm_service")
@mock.patch("apps.pipelines.nodes.base.PipelineNode.logger", mock.Mock())
def test_router_node(get_llm_service, provider, provider_model, pipeline, experiment_session):
    def _tool_call(route):
        return AIMessage(tool_calls=[ToolCall(name="RouterOutput", args={"route": route}, id="123")], content=route)

    service = build_fake_llm_service(
        responses=[
            _tool_call("a"),
            _tool_call("A"),
            _tool_call("b"),
            _tool_call("c"),
            _tool_call("d"),
            _tool_call("z"),
        ],
        token_counts=[0],
    )
    get_llm_service.return_value = service
    start = start_node()
    router = router_node(str(provider.id), str(provider_model.id), keywords=["A", "b", "c", "d"])
    template_a = render_template_node("A {{ input }}")
    template_b = render_template_node("B {{ input }}")
    template_c = render_template_node("C {{ input }}")
    template_d = render_template_node("D {{ input }}")
    end = end_node()
    nodes = [start, router, template_a, template_b, template_c, template_d, end]
    edges = [
        {"id": "start -> router", "source": start["id"], "target": router["id"]},
        {
            "id": "RouterNode -> A",
            "source": router["id"],
            "target": template_a["id"],
            "sourceHandle": "output_0",
        },
        {
            "id": "RouterNode -> B",
            "source": router["id"],
            "target": template_b["id"],
            "sourceHandle": "output_1",
        },
        {
            "id": "RouterNode -> C",
            "source": router["id"],
            "target": template_c["id"],
            "sourceHandle": "output_2",
        },
        {
            "id": "RouterNode -> D",
            "source": router["id"],
            "target": template_d["id"],
            "sourceHandle": "output_3",
        },
        {
            "id": "A -> END",
            "source": template_a["id"],
            "target": end["id"],
        },
        {
            "id": "B -> END",
            "source": template_b["id"],
            "target": end["id"],
        },
        {
            "id": "C -> END",
            "source": template_c["id"],
            "target": end["id"],
        },
        {
            "id": "D -> END",
            "source": template_d["id"],
            "target": end["id"],
        },
    ]
    runnable = create_runnable(pipeline, nodes, edges)

    output = runnable.invoke(PipelineState(messages=["a"], experiment_session=experiment_session))
    assert output["messages"][-1] == "A a"
    output = runnable.invoke(PipelineState(messages=["A"], experiment_session=experiment_session))
    assert output["messages"][-1] == "A A"
    output = runnable.invoke(PipelineState(messages=["b"], experiment_session=experiment_session))
    assert output["messages"][-1] == "B b"
    output = runnable.invoke(PipelineState(messages=["c"], experiment_session=experiment_session))
    assert output["messages"][-1] == "C c"
    output = runnable.invoke(PipelineState(messages=["d"], experiment_session=experiment_session))
    assert output["messages"][-1] == "D d"
    output = runnable.invoke(PipelineState(messages=["z"], experiment_session=experiment_session))
    assert output["messages"][-1] == "A z"


@pytest.mark.django_db()
def test_router_node_output_structure(provider, provider_model, pipeline, experiment_session):
    service = build_fake_llm_echo_service()
    with mock.patch("apps.service_providers.models.LlmProvider.get_llm_service", return_value=service):
        node = RouterNode(
            name="test_router",
            prompt="PD: {participant_data}",
            keywords=["A"],
            llm_provider_id=provider.id,
            llm_provider_model_id=provider_model.id,
        )
<<<<<<< HEAD

=======
>>>>>>> be033e0f
        state = PipelineState(
            outputs={"123": {"message": "hello world"}},
            messages=["hello world"],
            experiment_session=experiment_session,
<<<<<<< HEAD
        )
        conditional_branch = node.process_conditional(state, node_id="123")

        assert "123" in state["outputs"]
        assert "output_handle" in state["outputs"]["123"]
        assert node.name in state["outputs"]
        assert "route" in state["outputs"][node.name]
        assert "output" in state["outputs"][node.name]

        assert state["outputs"][node.name]["route"] == conditional_branch
        assert state["outputs"][node.name]["output"] == "hello world"
=======
            temp_state={"user_input": "hello world", "outputs": {}},
            path=[],
        )
        with mock.patch.object(node, "_process_conditional", return_value="A"):
            node_id = "123"
            edge_map = {"A": "next_node_a", "B": "next_node_b"}
            incoming_edges = ["123"]
            router_func = node.build_router_function(node_id, edge_map, incoming_edges)
            command = router_func(state, {"metadata": {"langgraph_triggers": []}})

            output_state = command.update

            assert node.name in output_state["outputs"]
            assert "route" in output_state["outputs"][node.name]
            assert "output" in output_state["outputs"][node.name]
            assert output_state["outputs"][node.name]["route"] == "A"
            assert output_state["outputs"][node.name]["output"] == state["node_input"]
            assert command.goto == "next_node_a"
>>>>>>> be033e0f
<|MERGE_RESOLUTION|>--- conflicted
+++ resolved
@@ -1235,27 +1235,10 @@
             llm_provider_id=provider.id,
             llm_provider_model_id=provider_model.id,
         )
-<<<<<<< HEAD
-
-=======
->>>>>>> be033e0f
         state = PipelineState(
             outputs={"123": {"message": "hello world"}},
             messages=["hello world"],
             experiment_session=experiment_session,
-<<<<<<< HEAD
-        )
-        conditional_branch = node.process_conditional(state, node_id="123")
-
-        assert "123" in state["outputs"]
-        assert "output_handle" in state["outputs"]["123"]
-        assert node.name in state["outputs"]
-        assert "route" in state["outputs"][node.name]
-        assert "output" in state["outputs"][node.name]
-
-        assert state["outputs"][node.name]["route"] == conditional_branch
-        assert state["outputs"][node.name]["output"] == "hello world"
-=======
             temp_state={"user_input": "hello world", "outputs": {}},
             path=[],
         )
@@ -1273,5 +1256,4 @@
             assert "output" in output_state["outputs"][node.name]
             assert output_state["outputs"][node.name]["route"] == "A"
             assert output_state["outputs"][node.name]["output"] == state["node_input"]
-            assert command.goto == "next_node_a"
->>>>>>> be033e0f
+            assert command.goto == "next_node_a"