--- conflicted
+++ resolved
@@ -311,7 +311,6 @@
         pipeline_run = self._create_pipeline_run(input, session)
         logging_callback = PipelineLoggingCallbackHandler(pipeline_run)
         logging_callback.logger.debug("Starting pipeline run", input=input["messages"][-1])
-<<<<<<< HEAD
         try:
             trace_service = TracingService.create_for_experiment(session.experiment)
             with trace_service.trace(
@@ -324,16 +323,6 @@
                     configurable={
                         "disabled_tools": AgentTools.reminder_tools() if disable_reminder_tools else [],
                     },
-=======
-        trace_service = session.experiment.trace_service
-        try:
-            callbacks = [logging_callback]
-            if trace_service:
-                trace_service_callback = trace_service.get_callback(
-                    trace_name=session.experiment.name,
-                    participant_id=str(session.participant.identifier),
-                    session_id=str(session.external_id),
->>>>>>> 8461daa1
                 )
                 raw_output = runnable.invoke(input, config=config)
                 output = PipelineState(**raw_output).json_safe()
