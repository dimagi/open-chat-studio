import inspect
import json

from celery.result import AsyncResult
from celery_progress.backend import Progress
from django.contrib import messages
from django.contrib.auth.decorators import permission_required
from django.contrib.auth.mixins import PermissionRequiredMixin
from django.db import transaction
from django.db.models import Count, QuerySet, Subquery
from django.http import Http404, HttpResponse, JsonResponse
from django.shortcuts import get_object_or_404, redirect, render
from django.template.loader import render_to_string
from django.template.response import TemplateResponse
from django.urls import reverse
from django.views import View
from django.views.decorators.csrf import csrf_exempt
from django.views.decorators.http import require_POST
from django.views.generic import TemplateView
from django_tables2 import SingleTableView

from apps.assistants.models import OpenAiAssistant
from apps.custom_actions.form_utils import get_custom_action_operation_choices
from apps.documents.models import Collection
from apps.experiments.models import AgentTools, Experiment, SourceMaterial
from apps.pipelines.flow import FlowPipelineData
from apps.pipelines.models import Pipeline, PipelineRun
from apps.pipelines.nodes.base import OptionsSource
from apps.pipelines.tables import PipelineRunTable, PipelineTable
from apps.pipelines.tasks import get_response_for_pipeline_test_message
from apps.service_providers.models import LlmProvider, LlmProviderModel
from apps.teams.decorators import login_and_team_required
from apps.teams.mixins import LoginAndTeamRequiredMixin
from apps.teams.models import Flag

from ..experiments.helpers import update_experiment_name_by_pipeline_id
from ..generics.chips import Chip
from ..generics.help import render_help_with_link


class PipelineHome(LoginAndTeamRequiredMixin, TemplateView, PermissionRequiredMixin):
    permission_required = "pipelines.view_pipeline"
    template_name = "generic/object_home.html"

    def get_context_data(self, team_slug: str, **kwargs):
        return {
            "active_tab": "pipelines",
            "title": "Pipelines",
            "new_object_url": reverse("pipelines:new", args=[team_slug]),
            "table_url": reverse("pipelines:table", args=[team_slug]),
            "title_help_content": render_help_with_link(
                "Pipelines allow you to create more complex bots by combining one or more steps together.", "pipelines"
            ),
        }


class PipelineTableView(SingleTableView, PermissionRequiredMixin):
    permission_required = "pipelines.view_pipeline"
    model = Pipeline
    paginate_by = 25
    table_class = PipelineTable
    template_name = "table/single_table.html"

    def get_queryset(self):
        return (
            Pipeline.objects.filter(team=self.request.team, is_version=False, is_archived=False)
            .annotate(run_count=Count("runs"))
            .order_by("name")
        )


class CreatePipeline(LoginAndTeamRequiredMixin, TemplateView, PermissionRequiredMixin):
    permission_required = "pipelines.add_pipeline"
    template_name = "pipelines/pipeline_builder.html"

    def get(self, request, *args, **kwargs):
        pipeline = Pipeline.create_default(request.team)
        return redirect(reverse("pipelines:edit", args=args, kwargs={**kwargs, "pk": pipeline.id}))


class EditPipeline(LoginAndTeamRequiredMixin, TemplateView, PermissionRequiredMixin):
    permission_required = "pipelines.change_pipeline"
    template_name = "pipelines/pipeline_builder.html"

    def get_context_data(self, **kwargs):
        data = super().get_context_data(**kwargs)
        llm_providers = LlmProvider.objects.filter(team=self.request.team).values("id", "name", "type").all()
        llm_provider_models = LlmProviderModel.objects.for_team(self.request.team).all()
        pipeline = Pipeline.objects.get(id=kwargs["pk"], team=self.request.team)
        return {
            **data,
            "pipeline_id": kwargs["pk"],
            "pipeline_name": pipeline.name,
            "node_schemas": _pipeline_node_schemas(),
            "parameter_values": _pipeline_node_parameter_values(self.request.team, llm_providers, llm_provider_models),
            "default_values": _pipeline_node_default_values(llm_providers, llm_provider_models),
<<<<<<< HEAD
            "flags_enabled": [flag.name for flag in Flag.objects.all() if flag.is_active_for_team(self.request.team)],
=======
            "read_only": pipeline.is_a_version,
            "flags_enabled": [
                flag for flag in ui_feature_flags if Flag.get(flag).is_active_for_team(self.request.team)
            ],
>>>>>>> 8f3cf056
        }


class DeletePipeline(LoginAndTeamRequiredMixin, View, PermissionRequiredMixin):
    permission_required = "pipelines.delete_pipeline"

    def delete(self, request, team_slug: str, pk: int):
        pipeline = get_object_or_404(Pipeline.objects.prefetch_related("node_set"), id=pk, team=request.team)
        if pipeline.archive():
            messages.success(request, "Pipeline Archived")
            return HttpResponse()
        else:
            experiments = [
                Chip(label=experiment.name, url=experiment.get_absolute_url())
                for experiment in pipeline.get_related_experiments_queryset()
            ]

            query = pipeline.get_static_trigger_experiment_ids()
            static_trigger_experiments = [
                Chip(label=experiment.name, url=experiment.get_absolute_url())
                for experiment in Experiment.objects.filter(id__in=Subquery(query)).all()
            ]

            response = render_to_string(
                "assistants/partials/referenced_objects.html",
                context={
                    "object_name": "pipeline",
                    "experiments": experiments,
                    "static_trigger_experiments": static_trigger_experiments,
                },
            )

        return HttpResponse(response, headers={"HX-Reswap": "none"}, status=400)


def _pipeline_node_parameter_values(team, llm_providers, llm_provider_models):
    """Returns the possible values for each input type"""
    source_materials = SourceMaterial.objects.working_versions_queryset().filter(team=team).values("id", "topic").all()
    assistants = OpenAiAssistant.objects.working_versions_queryset().filter(team=team).values("id", "name").all()
    collections = Collection.objects.working_versions_queryset().filter(team=team).values("id", "name").all()

    def _option(value, label, type_=None, edit_url: str | None = None, max_token_limit=None):
        data = {"value": value, "label": label}
        data = data | ({"type": type_} if type_ else {})
        data = data | ({"edit_url": edit_url} if edit_url else {})
        data = data | ({"max_token_limit": max_token_limit} if max_token_limit else {})
        return data

    def _get_assistant_url(assistant_id: int):
        """
        Always link to the working version. If `working_version_id` is None, it means the assistant is the working
        version
        """
        return reverse("assistants:edit", args=[team.slug, assistant_id])

    custom_action_operations = []
    for _custom_action_name, operations_disp in get_custom_action_operation_choices(team):
        custom_action_operations.extend(operations_disp)

    return {
        "LlmProviderId": [_option(provider["id"], provider["name"], provider["type"]) for provider in llm_providers],
        "LlmProviderModelId": [
            _option(provider.id, str(provider), provider.type, None, provider.max_token_limit)
            for provider in llm_provider_models
        ],
        OptionsSource.source_material: (
            [_option("", "Select a topic")]
            + [_option(material["id"], material["topic"]) for material in source_materials]
        ),
        OptionsSource.assistant: (
            [_option("", "Select an Assistant")]
            + [
                _option(
                    value=assistant["id"],
                    label=assistant["name"],
                    edit_url=_get_assistant_url(assistant["id"]),
                )
                for assistant in assistants
            ]
        ),
        OptionsSource.collection: (
            [_option("", "Select a Collection")]
            + [
                _option(
                    value=collection["id"],
                    label=collection["name"],
                )
                for collection in collections
            ]
        ),
        OptionsSource.agent_tools: [_option(value, label) for value, label in AgentTools.user_tool_choices()],
        OptionsSource.custom_actions: [_option(val, display_val) for val, display_val in custom_action_operations],
    }


def _pipeline_node_default_values(llm_providers: list[dict], llm_provider_models: QuerySet):
    """Returns the default values for each input type"""
    llm_provider_model_id = None
    provider_id = None
    if len(llm_providers) > 0:
        provider = llm_providers[0]
        provider_id = provider["id"]
        llm_provider_model_id = llm_provider_models.filter(type=provider["type"]).first()

    return {
        # these keys must match field names on the node schemas
        "llm_provider_id": provider_id,
        "llm_provider_model_id": llm_provider_model_id.id,
    }


def _pipeline_node_schemas():
    from apps.pipelines.nodes import nodes

    schemas = []

    node_classes = [
        cls
        for _, cls in inspect.getmembers(nodes, inspect.isclass)
        if issubclass(cls, nodes.PipelineNode | nodes.PipelineRouterNode)
        and cls not in (nodes.PipelineNode, nodes.PipelineRouterNode)
    ]
    for node_class in node_classes:
        schemas.append(_get_node_schema(node_class))

    return schemas


def _get_node_schema(node_class):
    from apps.custom_actions.schema_utils import resolve_references

    schema = resolve_references(node_class.model_json_schema())
    schema.pop("$defs", None)

    # Remove type ambiguity for optional fields
    for _key, value in schema["properties"].items():
        if "anyOf" in value:
            any_of = value.pop("anyOf")
            value["type"] = [item["type"] for item in any_of if item["type"] != "null"][0]  # take the first type
    return schema


@login_and_team_required
@csrf_exempt
def pipeline_data(request, team_slug: str, pk: int):
    if request.method == "POST":
        with transaction.atomic():
            pipeline = get_object_or_404(Pipeline.objects.prefetch_related("node_set"), pk=pk, team=request.team)
            data = FlowPipelineData.model_validate_json(request.body)
            pipeline.name = data.name
            pipeline.data = data.data.model_dump()
            pipeline.save()
            pipeline.update_nodes_from_data()
            pipeline.refresh_from_db(fields=["node_set"])
            if getattr(data, "experiment_name", None):
                update_experiment_name_by_pipeline_id(pk, data.experiment_name)
        return JsonResponse({"data": pipeline.flow_data, "errors": pipeline.validate()})

    try:
        pipeline = Pipeline.objects.get(pk=pk)
    except Pipeline.DoesNotExist:
        pipeline = Pipeline.objects.create(
            id=pk, team=request.team, data={"nodes": [], "edges": [], "viewport": {}}, name="New Pipeline"
        )
    return JsonResponse(
        {
            "pipeline": {
                "id": pipeline.id,
                "name": pipeline.name,
                "data": pipeline.flow_data,
                "errors": pipeline.validate(),
            }
        }
    )


@login_and_team_required
@permission_required("pipelines.view_pipeline")
def pipeline_details(request, team_slug: str, pk: int):
    pipeline = get_object_or_404(Pipeline, id=pk, team=request.team)
    return TemplateResponse(
        request,
        "pipelines/pipeline_details.html",
        {
            "pipeline": pipeline,
            "edit_button": {
                "tooltip_text": "View" if pipeline.is_a_version else "Edit",
                "icon": "fa-eye" if pipeline.is_a_version else "fa-pencil",
            },
        },
    )


class PipelineRunsTableView(SingleTableView, PermissionRequiredMixin):
    permission_required = "pipelines.view_pipelinerun"
    model = PipelineRun
    paginate_by = 25
    table_class = PipelineRunTable
    template_name = "table/single_table.html"

    def get_queryset(self):
        return PipelineRun.objects.filter(pipeline=self.kwargs["pk"]).order_by("-created_at")


@login_and_team_required
@permission_required("pipelines.view_pipelinerun")
def run_details(request, team_slug: str, run_pk: int, pipeline_pk: int):
    pipeline_run = get_object_or_404(PipelineRun, id=run_pk, pipeline__id=pipeline_pk)
    if pipeline_run.pipeline.team.slug != team_slug:
        raise Http404()
    return render(
        request,
        "pipelines/pipeline_run_details.html",
        {"pipeline_run": pipeline_run},
    )


@login_and_team_required
@require_POST
@csrf_exempt
@permission_required("pipelines.change_pipeline")
def simple_pipeline_message(request, team_slug: str, pipeline_pk: int):
    message = json.loads(request.body).get("message")
    result = get_response_for_pipeline_test_message.delay(
        pipeline_id=pipeline_pk, message_text=message, user_id=request.user.id
    )
    return JsonResponse({"task_id": result.task_id})


@login_and_team_required
@csrf_exempt
@permission_required("pipelines.change_pipeline")
def get_pipeline_message_response(request, team_slug: str, pipeline_pk: int, task_id: str):
    progress = Progress(AsyncResult(task_id)).get_info()
    return JsonResponse(progress)<|MERGE_RESOLUTION|>--- conflicted
+++ resolved
@@ -94,14 +94,8 @@
             "node_schemas": _pipeline_node_schemas(),
             "parameter_values": _pipeline_node_parameter_values(self.request.team, llm_providers, llm_provider_models),
             "default_values": _pipeline_node_default_values(llm_providers, llm_provider_models),
-<<<<<<< HEAD
             "flags_enabled": [flag.name for flag in Flag.objects.all() if flag.is_active_for_team(self.request.team)],
-=======
             "read_only": pipeline.is_a_version,
-            "flags_enabled": [
-                flag for flag in ui_feature_flags if Flag.get(flag).is_active_for_team(self.request.team)
-            ],
->>>>>>> 8f3cf056
         }
 
 
