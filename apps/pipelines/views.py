import inspect
import json

from celery.result import AsyncResult
from celery_progress.backend import Progress
from django.contrib import messages
from django.contrib.auth.decorators import permission_required
from django.contrib.auth.mixins import PermissionRequiredMixin
from django.db import transaction
from django.db.models import QuerySet, Subquery
from django.http import HttpResponse, JsonResponse
from django.shortcuts import get_object_or_404, redirect
from django.template.loader import render_to_string
from django.urls import reverse
from django.views import View
from django.views.decorators.csrf import csrf_exempt
from django.views.decorators.http import require_POST
from django.views.generic import TemplateView
from django_tables2 import SingleTableView

from apps.assistants.models import OpenAiAssistant
from apps.custom_actions.form_utils import get_custom_action_operation_choices
from apps.documents.models import Collection
from apps.experiments.models import AgentTools, Experiment, SourceMaterial
from apps.pipelines.flow import FlowPipelineData
from apps.pipelines.models import Pipeline
from apps.pipelines.nodes.base import OptionsSource
from apps.pipelines.tables import PipelineTable
from apps.pipelines.tasks import get_response_for_pipeline_test_message
from apps.service_providers.models import LlmProvider, LlmProviderModel
from apps.teams.decorators import login_and_team_required
from apps.teams.mixins import LoginAndTeamRequiredMixin
from apps.teams.models import Flag

from ..experiments.helpers import update_experiment_name_by_pipeline_id
from ..generics.chips import Chip
from ..generics.help import render_help_with_link
from ..utils.prompt import PromptVars


class PipelineHome(LoginAndTeamRequiredMixin, TemplateView, PermissionRequiredMixin):
    permission_required = "pipelines.view_pipeline"
    template_name = "generic/object_home.html"

    def get_context_data(self, team_slug: str, **kwargs):
        return {
            "active_tab": "pipelines",
            "title": "Pipelines",
            "new_object_url": reverse("pipelines:new", args=[team_slug]),
            "table_url": reverse("pipelines:table", args=[team_slug]),
            "title_help_content": render_help_with_link(
                "Pipelines allow you to create more complex bots by combining one or more steps together.", "pipelines"
            ),
        }


class PipelineTableView(SingleTableView, PermissionRequiredMixin):
    permission_required = "pipelines.view_pipeline"
    model = Pipeline
    paginate_by = 25
    table_class = PipelineTable
    template_name = "table/single_table.html"

    def get_queryset(self):
        return Pipeline.objects.filter(
            team=self.request.team, working_version=None, is_archived=False, experiment=None
        ).order_by("name")


class CreatePipeline(LoginAndTeamRequiredMixin, TemplateView, PermissionRequiredMixin):
    permission_required = "pipelines.add_pipeline"
    template_name = "pipelines/pipeline_builder.html"

    def get(self, request, *args, **kwargs):
        pipeline = Pipeline.create_default(request.team)
        return redirect(reverse("pipelines:edit", args=args, kwargs={**kwargs, "pk": pipeline.id}))


class EditPipeline(LoginAndTeamRequiredMixin, TemplateView, PermissionRequiredMixin):
    permission_required = "pipelines.change_pipeline"
    template_name = "pipelines/pipeline_builder.html"

    def get_context_data(self, **kwargs):
        data = super().get_context_data(**kwargs)
        llm_providers = LlmProvider.objects.filter(team=self.request.team).values("id", "name", "type").all()
        llm_provider_models = LlmProviderModel.objects.for_team(self.request.team).all()
        pipeline = Pipeline.objects.get(id=kwargs["pk"], team=self.request.team)
        return {
            **data,
            "pipeline_id": kwargs["pk"],
            "pipeline_name": pipeline.name,
            "node_schemas": _pipeline_node_schemas(),
            "parameter_values": _pipeline_node_parameter_values(
                team=self.request.team,
                llm_providers=llm_providers,
                llm_provider_models=llm_provider_models,
                synthetic_voices=[],
                include_versions=pipeline.is_a_version,
            ),
            "default_values": _pipeline_node_default_values(llm_providers, llm_provider_models),
            "flags_enabled": [flag.name for flag in Flag.objects.all() if flag.is_active_for_team(self.request.team)],
            "read_only": pipeline.is_a_version,
        }


class DeletePipeline(LoginAndTeamRequiredMixin, View, PermissionRequiredMixin):
    permission_required = "pipelines.delete_pipeline"

    def delete(self, request, team_slug: str, pk: int):
        pipeline = get_object_or_404(Pipeline.objects.prefetch_related("node_set"), id=pk, team=request.team)
        if pipeline.archive():
            messages.success(request, "Pipeline Archived")
            return HttpResponse()
        else:
            experiments = [
                Chip(label=experiment.name, url=experiment.get_absolute_url())
                for experiment in pipeline.get_related_experiments_queryset()
            ]

            query = pipeline.get_static_trigger_experiment_ids()
            static_trigger_experiments = [
                Chip(label=experiment.name, url=experiment.get_absolute_url())
                for experiment in Experiment.objects.filter(id__in=Subquery(query)).all()
            ]

            response = render_to_string(
                "generic/referenced_objects.html",
                context={
                    "object_name": "pipeline",
                    "experiments": experiments,
                    "static_trigger_experiments": static_trigger_experiments,
                },
            )

        return HttpResponse(response, headers={"HX-Reswap": "none"}, status=400)


def _pipeline_node_parameter_values(team, llm_providers, llm_provider_models, synthetic_voices, include_versions=False):
    """Returns the possible values for each input type"""
    common_filters = {"team": team}
    if not include_versions:
        common_filters["working_version"] = None
    source_materials = SourceMaterial.objects.filter(**common_filters).values("id", "topic").all()
    assistants = OpenAiAssistant.objects.filter(**common_filters).values("id", "name").all()
    collections = Collection.objects.filter(**common_filters).filter(is_index=False).values("id", "name").all()
    # Until OCS fully supports RAG, we can only use remote indexes
    collection_indexes = (
        Collection.objects.filter(**common_filters).filter(team=team, is_index=True).values("id", "name").all()
    )

    def _option(value, label, type_=None, edit_url: str | None = None, max_token_limit=None):
        data = {"value": value, "label": label}
        data = data | ({"type": type_} if type_ else {})
        data = data | ({"edit_url": edit_url} if edit_url else {})
        data = data | ({"max_token_limit": max_token_limit} if max_token_limit else {})
        return data

    def _get_assistant_url(assistant_id: int):
        """
        Always link to the working version. If `working_version_id` is None, it means the assistant is the working
        version
        """
        return reverse("assistants:edit", args=[team.slug, assistant_id])

    custom_action_operations = []
    for _custom_action_name, operations_disp in get_custom_action_operation_choices(team):
        custom_action_operations.extend(operations_disp)

    mcp_tools = [
        (f"{server.id}:{tool}", f"{server.name}: {tool}")
        for server in team.mcpserver_set.all()
        for tool in server.available_tools
    ]

    return {
        "LlmProviderId": [_option(provider["id"], provider["name"], provider["type"]) for provider in llm_providers],
        "LlmProviderModelId": [
            _option(provider.id, str(provider), provider.type, None, provider.max_token_limit)
            for provider in llm_provider_models
        ],
        OptionsSource.source_material: (
            [_option("", "Select a topic")]
            + [_option(material["id"], material["topic"]) for material in source_materials]
        ),
        OptionsSource.assistant: (
            [_option("", "Select an Assistant")]
            + [
                _option(
                    value=assistant["id"],
                    label=assistant["name"],
                    edit_url=_get_assistant_url(assistant["id"]),
                )
                for assistant in assistants
            ]
        ),
        OptionsSource.collection: (
            [_option("", "Select a Collection")]
            + [
                _option(
                    value=collection["id"],
                    label=collection["name"],
                    edit_url=reverse(
                        "documents:single_collection_home", kwargs={"team_slug": team.slug, "pk": collection["id"]}
                    ),
                )
                for collection in collections
            ]
        ),
        OptionsSource.collection_index: (
            [_option("", "Select a Collection Index")]
            + [
                _option(
                    value=index["id"],
                    label=index["name"],
                    edit_url=reverse(
                        "documents:single_collection_home", kwargs={"team_slug": team.slug, "pk": index["id"]}
                    ),
                )
                for index in collection_indexes
            ]
        ),
        OptionsSource.agent_tools: [_option(value, label) for value, label in AgentTools.user_tool_choices()],
        OptionsSource.mcp_tools: [_option(value, label) for value, label in mcp_tools],
        OptionsSource.custom_actions: [_option(val, display_val) for val, display_val in custom_action_operations],
<<<<<<< HEAD
=======
        OptionsSource.built_in_tools: {
            provider["type"].lower(): [
                _option(value, label) for value, label in BuiltInTools.choices_for_provider(provider["type"].lower())
            ]
            for provider in llm_providers
            if provider.get("type")
        },
        OptionsSource.built_in_tools_config: BuiltInTools.get_tool_configs_by_provider(),
        OptionsSource.text_editor_autocomplete_vars_llm_node: PromptVars.get_all_prompt_vars(),
        OptionsSource.text_editor_autocomplete_vars_router_node: PromptVars.get_router_prompt_vars(),
        OptionsSource.synthetic_voice_id: sorted(
            [
                _option(voice.id, str(voice), voice.service.lower()) | {"provider_id": voice.voice_provider_id}
                for voice in synthetic_voices
            ],
            key=lambda v: v["label"],
        ),
>>>>>>> 26c373d4
    }


def _pipeline_node_default_values(llm_providers: list[dict], llm_provider_models: QuerySet):
    llm_provider_model = None
    provider_id = None
    if len(llm_providers) > 0:
        for provider in llm_providers:
            llm_provider_model = llm_provider_models.filter(type=provider["type"]).first()
            if llm_provider_model:
                provider_id = provider["id"]
                break

    return {
        "llm_provider_id": provider_id,
        "llm_provider_model_id": llm_provider_model.id if llm_provider_model else None,
    }


def _pipeline_node_schemas():
    from apps.pipelines.nodes import nodes

    schemas = []

    node_classes = [
        cls
        for _, cls in inspect.getmembers(nodes, inspect.isclass)
        if issubclass(cls, nodes.PipelineNode | nodes.PipelineRouterNode)
        and cls not in (nodes.PipelineNode, nodes.PipelineRouterNode)
    ]
    for node_class in node_classes:
        schemas.append(_get_node_schema(node_class))

    return schemas


def _get_node_schema(node_class):
    from apps.custom_actions.schema_utils import resolve_references

    schema = resolve_references(node_class.model_json_schema())
    schema.pop("$defs", None)

    # Remove type ambiguity for optional fields
    for _key, value in schema["properties"].items():
        if "anyOf" in value:
            any_of = value.pop("anyOf")
            value["type"] = [item["type"] for item in any_of if item["type"] != "null"][0]  # take the first type
    return schema


@login_and_team_required
@csrf_exempt
def pipeline_data(request, team_slug: str, pk: int):
    if request.method == "POST":
        with transaction.atomic():
            pipeline = get_object_or_404(Pipeline.objects.prefetch_related("node_set"), pk=pk, team=request.team)
            data = FlowPipelineData.model_validate_json(request.body)
            pipeline.name = data.name
            pipeline.data = data.data.model_dump()
            pipeline.save()
            pipeline.update_nodes_from_data()
            pipeline.refresh_from_db(fields=["node_set"])
            if getattr(data, "experiment_name", None):
                update_experiment_name_by_pipeline_id(pk, data.experiment_name)
        return JsonResponse({"data": pipeline.flow_data, "errors": pipeline.validate()})

    try:
        pipeline = Pipeline.objects.get(pk=pk)
    except Pipeline.DoesNotExist:
        pipeline = Pipeline.objects.create(
            id=pk, team=request.team, data={"nodes": [], "edges": [], "viewport": {}}, name="New Pipeline"
        )
    return JsonResponse(
        {
            "pipeline": {
                "id": pipeline.id,
                "name": pipeline.name,
                "data": pipeline.flow_data,
                "errors": pipeline.validate(),
            }
        }
    )


@login_and_team_required
@require_POST
@csrf_exempt
@permission_required("pipelines.change_pipeline")
def simple_pipeline_message(request, team_slug: str, pipeline_pk: int):
    message = json.loads(request.body).get("message")
    result = get_response_for_pipeline_test_message.delay(
        pipeline_id=pipeline_pk, message_text=message, user_id=request.user.id
    )
    return JsonResponse({"task_id": result.task_id})


@login_and_team_required
@csrf_exempt
@permission_required("pipelines.change_pipeline")
def get_pipeline_message_response(request, team_slug: str, pipeline_pk: int, task_id: str):
    progress = Progress(AsyncResult(task_id)).get_info()
    return JsonResponse(progress)<|MERGE_RESOLUTION|>--- conflicted
+++ resolved
@@ -222,16 +222,6 @@
         OptionsSource.agent_tools: [_option(value, label) for value, label in AgentTools.user_tool_choices()],
         OptionsSource.mcp_tools: [_option(value, label) for value, label in mcp_tools],
         OptionsSource.custom_actions: [_option(val, display_val) for val, display_val in custom_action_operations],
-<<<<<<< HEAD
-=======
-        OptionsSource.built_in_tools: {
-            provider["type"].lower(): [
-                _option(value, label) for value, label in BuiltInTools.choices_for_provider(provider["type"].lower())
-            ]
-            for provider in llm_providers
-            if provider.get("type")
-        },
-        OptionsSource.built_in_tools_config: BuiltInTools.get_tool_configs_by_provider(),
         OptionsSource.text_editor_autocomplete_vars_llm_node: PromptVars.get_all_prompt_vars(),
         OptionsSource.text_editor_autocomplete_vars_router_node: PromptVars.get_router_prompt_vars(),
         OptionsSource.synthetic_voice_id: sorted(
@@ -241,7 +231,6 @@
             ],
             key=lambda v: v["label"],
         ),
->>>>>>> 26c373d4
     }
 
 
