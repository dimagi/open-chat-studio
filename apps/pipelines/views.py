import inspect
import json

from celery.result import AsyncResult
from celery_progress.backend import Progress
from django.contrib import messages
from django.contrib.auth.decorators import permission_required
from django.contrib.auth.mixins import PermissionRequiredMixin
from django.db import transaction
from django.db.models import QuerySet, Subquery
from django.http import HttpResponse, JsonResponse
from django.shortcuts import get_object_or_404, redirect
from django.template.loader import render_to_string
from django.urls import reverse
from django.views import View
from django.views.decorators.csrf import csrf_exempt
from django.views.decorators.http import require_POST
from django.views.generic import TemplateView
from django_tables2 import SingleTableView

from apps.assistants.models import OpenAiAssistant
from apps.custom_actions.form_utils import get_custom_action_operation_choices
from apps.documents.models import Collection
from apps.experiments.models import AgentTools, BuiltInTools, Experiment, SourceMaterial
from apps.pipelines.flow import FlowPipelineData
from apps.pipelines.models import Pipeline
from apps.pipelines.nodes.base import OptionsSource
from apps.pipelines.tables import PipelineTable
from apps.pipelines.tasks import get_response_for_pipeline_test_message
from apps.service_providers.models import LlmProvider, LlmProviderModel
from apps.teams.decorators import login_and_team_required
from apps.teams.mixins import LoginAndTeamRequiredMixin
from apps.teams.models import Flag

from ..experiments.helpers import update_experiment_name_by_pipeline_id
from ..generics.chips import Chip
from ..generics.help import render_help_with_link


class PipelineHome(LoginAndTeamRequiredMixin, TemplateView, PermissionRequiredMixin):
    permission_required = "pipelines.view_pipeline"
    template_name = "generic/object_home.html"

    def get_context_data(self, team_slug: str, **kwargs):
        return {
            "active_tab": "pipelines",
            "title": "Pipelines",
            "new_object_url": reverse("pipelines:new", args=[team_slug]),
            "table_url": reverse("pipelines:table", args=[team_slug]),
            "title_help_content": render_help_with_link(
                "Pipelines allow you to create more complex bots by combining one or more steps together.", "pipelines"
            ),
        }


class PipelineTableView(SingleTableView, PermissionRequiredMixin):
    permission_required = "pipelines.view_pipeline"
    model = Pipeline
    paginate_by = 25
    table_class = PipelineTable
    template_name = "table/single_table.html"

    def get_queryset(self):
        return Pipeline.objects.filter(team=self.request.team, is_version=False, is_archived=False).order_by("name")


class CreatePipeline(LoginAndTeamRequiredMixin, TemplateView, PermissionRequiredMixin):
    permission_required = "pipelines.add_pipeline"
    template_name = "pipelines/pipeline_builder.html"

    def get(self, request, *args, **kwargs):
        pipeline = Pipeline.create_default(request.team)
        return redirect(reverse("pipelines:edit", args=args, kwargs={**kwargs, "pk": pipeline.id}))


class EditPipeline(LoginAndTeamRequiredMixin, TemplateView, PermissionRequiredMixin):
    permission_required = "pipelines.change_pipeline"
    template_name = "pipelines/pipeline_builder.html"

    def get_context_data(self, **kwargs):
        data = super().get_context_data(**kwargs)
        llm_providers = LlmProvider.objects.filter(team=self.request.team).values("id", "name", "type").all()
        llm_provider_models = LlmProviderModel.objects.for_team(self.request.team).all()
        pipeline = Pipeline.objects.get(id=kwargs["pk"], team=self.request.team)
        return {
            **data,
            "pipeline_id": kwargs["pk"],
            "pipeline_name": pipeline.name,
            "node_schemas": _pipeline_node_schemas(),
            "parameter_values": _pipeline_node_parameter_values(self.request.team, llm_providers, llm_provider_models),
            "default_values": _pipeline_node_default_values(llm_providers, llm_provider_models),
            "flags_enabled": [flag.name for flag in Flag.objects.all() if flag.is_active_for_team(self.request.team)],
            "read_only": pipeline.is_a_version,
        }


class DeletePipeline(LoginAndTeamRequiredMixin, View, PermissionRequiredMixin):
    permission_required = "pipelines.delete_pipeline"

    def delete(self, request, team_slug: str, pk: int):
        pipeline = get_object_or_404(Pipeline.objects.prefetch_related("node_set"), id=pk, team=request.team)
        if pipeline.archive():
            messages.success(request, "Pipeline Archived")
            return HttpResponse()
        else:
            experiments = [
                Chip(label=experiment.name, url=experiment.get_absolute_url())
                for experiment in pipeline.get_related_experiments_queryset()
            ]

            query = pipeline.get_static_trigger_experiment_ids()
            static_trigger_experiments = [
                Chip(label=experiment.name, url=experiment.get_absolute_url())
                for experiment in Experiment.objects.filter(id__in=Subquery(query)).all()
            ]

            response = render_to_string(
                "assistants/partials/referenced_objects.html",
                context={
                    "object_name": "pipeline",
                    "experiments": experiments,
                    "static_trigger_experiments": static_trigger_experiments,
                },
            )

        return HttpResponse(response, headers={"HX-Reswap": "none"}, status=400)


def _pipeline_node_parameter_values(team, llm_providers, llm_provider_models):
    """Returns the possible values for each input type"""
    source_materials = SourceMaterial.objects.working_versions_queryset().filter(team=team).values("id", "topic").all()
    assistants = OpenAiAssistant.objects.working_versions_queryset().filter(team=team).values("id", "name").all()
    collections = (
        Collection.objects.working_versions_queryset().filter(team=team, is_index=False).values("id", "name").all()
    )
    collection_indexes = (
        Collection.objects.working_versions_queryset().filter(team=team, is_index=True).values("id", "name").all()
    )

    def _option(value, label, type_=None, edit_url: str | None = None, max_token_limit=None):
        data = {"value": value, "label": label}
        data = data | ({"type": type_} if type_ else {})
        data = data | ({"edit_url": edit_url} if edit_url else {})
        data = data | ({"max_token_limit": max_token_limit} if max_token_limit else {})
        return data

    def _get_assistant_url(assistant_id: int):
        """
        Always link to the working version. If `working_version_id` is None, it means the assistant is the working
        version
        """
        return reverse("assistants:edit", args=[team.slug, assistant_id])

    custom_action_operations = []
    for _custom_action_name, operations_disp in get_custom_action_operation_choices(team):
        custom_action_operations.extend(operations_disp)

    return {
        "LlmProviderId": [_option(provider["id"], provider["name"], provider["type"]) for provider in llm_providers],
        "LlmProviderModelId": [
            _option(provider.id, str(provider), provider.type, None, provider.max_token_limit)
            for provider in llm_provider_models
        ],
        OptionsSource.source_material: (
            [_option("", "Select a topic")]
            + [_option(material["id"], material["topic"]) for material in source_materials]
        ),
        OptionsSource.assistant: (
            [_option("", "Select an Assistant")]
            + [
                _option(
                    value=assistant["id"],
                    label=assistant["name"],
                    edit_url=_get_assistant_url(assistant["id"]),
                )
                for assistant in assistants
            ]
        ),
        OptionsSource.collection: (
            [_option("", "Select a Collection")]
            + [
                _option(
                    value=collection["id"],
                    label=collection["name"],
                )
                for collection in collections
            ]
        ),
        OptionsSource.collection_index: (
            [_option("", "Select a Collection Index")]
            + [
                _option(
                    value=index["id"],
                    label=index["name"],
                )
                for index in collection_indexes
            ]
        ),
        OptionsSource.agent_tools: [_option(value, label) for value, label in AgentTools.user_tool_choices()],
        OptionsSource.custom_actions: [_option(val, display_val) for val, display_val in custom_action_operations],
<<<<<<< HEAD
        OptionsSource.built_in_tools: [_option(value, label) for value, label in BuiltInTools.built_in_tools()],
=======
        OptionsSource.built_in_tools: [_option(value, label) for value, label in BuiltInTools.choices],
>>>>>>> 0dc47f48
    }


def _pipeline_node_default_values(llm_providers: list[dict], llm_provider_models: QuerySet):
    """Returns the default values for each input type"""
    llm_provider_model_id = None
    provider_id = None
    if len(llm_providers) > 0:
        provider = llm_providers[0]
        provider_id = provider["id"]
        llm_provider_model_id = llm_provider_models.filter(type=provider["type"]).first()

    return {
        # these keys must match field names on the node schemas
        "llm_provider_id": provider_id,
        "llm_provider_model_id": llm_provider_model_id.id,
    }


def _pipeline_node_schemas():
    from apps.pipelines.nodes import nodes

    schemas = []

    node_classes = [
        cls
        for _, cls in inspect.getmembers(nodes, inspect.isclass)
        if issubclass(cls, nodes.PipelineNode | nodes.PipelineRouterNode)
        and cls not in (nodes.PipelineNode, nodes.PipelineRouterNode)
    ]
    for node_class in node_classes:
        schemas.append(_get_node_schema(node_class))

    return schemas


def _get_node_schema(node_class):
    from apps.custom_actions.schema_utils import resolve_references

    schema = resolve_references(node_class.model_json_schema())
    schema.pop("$defs", None)

    # Remove type ambiguity for optional fields
    for _key, value in schema["properties"].items():
        if "anyOf" in value:
            any_of = value.pop("anyOf")
            value["type"] = [item["type"] for item in any_of if item["type"] != "null"][0]  # take the first type
    return schema


@login_and_team_required
@csrf_exempt
def pipeline_data(request, team_slug: str, pk: int):
    if request.method == "POST":
        with transaction.atomic():
            pipeline = get_object_or_404(Pipeline.objects.prefetch_related("node_set"), pk=pk, team=request.team)
            data = FlowPipelineData.model_validate_json(request.body)
            pipeline.name = data.name
            pipeline.data = data.data.model_dump()
            pipeline.save()
            pipeline.update_nodes_from_data()
            pipeline.refresh_from_db(fields=["node_set"])
            if getattr(data, "experiment_name", None):
                update_experiment_name_by_pipeline_id(pk, data.experiment_name)
        return JsonResponse({"data": pipeline.flow_data, "errors": pipeline.validate()})

    try:
        pipeline = Pipeline.objects.get(pk=pk)
    except Pipeline.DoesNotExist:
        pipeline = Pipeline.objects.create(
            id=pk, team=request.team, data={"nodes": [], "edges": [], "viewport": {}}, name="New Pipeline"
        )
    return JsonResponse(
        {
            "pipeline": {
                "id": pipeline.id,
                "name": pipeline.name,
                "data": pipeline.flow_data,
                "errors": pipeline.validate(),
            }
        }
    )


@login_and_team_required
@require_POST
@csrf_exempt
@permission_required("pipelines.change_pipeline")
def simple_pipeline_message(request, team_slug: str, pipeline_pk: int):
    message = json.loads(request.body).get("message")
    result = get_response_for_pipeline_test_message.delay(
        pipeline_id=pipeline_pk, message_text=message, user_id=request.user.id
    )
    return JsonResponse({"task_id": result.task_id})


@login_and_team_required
@csrf_exempt
@permission_required("pipelines.change_pipeline")
def get_pipeline_message_response(request, team_slug: str, pipeline_pk: int, task_id: str):
    progress = Progress(AsyncResult(task_id)).get_info()
    return JsonResponse(progress)<|MERGE_RESOLUTION|>--- conflicted
+++ resolved
@@ -198,11 +198,7 @@
         ),
         OptionsSource.agent_tools: [_option(value, label) for value, label in AgentTools.user_tool_choices()],
         OptionsSource.custom_actions: [_option(val, display_val) for val, display_val in custom_action_operations],
-<<<<<<< HEAD
-        OptionsSource.built_in_tools: [_option(value, label) for value, label in BuiltInTools.built_in_tools()],
-=======
         OptionsSource.built_in_tools: [_option(value, label) for value, label in BuiltInTools.choices],
->>>>>>> 0dc47f48
     }
 
 
