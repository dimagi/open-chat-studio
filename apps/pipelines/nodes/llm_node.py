import operator
from typing import Annotated

from langchain_core.messages import SystemMessage
from langchain_core.prompts import PromptTemplate
from langchain_core.tools import BaseTool
from langgraph.prebuilt.chat_agent_executor import AgentState, create_react_agent

from apps.chat.agent.tools import get_node_tools
from apps.documents.models import Collection
from apps.experiments.models import ExperimentSession
from apps.files.models import File
from apps.pipelines.exceptions import PipelineNodeRunError
from apps.pipelines.nodes.base import PipelineState
from apps.pipelines.nodes.helpers import get_llm_provider_model
from apps.pipelines.nodes.tool_callbacks import ToolCallbacks
from apps.service_providers.llm_service.prompt_context import PromptTemplateContext
from apps.service_providers.llm_service.utils import (
    format_multimodal_input,
    populate_reference_section_from_citations,
    remove_citations_from_text,
)


class StateSchema(AgentState):
    # allows tools to manipulate participant data and session state
    participant_data: Annotated[dict, operator.or_]
    session_state: Annotated[dict, operator.or_]
    # Track current context size (updated after each model call via post_model_hook)
    current_context_tokens: Annotated[int, operator.add]


def execute_sub_agent(node, state: PipelineState):
    user_input = state["last_node_input"]
    session: ExperimentSession | None = state.get("experiment_session")
    tool_callbacks = ToolCallbacks()
    agent = build_node_agent(node, state, session, tool_callbacks)

    attachments = [att for att in state.get("temp_state", {}).get("attachments", [])]
    formatted_input = format_multimodal_input(message=user_input, attachments=attachments)

    inputs = StateSchema(
        messages=[formatted_input],
        participant_data=state.get("participant_data") or {},
        session_state=state.get("session_state") or {},
        current_context_tokens=0,  # Will be updated by post_model_hook after first LLM call
    )
    result = agent.invoke(inputs)
    final_message = result["messages"][-1]

    ai_message, ai_message_metadata = _process_agent_output(node, session, final_message)

    node.save_history(session, user_input, ai_message)

    voice_kwargs = {}
    if node.synthetic_voice_id is not None:
        voice_kwargs["synthetic_voice_id"] = node.synthetic_voice_id

    return PipelineState.from_node_output(
        node_name=node.name,
        node_id=node.node_id,
        output=ai_message,
        output_message_metadata={
            **ai_message_metadata,
            **tool_callbacks.output_message_metadata,
        },
        intents=tool_callbacks.intents,
        participant_data=result.get("participant_data") or {},
        session_state=result.get("session_state") or {},
        **voice_kwargs,
    )


def _process_agent_output(node, session, message):
    output_parser = node.get_llm_service().get_output_parser()
    parsed_output = output_parser(message.content, session=session, include_citations=node.generate_citations)
    ai_message_metadata = _process_files(
        session, cited_files=parsed_output.cited_files, generated_files=parsed_output.generated_files
    )
    if node.generate_citations:
        ai_message = populate_reference_section_from_citations(
            parsed_output.text, cited_files=parsed_output.cited_files, session=session
        )
    else:
        ai_message = remove_citations_from_text(parsed_output.text)

    return ai_message, ai_message_metadata


def build_node_agent(node, state: PipelineState, session: ExperimentSession, tool_callbacks: ToolCallbacks):
    prompt_context = _get_prompt_context(node, session, state)

    tools = _get_configured_tools(node, session=session, tool_callbacks=tool_callbacks)

    def prompt_callable(state: AgentState):
        prompt_template = PromptTemplate.from_template(node.prompt)
        context = prompt_context.get_context(prompt_template.input_variables)
        try:
            formatted_prompt = prompt_template.format(**context)
            prompt = SystemMessage(content=formatted_prompt)
        except KeyError as e:
            raise PipelineNodeRunError(str(e)) from e

        history = node.get_history(session, [prompt] + state["messages"])
        return [prompt] + history + state["messages"]

    return create_react_agent(
        # TODO: I think this will fail with google builtin tools
        model=node.get_chat_model(),
        tools=tools,
        prompt=prompt_callable,
        state_schema=StateSchema,
    )


def _process_files(session: ExperimentSession, cited_files: set[File], generated_files: set[File]) -> dict:
    """`cited_files` is a list of files that are cited in the response whereas generated files are those generated
    by the LLM
    """
    if cited_files:
        session.chat.attach_files(attachment_type="file_citation", files=cited_files)
    if generated_files:
        session.chat.attach_files(attachment_type="code_interpreter", files=generated_files)
    return {
        "cited_files": [file.id for file in cited_files],
        "generated_files": [file.id for file in generated_files],
    }


def _get_prompt_context(node, session: ExperimentSession, state: PipelineState):
    extra_prompt_context = {
        "temp_state": state.get("temp_state") or {},
        "session_state": state.get("session_state") or {},
    }
    return PromptTemplateContext(
        session,
        source_material_id=node.source_material_id,
        collection_id=node.collection_id,
        collection_index_ids=node.collection_index_ids,
        extra=extra_prompt_context,
        participant_data=state.get("participant_data") or {},
    )


def _get_configured_tools(node, session: ExperimentSession, tool_callbacks: ToolCallbacks) -> list[dict | BaseTool]:
    """Get instantiated tools for the given node configuration."""
<<<<<<< HEAD
    from apps.chat.agent.tools import MultiSearchIndexTool

    tools = get_node_tools(node.django_node, session, tool_callbacks=tool_callbacks)
    tools.extend(node.get_llm_service().attach_built_in_tools(node.built_in_tools, node.tool_config))

    # Add search tool based on number of collection indexes
    if node.collection_index_ids:
        if len(node.collection_index_ids) == 1:
            # Single collection: use the existing single-index search tool
            collection_id = node.collection_index_ids[0]
            collection = Collection.objects.get(id=collection_id)
            tools.append(
                collection.get_search_tool(max_results=node.max_results, generate_citations=node.generate_citations)
            )
        else:
            # Multiple collections: use the multi-index search tool
            tools.append(
                MultiSearchIndexTool(
                    max_results=node.max_results,
                    generate_citations=node.generate_citations,
                )
            )
=======
    # Create validator for tool response size checking
    from apps.chat.agent.tool_response_validator import ToolResponseSizeValidator, wrap_tool_with_validation

    model = get_llm_provider_model(node.llm_provider_model_id)
    max_token_limit = node.user_max_token_limit if node.user_max_token_limit is not None else model.max_token_limit
    model_name = model.name
    token_counter = node.get_llm_service().get_token_counter(model_name)
    validator = ToolResponseSizeValidator(
        token_counter=token_counter,
        max_token_limit=max_token_limit,
    )

    # Pass validator to get_node_tools which wraps all tools
    tools = get_node_tools(node.django_node, session, tool_callbacks=tool_callbacks, response_size_validator=validator)

    # Add provider-specific tools
    tools.extend(node.get_llm_service().attach_built_in_tools(node.built_in_tools, node.tool_config))

    # Add collection search tool if configured
    if node.collection_index_id:
        collection = Collection.objects.get(id=node.collection_index_id)
        search_tool = collection.get_search_tool(
            max_results=node.max_results, generate_citations=node.generate_citations
        )
        if isinstance(search_tool, BaseTool):
            # Wrap search tool with validation
            search_tool = wrap_tool_with_validation(search_tool, validator)
        tools.append(search_tool)
>>>>>>> c2cd6c7a

    if node.disabled_tools:
        # Model builtin tools doesn't have a name attribute and are dicts
        return [tool for tool in tools if hasattr(tool, "name") and tool.name not in node.disabled_tools]
    return tools<|MERGE_RESOLUTION|>--- conflicted
+++ resolved
@@ -144,31 +144,7 @@
 
 def _get_configured_tools(node, session: ExperimentSession, tool_callbacks: ToolCallbacks) -> list[dict | BaseTool]:
     """Get instantiated tools for the given node configuration."""
-<<<<<<< HEAD
     from apps.chat.agent.tools import MultiSearchIndexTool
-
-    tools = get_node_tools(node.django_node, session, tool_callbacks=tool_callbacks)
-    tools.extend(node.get_llm_service().attach_built_in_tools(node.built_in_tools, node.tool_config))
-
-    # Add search tool based on number of collection indexes
-    if node.collection_index_ids:
-        if len(node.collection_index_ids) == 1:
-            # Single collection: use the existing single-index search tool
-            collection_id = node.collection_index_ids[0]
-            collection = Collection.objects.get(id=collection_id)
-            tools.append(
-                collection.get_search_tool(max_results=node.max_results, generate_citations=node.generate_citations)
-            )
-        else:
-            # Multiple collections: use the multi-index search tool
-            tools.append(
-                MultiSearchIndexTool(
-                    max_results=node.max_results,
-                    generate_citations=node.generate_citations,
-                )
-            )
-=======
-    # Create validator for tool response size checking
     from apps.chat.agent.tool_response_validator import ToolResponseSizeValidator, wrap_tool_with_validation
 
     model = get_llm_provider_model(node.llm_provider_model_id)
@@ -186,19 +162,23 @@
     # Add provider-specific tools
     tools.extend(node.get_llm_service().attach_built_in_tools(node.built_in_tools, node.tool_config))
 
-    # Add collection search tool if configured
-    if node.collection_index_id:
-        collection = Collection.objects.get(id=node.collection_index_id)
-        search_tool = collection.get_search_tool(
-            max_results=node.max_results, generate_citations=node.generate_citations
-        )
-        if isinstance(search_tool, BaseTool):
-            # Wrap search tool with validation
-            search_tool = wrap_tool_with_validation(search_tool, validator)
-        tools.append(search_tool)
->>>>>>> c2cd6c7a
-
-    if node.disabled_tools:
+    # Add search tool based on number of collection indexes
+    if node.collection_index_ids:
+        if len(node.collection_index_ids) == 1:
+            # Single collection: use the existing single-index search tool
+            collection_id = node.collection_index_ids[0]
+            collection = Collection.objects.get(id=collection_id)
+            search_tool = collection.get_search_tool(max_results=node.max_results, generate_citations=node.generate_citations)
+            if isinstance(search_tool, BaseTool):
+                # Wrap search tool with validation
+                search_tool = wrap_tool_with_validation(search_tool, validator)
+            tools.append(search_tool)
+        else:
+            # Multiple collections: use the multi-index search tool
+            search_tool = MultiSearchIndexTool(max_results=node.max_results, generate_citations=node.generate_citations)
+            tools.append(wrap_tool_with_validation(search_tool, validator))
+    
+   if node.disabled_tools:
         # Model builtin tools doesn't have a name attribute and are dicts
         return [tool for tool in tools if hasattr(tool, "name") and tool.name not in node.disabled_tools]
     return tools