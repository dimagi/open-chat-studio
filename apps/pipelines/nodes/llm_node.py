import operator
from typing import Annotated

from langchain_core.messages import SystemMessage
from langchain_core.prompts import PromptTemplate
from langchain_core.tools import BaseTool
from langgraph.prebuilt.chat_agent_executor import AgentState, create_react_agent

from apps.chat.agent.tools import SearchIndexTool, SearchToolConfig, get_node_tools
from apps.documents.models import Collection
from apps.experiments.models import ExperimentSession
from apps.files.models import File
from apps.pipelines.exceptions import PipelineNodeRunError
from apps.pipelines.nodes.base import PipelineState
from apps.pipelines.nodes.tool_callbacks import ToolCallbacks
from apps.service_providers.llm_service.prompt_context import PromptTemplateContext
from apps.service_providers.llm_service.utils import (
    format_multimodal_input,
    populate_reference_section_from_citations,
    remove_citations_from_text,
)


class StateSchema(AgentState):
    # allows tools to manipulate participant data and session state
    participant_data: Annotated[dict, operator.or_]
    session_state: Annotated[dict, operator.or_]


def execute_sub_agent(node, state: PipelineState):
    user_input = state["last_node_input"]
    session: ExperimentSession | None = state.get("experiment_session")
    tool_callbacks = ToolCallbacks()
    agent = build_node_agent(node, state, session, tool_callbacks)

    attachments = [att for att in state.get("temp_state", {}).get("attachments", [])]
    formatted_input = format_multimodal_input(message=user_input, attachments=attachments)

    inputs = StateSchema(
        messages=[formatted_input],
        participant_data=state.get("participant_data") or {},
        session_state=state.get("session_state") or {},
    )
    result = agent.invoke(inputs)
    final_message = result["messages"][-1]

    ai_message, ai_message_metadata = _process_agent_output(node, session, final_message)

    node.save_history(session, user_input, ai_message)

    voice_kwargs = {}
    if node.synthetic_voice_id is not None:
        voice_kwargs["synthetic_voice_id"] = node.synthetic_voice_id

    return PipelineState.from_node_output(
        node_name=node.name,
        node_id=node.node_id,
        output=ai_message,
        output_message_metadata={
            **ai_message_metadata,
            **tool_callbacks.output_message_metadata,
        },
        intents=tool_callbacks.intents,
        participant_data=result.get("participant_data") or {},
        session_state=result.get("session_state") or {},
        **voice_kwargs,
    )


def _process_agent_output(node, session, message):
    output_parser = node.get_llm_service().get_output_parser()
    parsed_output = output_parser(message.content, session=session, include_citations=node.generate_citations)
    ai_message_metadata = _process_files(
        session, cited_files=parsed_output.cited_files, generated_files=parsed_output.generated_files
    )
    if node.generate_citations:
        ai_message = populate_reference_section_from_citations(
            parsed_output.text, cited_files=parsed_output.cited_files, session=session
        )
    else:
        ai_message = remove_citations_from_text(parsed_output.text)

    return ai_message, ai_message_metadata


def build_node_agent(node, state: PipelineState, session: ExperimentSession, tool_callbacks: ToolCallbacks):
    prompt_context = _get_prompt_context(node, session, state)

    tools = _get_configured_tools(node, session=session, tool_callbacks=tool_callbacks)

    def prompt_callable(state: AgentState):
        prompt_template = PromptTemplate.from_template(node.prompt)
        context = prompt_context.get_context(prompt_template.input_variables)
        try:
            formatted_prompt = prompt_template.format(**context)
            prompt = SystemMessage(content=formatted_prompt)
        except KeyError as e:
            raise PipelineNodeRunError(str(e)) from e

        history = node.get_history(session, [prompt] + state["messages"])
        return [prompt] + history + state["messages"]

    return create_react_agent(
        # TODO: I think this will fail with google builtin tools
        model=node.get_chat_model(),
        tools=tools,
        prompt=prompt_callable,
        state_schema=StateSchema,
    )


def _process_files(session: ExperimentSession, cited_files: set[File], generated_files: set[File]) -> dict:
    """`cited_files` is a list of files that are cited in the response whereas generated files are those generated
    by the LLM
    """
    if cited_files:
        session.chat.attach_files(attachment_type="file_citation", files=cited_files)
    if generated_files:
        session.chat.attach_files(attachment_type="code_interpreter", files=generated_files)
    return {
        "cited_files": [file.id for file in cited_files],
        "generated_files": [file.id for file in generated_files],
    }


def _get_prompt_context(node, session: ExperimentSession, state: PipelineState):
    extra_prompt_context = {
        "temp_state": state.get("temp_state") or {},
        "session_state": state.get("session_state") or {},
    }
    return PromptTemplateContext(
        session,
        source_material_id=node.source_material_id,
        collection_id=node.collection_id,
        collection_index_ids=node.collection_index_ids,
        extra=extra_prompt_context,
        participant_data=state.get("participant_data") or {},
    )


def _get_configured_tools(node, session: ExperimentSession, tool_callbacks: ToolCallbacks) -> list[dict | BaseTool]:
    """Get instantiated tools for the given node configuration."""
<<<<<<< HEAD
    from apps.chat.agent.tool_response_validator import ToolResponseSizeValidator

    model = get_llm_provider_model(node.llm_provider_model_id)
    max_token_limit = node.user_max_token_limit if node.user_max_token_limit is not None else model.max_token_limit
    model_name = model.name
    token_counter = node.get_llm_service().get_token_counter(model_name)
    validator = ToolResponseSizeValidator(
        token_counter=token_counter,
        max_token_limit=max_token_limit,
    )

    # Pass validator to get_node_tools which wraps all tools
    tools = get_node_tools(node.django_node, session, tool_callbacks=tool_callbacks, response_size_validator=validator)

    # Add provider-specific tools
    tools.extend(node.get_llm_service().attach_built_in_tools(node.built_in_tools, node.tool_config))

    if search_tool := _get_search_tool(node, validator):
        tools.append(search_tool)
=======
    tools = get_node_tools(node.django_node, session, tool_callbacks=tool_callbacks)
    tools.extend(node.get_llm_service().attach_built_in_tools(node.built_in_tools, node.tool_config))
    if node.collection_index_id:
        collection = Collection.objects.get(id=node.collection_index_id)
        tools.append(
            collection.get_search_tool(max_results=node.max_results, generate_citations=node.generate_citations)
        )
>>>>>>> a7f73c85

    if node.disabled_tools:
        # Model builtin tools doesn't have a name attribute and are dicts
        return [tool for tool in tools if hasattr(tool, "name") and tool.name not in node.disabled_tools]
    return tools


def _get_search_tool(node, validator):
    from apps.chat.agent.tool_response_validator import wrap_tool_with_validation
    from apps.chat.agent.tools import SearchCollectionByIdTool
    from apps.service_providers.llm_service.main import OpenAIBuiltinTool

    if not node.collection_index_ids:
        return None

    collections = list(Collection.objects.filter(id__in=node.collection_index_ids, is_index=True))
    if not collections:
        # collections probably deleted
        return None

    if len(collections) == 1:
        # Single collection: use the existing single-index search tool
        collection = collections[0]
        if collection.is_remote_index:
            return OpenAIBuiltinTool(
                type="file_search",
                vector_store_ids=[collection.openai_vector_store_id],
                max_num_results=node.max_results,
            )

        search_config = SearchToolConfig(
            index_id=collection.id, max_results=node.max_results, generate_citations=node.generate_citations
        )
        search_tool = SearchIndexTool(search_config=search_config)
        return wrap_tool_with_validation(search_tool, validator)

    # Multiple collections: check if they're remote or local
    first_collection = collections[0]

    if first_collection and first_collection.is_remote_index:
        # All remote: create OpenAI builtin tool with multiple vector stores
        # We can assume this is true because of the node validation

        vector_store_ids = [collection.openai_vector_store_id for collection in collections]
        return OpenAIBuiltinTool(
            type="file_search",
            vector_store_ids=vector_store_ids,
            max_num_results=node.max_results,
        )
    else:
        # All local: use the multi-index search tool
        search_tool = SearchCollectionByIdTool(
            max_results=node.max_results,
            generate_citations=node.generate_citations,
            allowed_collection_ids=node.collection_index_ids,
        )
        return wrap_tool_with_validation(search_tool, validator)<|MERGE_RESOLUTION|>--- conflicted
+++ resolved
@@ -140,35 +140,10 @@
 
 def _get_configured_tools(node, session: ExperimentSession, tool_callbacks: ToolCallbacks) -> list[dict | BaseTool]:
     """Get instantiated tools for the given node configuration."""
-<<<<<<< HEAD
-    from apps.chat.agent.tool_response_validator import ToolResponseSizeValidator
-
-    model = get_llm_provider_model(node.llm_provider_model_id)
-    max_token_limit = node.user_max_token_limit if node.user_max_token_limit is not None else model.max_token_limit
-    model_name = model.name
-    token_counter = node.get_llm_service().get_token_counter(model_name)
-    validator = ToolResponseSizeValidator(
-        token_counter=token_counter,
-        max_token_limit=max_token_limit,
-    )
-
-    # Pass validator to get_node_tools which wraps all tools
-    tools = get_node_tools(node.django_node, session, tool_callbacks=tool_callbacks, response_size_validator=validator)
-
-    # Add provider-specific tools
-    tools.extend(node.get_llm_service().attach_built_in_tools(node.built_in_tools, node.tool_config))
-
-    if search_tool := _get_search_tool(node, validator):
-        tools.append(search_tool)
-=======
     tools = get_node_tools(node.django_node, session, tool_callbacks=tool_callbacks)
     tools.extend(node.get_llm_service().attach_built_in_tools(node.built_in_tools, node.tool_config))
-    if node.collection_index_id:
-        collection = Collection.objects.get(id=node.collection_index_id)
-        tools.append(
-            collection.get_search_tool(max_results=node.max_results, generate_citations=node.generate_citations)
-        )
->>>>>>> a7f73c85
+    if search_tool := _get_search_tool(node):
+        tools.append(search_tool)
 
     if node.disabled_tools:
         # Model builtin tools doesn't have a name attribute and are dicts
@@ -176,8 +151,7 @@
     return tools
 
 
-def _get_search_tool(node, validator):
-    from apps.chat.agent.tool_response_validator import wrap_tool_with_validation
+def _get_search_tool(node):
     from apps.chat.agent.tools import SearchCollectionByIdTool
     from apps.service_providers.llm_service.main import OpenAIBuiltinTool
 
@@ -203,7 +177,7 @@
             index_id=collection.id, max_results=node.max_results, generate_citations=node.generate_citations
         )
         search_tool = SearchIndexTool(search_config=search_config)
-        return wrap_tool_with_validation(search_tool, validator)
+        return search_tool
 
     # Multiple collections: check if they're remote or local
     first_collection = collections[0]
@@ -225,4 +199,4 @@
             generate_citations=node.generate_citations,
             allowed_collection_ids=node.collection_index_ids,
         )
-        return wrap_tool_with_validation(search_tool, validator)+        return search_tool