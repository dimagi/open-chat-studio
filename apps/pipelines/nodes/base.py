--- conflicted
+++ resolved
@@ -426,11 +426,8 @@
     keywords = "keywords"
     history_mode = "history_mode"
     built_in_tools = "built_in_tools"
-<<<<<<< HEAD
     key_value_pairs = "key_value_pairs"
-=======
     text_editor = "text_editor_widget"
->>>>>>> 0afa0bf1
 
 
 class OptionsSource(StrEnum):
