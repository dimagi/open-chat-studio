--- conflicted
+++ resolved
@@ -43,16 +43,11 @@
         return copy
 
     @classmethod
-<<<<<<< HEAD
-    def from_node_output(cls, node_id: str, output: any = None, **kwargs) -> "PipelineState":
+    def from_node_output(cls, node_id: str, output: Any = None, **kwargs) -> Self:
         kwargs["outputs"] = {node_id: {"message": output}}
-=======
-    def from_node_output(cls, node_id: str, output: any = None, **kwargs) -> Self:
-        kwargs["outputs"] = {node_id: output}
->>>>>>> 2c6eaef0
         if output is not None:
             kwargs["messages"] = [output]
-        return PipelineState(**kwargs)
+        return cls(**kwargs)
 
 
 class PipelineNode(BaseModel, ABC):
