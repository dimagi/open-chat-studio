--- conflicted
+++ resolved
@@ -108,7 +108,6 @@
 
         return cls(**kwargs)
 
-<<<<<<< HEAD
     def get_route(self, node_name: str) -> str | None:
         """
         Gets the route selected by a specific router node.
@@ -155,7 +154,6 @@
 
         return routes_dict
 
-=======
     @classmethod
     def from_router_output(cls, node_id, node_name, output, output_handle, tags, route_path) -> Self:
         return cls(
@@ -164,7 +162,6 @@
             output_message_tags=tags,
             path=[route_path],
         )
->>>>>>> e7614dac
 
 
 class BasePipelineNode(BaseModel, ABC):
@@ -224,40 +221,7 @@
                             "state_outputs": state["outputs"],
                         },
                     )
-<<<<<<< HEAD
-        return self._process(input=node_input, state=state, node_id=node_id)
-
-    def process_conditional(self, state: PipelineState, node_id: str | None = None) -> str:
-        conditional_branch = self._process_conditional(state, node_id)
-        output_map = self.get_output_map()
-        output_handle = next((k for k, v in output_map.items() if v == conditional_branch), None)
-        state["outputs"][node_id]["output_handle"] = output_handle
-
-        state["outputs"][self.name] = {
-            "route": conditional_branch,
-            "output": state["outputs"][node_id]["message"],
-        }
-
-        if self.tag_output_message:
-            state.setdefault("output_message_tags", [])
-            state["output_message_tags"].append(f"{self.name}:{conditional_branch}")
-
-        return conditional_branch
-
-    def _process(self, input: str, state: PipelineState, node_id: str) -> PipelineState:
-        """The method that executes node specific functionality"""
-        raise NotImplementedError
-
-    def _process_conditional(self, state: PipelineState, node_id: str | None = None):
-        """The method that selects which branch of a conditional node to go down."""
-        raise NotImplementedError
-
-    def get_output_map(self) -> dict:
-        """A mapping from the output handles on the frontend to the return values of _process_conditional"""
-        raise NotImplementedError
-=======
         return state
->>>>>>> e7614dac
 
     def get_participant_data_proxy(self, state: PipelineState) -> "ParticipantDataProxy":
         return ParticipantDataProxy.from_state(state)
@@ -330,6 +294,10 @@
 
             conditional_branch = self._process_conditional(state, node_id)
             output_handle = next((k for k, v in output_map.items() if v == conditional_branch), None)
+            state["outputs"][self.name] = {
+                "route": conditional_branch,
+                "output": state["node_input"],
+            }
             tags = self.get_output_tags(conditional_branch)
             target_node_id = edge_map[conditional_branch]
             route_path = (state["node_source"], node_id, [target_node_id])
