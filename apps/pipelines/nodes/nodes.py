import json
from typing import Literal

import tiktoken
from django.utils import timezone
from jinja2 import meta
from jinja2.sandbox import SandboxedEnvironment
from langchain_core.messages import BaseMessage
from langchain_core.prompts import ChatPromptTemplate, MessagesPlaceholder, PromptTemplate
from langchain_core.runnables import RunnableLambda, RunnablePassthrough
from langchain_text_splitters import RecursiveCharacterTextSplitter
from pydantic import BaseModel, Field, create_model

from apps.channels.models import ChannelPlatform
from apps.chat.conversation import compress_chat_history, compress_pipeline_chat_history
from apps.experiments.models import ExperimentSession, ParticipantData, SourceMaterial
from apps.pipelines.exceptions import PipelineNodeBuildError
from apps.pipelines.models import PipelineChatHistory, PipelineChatHistoryTypes
from apps.pipelines.nodes.base import PipelineNode, PipelineState
from apps.pipelines.nodes.types import (
    ExpandableText,
    HistoryName,
    HistoryType,
    Keywords,
    LlmProviderId,
    LlmProviderModelId,
    LlmTemperature,
    NumOutputs,
    SourceMaterialId,
)
from apps.pipelines.tasks import send_email_from_pipeline
from apps.service_providers.exceptions import ServiceProviderConfigError
from apps.service_providers.models import LlmProviderModel
from apps.utils.time import pretty_date


class RenderTemplate(PipelineNode):
    __human_name__ = "Render a template"
    __node_description__ = "Renders a template"
    template_string: ExpandableText

    def _process(self, input, **kwargs) -> str:
        def all_variables(in_):
            return {var: in_ for var in meta.find_undeclared_variables(env.parse(self.template_string))}

        env = SandboxedEnvironment()
        try:
            if isinstance(input, BaseMessage):
                content = json.loads(input.content)
            elif isinstance(input, dict):
                content = input
            else:
                content = json.loads(input)
                if not isinstance(content, dict):
                    # e.g. it was just a string or an int
                    content = all_variables(input)
        except json.JSONDecodeError:
            # As a last resort, just set the all the variables in the template to the input
            content = all_variables(input)
        template = SandboxedEnvironment().from_string(self.template_string)
        return template.render(content)


class LLMResponseMixin(BaseModel):
    llm_provider_id: LlmProviderId
    llm_provider_model_id: LlmProviderModelId
    llm_temperature: LlmTemperature = 1.0
    history_type: HistoryType = PipelineChatHistoryTypes.NONE
    history_name: HistoryName | None = None

    def get_llm_service(self):
        from apps.service_providers.models import LlmProvider

        try:
            provider = LlmProvider.objects.get(id=self.llm_provider_id)
            return provider.get_llm_service()
        except LlmProvider.DoesNotExist:
            raise PipelineNodeBuildError(f"LLM provider with id {self.llm_provider_id} does not exist")
        except ServiceProviderConfigError as e:
            raise PipelineNodeBuildError("There was an issue configuring the LLM service provider") from e

    def get_llm_provider_model(self):
        try:
            return LlmProviderModel.objects.get(id=self.llm_provider_model_id)
        except LlmProviderModel.DoesNotExist:
            raise PipelineNodeBuildError(f"LLM provider model with id {self.llm_provider_model_id} does not exist")

    def get_chat_model(self):
        return self.get_llm_service().get_chat_model(self.get_llm_provider_model().name, self.llm_temperature)


class LLMResponse(PipelineNode, LLMResponseMixin):
    __human_name__ = "LLM response"
    __node_description__ = "Calls an LLM with the given input"

    def _process(self, input, **kwargs) -> str:
        llm = self.get_chat_model()
        output = llm.invoke(input, config=self._config)
        return output.content


class LLMResponseWithPrompt(LLMResponse):
    __human_name__ = "LLM response with prompt"
    __node_description__ = "Calls an LLM with a prompt"

    source_material_id: SourceMaterialId | None = None
    prompt: ExpandableText = "You are a helpful assistant. Answer the user's query as best you can: {input}"

    def _process(self, input, state: PipelineState, node_id: str) -> str:
        prompt = ChatPromptTemplate.from_messages(
            [("system", self.prompt), MessagesPlaceholder("history", optional=True), ("human", "{input}")]
        )
        context = self._get_context(input, state, prompt, node_id)
        if self.history_type != PipelineChatHistoryTypes.NONE:
            input_messages = prompt.invoke(context).to_messages()
            context["history"] = self._get_history(state["experiment_session"], node_id, input_messages)
        chain = prompt | super().get_chat_model()
        output = chain.invoke(context, config=self._config)
        self._save_history(state["experiment_session"], node_id, input, output.content)
        return output.content

    def _get_context(self, input, state: PipelineState, prompt: ChatPromptTemplate, node_id: str):
        session: ExperimentSession = state["experiment_session"]
        context = {"input": input}

        if "source_material" in prompt.input_variables and self.source_material_id is None:
            raise PipelineNodeBuildError("No source material set, but the prompt expects it")
        if "source_material" in prompt.input_variables and self.source_material_id:
            context["source_material"] = self._get_source_material().material

        if "participant_data" in prompt.input_variables:
            context["participant_data"] = self._get_participant_data(session)

        if "current_datetime" in prompt.input_variables:
            context["current_datetime"] = self._get_current_datetime(session)

        return context

    def _get_history_name(self, node_id):
        if self.history_type == PipelineChatHistoryTypes.NAMED:
            return self.history_name
        return node_id

    def _get_history(self, session: ExperimentSession, node_id: str, input_messages: list) -> list[BaseMessage]:
        if self.history_type == PipelineChatHistoryTypes.NONE:
            return []

        if self.history_type == PipelineChatHistoryTypes.GLOBAL:
            return compress_chat_history(
                chat=session.chat,
                llm=self.get_chat_model(),
                max_token_limit=self.get_llm_provider_model().max_token_limit,
                input_messages=input_messages,
            )

        try:
            history: PipelineChatHistory = session.pipeline_chat_history.get(
                type=self.history_type, name=self._get_history_name(node_id)
            )
        except PipelineChatHistory.DoesNotExist:
            return []
        return compress_pipeline_chat_history(
            pipeline_chat_history=history,
            max_token_limit=self.get_llm_provider_model().max_token_limit,
            llm=self.get_chat_model(),
            input_messages=input_messages,
        )

    def _save_history(self, session: ExperimentSession, node_id: str, human_message: str, ai_message: str):
        if self.history_type == PipelineChatHistoryTypes.NONE:
            return

        if self.history_type == PipelineChatHistoryTypes.GLOBAL:
            # Global History is saved outside of the node
            return

        history, _ = session.pipeline_chat_history.get_or_create(
            type=self.history_type, name=self._get_history_name(node_id)
        )
        message = history.messages.create(human_message=human_message, ai_message=ai_message, node_id=node_id)
        return message

    def _get_participant_data(self, session):
        if session.experiment_channel.platform == ChannelPlatform.WEB and session.participant.user is None:
            return ""
        return session.get_participant_data(use_participant_tz=True) or ""

    def _get_source_material(self):
        try:
            return SourceMaterial.objects.get(id=self.source_material_id)
        except SourceMaterial.DoesNotExist:
            raise PipelineNodeBuildError(f"Source material with id {self.source_material_id} does not exist")

    def _get_current_datetime(self, session):
        return pretty_date(timezone.now(), session.get_participant_timezone())


class SendEmail(PipelineNode):
    __human_name__ = "Send an email"
    __node_description__ = ""
    recipient_list: str
    subject: str

    def _process(self, input, **kwargs) -> str:
        send_email_from_pipeline.delay(
            recipient_list=self.recipient_list.split(","), subject=self.subject, message=input
        )


class Passthrough(PipelineNode):
    __human_name__ = "Do Nothing"
    __node_description__ = ""

    def _process(self, input, state: PipelineState, node_id: str) -> str:
        self.logger.debug(f"Returning input: '{input}' without modification", input=input, output=input)
        return input


class BooleanNode(Passthrough):
    __human_name__ = "Boolean Node"
    __node_description__ = "Verifies whether the input is a certain value or not"
    input_equals: str

    def process_conditional(self, state: PipelineState) -> Literal["true", "false"]:
        if self.input_equals == state["messages"][-1]:
            return "true"
        return "false"

    def get_output_map(self):
        """A mapping from the output handles on the frontend to the return values of process_conditional"""
        return {"output_true": "true", "output_false": "false"}


class RouterNode(Passthrough, LLMResponseMixin):
    __human_name__ = "Router"
    __node_description__ = "Routes the input to one of the linked nodes"
<<<<<<< HEAD
    prompt: Prompt = "You are an extremely helpful router {input}"
=======
    llm_provider_id: LlmProviderId
    llm_model: LlmModel
    prompt: ExpandableText = "You are an extremely helpful router {input}"
>>>>>>> ad76d48b
    num_outputs: NumOutputs = 2
    keywords: Keywords = []

    def process_conditional(self, state: PipelineState):
        prompt = PromptTemplate.from_template(template=self.prompt)
        chain = prompt | self.get_chat_model()
        result = chain.invoke(state["messages"][-1], config=self._config)
        keyword = result.content.lower().strip()
        if keyword in [k.lower() for k in self.keywords]:
            return keyword.lower()
        else:
            return self.keywords[0].lower()

    def get_output_map(self):
        """Returns a mapping of the form:
        {"output_1": "keyword 1", "output_2": "keyword_2", ...} where keywords are defined by the user
        """
        return {f"output_{output_num}": keyword.lower() for output_num, keyword in enumerate(self.keywords)}


class ExtractStructuredDataNodeMixin:
    def _prompt_chain(self, reference_data):
        template = (
            "Extract user data using the current user data and conversation history as reference. Use JSON output."
            "\nCurrent user data:"
            "\n{reference_data}"
            "\nConversation history:"
            "\n{input}"
            "The conversation history should carry more weight in the outcome. It can change the user's current data"
        )
        prompt = PromptTemplate.from_template(template=template)
        return (
            {"input": RunnablePassthrough()}
            | RunnablePassthrough.assign(reference_data=RunnableLambda(lambda x: reference_data))
            | prompt
        )

    def extraction_chain(self, json_schema, reference_data):
        return self._prompt_chain(reference_data) | super().get_chat_model().with_structured_output(json_schema)

    def _process(self, input, state: PipelineState, **kwargs) -> str:
        json_schema = self.to_json_schema(json.loads(self.data_schema))
        reference_data = self.get_reference_data(state)
        prompt_token_count = self._get_prompt_token_count(reference_data, json_schema)
        message_chunks = self.chunk_messages(input, prompt_token_count=prompt_token_count)

        new_reference_data = reference_data
        for idx, message_chunk in enumerate(message_chunks, start=1):
            chain = self.extraction_chain(json_schema=json_schema, reference_data=new_reference_data)
            output = chain.invoke(message_chunk, config=self._config)
            self.logger.info(
                f"Chunk {idx}",
                input=f"\nReference data:\n{new_reference_data}\nChunk data:\n{message_chunk}\n\n",
                output=f"\nExtracted data:\n{output}",
            )
            new_reference_data = self.update_reference_data(output, reference_data)

        self.post_extraction_hook(new_reference_data, state)
        return json.dumps(new_reference_data)

    def post_extraction_hook(self, output, state):
        pass

    def get_reference_data(self, state):
        return ""

    def update_reference_data(self, new_data: dict, reference_data: dict) -> dict:
        return new_data

    def _get_prompt_token_count(self, reference_data: dict | str, json_schema: dict) -> int:
        llm = super().get_chat_model()
        prompt_chain = self._prompt_chain(reference_data)
        # If we invoke the chain with an empty input, we get the prompt without the conversation history, which
        # is what we want.
        output = prompt_chain.invoke(input="")
        json_schema_tokens = llm.get_num_tokens(json.dumps(json_schema))
        return llm.get_num_tokens(output.text) + json_schema_tokens

    def chunk_messages(self, input: str, prompt_token_count: int) -> list[str]:
        """Chunk messages using a splitter that considers the token count.
        Strategy:
        - chunk_size (in tokens) = The LLM's token limit - prompt_token_count
        - chunk_overlap is chosen to be 20%

        Note:
        Since we don't know the token limit of the LLM, we assume it to be 8192.
        """
        model_token_limit = 8192  # Get this from model metadata
        overlap_percentage = 0.2
        chunk_size_tokens = model_token_limit - prompt_token_count
        overlap_tokens = int(chunk_size_tokens * overlap_percentage)
        self.logger.debug(f"Chunksize in tokens: {chunk_size_tokens} with {overlap_tokens} tokens overlap")

        try:
            encoding = tiktoken.encoding_for_model(self.get_llm_provider_model().name)
            encoding_name = encoding.name
        except KeyError:
            # The same encoder we use for llm.get_num_tokens_from_messages
            encoding_name = "gpt2"

        text_splitter = RecursiveCharacterTextSplitter.from_tiktoken_encoder(
            encoding_name=encoding_name,
            chunk_size=chunk_size_tokens,
            chunk_overlap=overlap_tokens,
        )

        return text_splitter.split_text(input)

    def to_json_schema(self, data: dict):
        """Converts a dictionary to a JSON schema by first converting it to a Pydantic object and dumping it again.
        The input should be in the format {"key": "description", "key2": [{"key": "description"}]}

        Nested objects are not supported at the moment

        Input example 1:
        {"name": "the user's name", "surname": "the user's surname"}

        Input example 2:
        {"name": "the user's name", "pets": [{"name": "the pet's name": "type": "the type of animal"}]}

        """

        def _create_model_from_data(value_data, model_name: str):
            pydantic_schema = {}
            for key, value in value_data.items():
                if isinstance(value, str):
                    pydantic_schema[key] = (str | None, Field(description=value))
                elif isinstance(value, list):
                    model = _create_model_from_data(value[0], key.capitalize())
                    pydantic_schema[key] = (list[model], Field(description=f"A list of {key}"))
            return create_model(model_name, **pydantic_schema)

        Model = _create_model_from_data(data, "CustomModel")
        schema = Model.model_json_schema()
        # The schema needs a description in order to comply with function calling APIs
        schema["description"] = ""
        return schema


class ExtractStructuredData(ExtractStructuredDataNodeMixin, LLMResponse):
    __human_name__ = "Extract Structured Data"
    __node_description__ = "Extract structured data from the input"
    data_schema: ExpandableText


class ExtractParticipantData(ExtractStructuredDataNodeMixin, LLMResponse):
    __human_name__ = "Extract Participant Data"
    __node_description__ = "Extract structured data and saves it as participant data"
    data_schema: ExpandableText
    key_name: str | None = None

    def get_reference_data(self, state) -> dict:
        """Returns the participant data as reference. If there is a `key_name`, the value in the participant data
        corresponding to that key will be returned insteadg
        """
        session = state["experiment_session"]
        participant_data = (
            ParticipantData.objects.for_experiment(session.experiment).filter(participant=session.participant).first()
        )
        if not participant_data:
            return ""

        data = participant_data.data
        if self.key_name:
            # string, list or dict
            return data.get(self.key_name, "")
        return data

    def update_reference_data(self, new_data: dict, reference_data: dict | list | str) -> dict:
        if isinstance(reference_data, dict):
            # new_data may be a subset, superset or wholly different set of keys than the reference_data, so merge
            return reference_data | new_data

        # if reference data is a string or list, we cannot merge, so let's override
        return new_data

    def post_extraction_hook(self, output, state):
        session = state["experiment_session"]
        if self.key_name:
            output = {self.key_name: output}

        try:
            participant_data = ParticipantData.objects.for_experiment(session.experiment).get(
                participant=session.participant
            )
            participant_data.data = participant_data.data | output
            participant_data.save()
        except ParticipantData.DoesNotExist:
            ParticipantData.objects.create(
                participant=session.participant,
                content_object=session.experiment,
                team=session.team,
                data=output,
            )<|MERGE_RESOLUTION|>--- conflicted
+++ resolved
@@ -234,13 +234,7 @@
 class RouterNode(Passthrough, LLMResponseMixin):
     __human_name__ = "Router"
     __node_description__ = "Routes the input to one of the linked nodes"
-<<<<<<< HEAD
-    prompt: Prompt = "You are an extremely helpful router {input}"
-=======
-    llm_provider_id: LlmProviderId
-    llm_model: LlmModel
     prompt: ExpandableText = "You are an extremely helpful router {input}"
->>>>>>> ad76d48b
     num_outputs: NumOutputs = 2
     keywords: Keywords = []
 
