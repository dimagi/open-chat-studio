import datetime
import inspect
import json
import logging
import random
import time
import unicodedata
from typing import Annotated, Literal, Self

import tiktoken
from django.conf import settings
from django.core import validators
from django.core.exceptions import ValidationError
from django.core.validators import validate_email
from django.db.models import TextChoices
from jinja2.sandbox import SandboxedEnvironment
from langchain_core.messages import BaseMessage
from langchain_core.prompts import MessagesPlaceholder, PromptTemplate
from langchain_core.runnables import RunnableLambda, RunnablePassthrough
from langchain_core.tools import BaseTool
from langchain_openai.chat_models.base import OpenAIRefusalError
from langchain_text_splitters import RecursiveCharacterTextSplitter
from langgraph.constants import END
from langgraph.types import Command, interrupt
from pydantic import BaseModel, BeforeValidator, Field, create_model, field_serializer, field_validator, model_validator
from pydantic import ValidationError as PydanticValidationError
from pydantic.config import ConfigDict
from pydantic_core import PydanticCustomError
from pydantic_core.core_schema import FieldValidationInfo
from RestrictedPython import compile_restricted, safe_builtins, safe_globals

from apps.annotations.models import TagCategories
from apps.assistants.models import OpenAiAssistant
from apps.chat.agent.tools import get_node_tools
from apps.chat.conversation import compress_chat_history, compress_pipeline_chat_history
from apps.documents.models import Collection
from apps.experiments.models import BuiltInTools, ExperimentSession, ParticipantData
from apps.pipelines.exceptions import AbortPipeline, PipelineNodeBuildError, PipelineNodeRunError, WaitForNextInput
from apps.pipelines.models import PipelineChatHistory, PipelineChatHistoryModes, PipelineChatHistoryTypes
from apps.pipelines.nodes.base import (
    NodeSchema,
    OptionsSource,
    PipelineNode,
    PipelineRouterNode,
    PipelineState,
    UiSchema,
    Widgets,
    deprecated_node,
)
from apps.pipelines.nodes.tool_callbacks import ToolCallbacks
from apps.pipelines.tasks import send_email_from_pipeline
from apps.service_providers.exceptions import ServiceProviderConfigError
from apps.service_providers.llm_service.adapters import AssistantAdapter, ChatAdapter
from apps.service_providers.llm_service.history_managers import PipelineHistoryManager
from apps.service_providers.llm_service.prompt_context import PromptTemplateContext
from apps.service_providers.llm_service.runnables import (
    AgentAssistantChat,
    AgentLLMChat,
    AssistantChat,
    ChainOutput,
    SimpleLLMChat,
)
from apps.service_providers.models import LlmProviderModel
from apps.utils.prompt import OcsPromptTemplate, PromptVars, validate_prompt_variables

OptionalInt = Annotated[int | None, BeforeValidator(lambda x: None if isinstance(x, str) and len(x) == 0 else x)]


class OutputMessageTagMixin(BaseModel):
    tag: str = Field(
        default="",
        title="Message Tag",
        description="The tag that the output message should be tagged with",
    )

    @field_validator("tag", mode="after")
    @classmethod
    def normalize_tag(cls, value: str) -> str:
        return unicodedata.normalize("NFC", value)

    def get_output_tags(self) -> list[tuple[str, None]]:
        tags: list[tuple[str, None]] = []
        if self.tag:
            tags.append((self.tag, None))
        return tags


class RenderTemplate(PipelineNode, OutputMessageTagMixin):
    """Renders a Jinja template"""

    model_config = ConfigDict(
        json_schema_extra=NodeSchema(
            label="Render a template",
            icon="fa-solid fa-robot",
            documentation_link=settings.DOCUMENTATION_LINKS["node_template"],
        )
    )
    template_string: str = Field(
        description="Use {{your_variable_name}} to refer to designate input",
        json_schema_extra=UiSchema(widget=Widgets.expandable_text),
    )

    def _process(self, input, state: PipelineState, **kwargs) -> PipelineState:
        env = SandboxedEnvironment()
        try:
            content = {
                "input": input,
                "temp_state": state.get("temp_state", {}),
            }

            if "experiment_session" in state and state["experiment_session"]:
                exp_session = state["experiment_session"]
                participant = getattr(exp_session, "participant", None)
                if participant:
                    content.update(
                        {
                            "participant_details": {
                                "identifier": getattr(participant, "identifier", None),
                                "platform": getattr(participant, "platform", None),
                            },
                            "participant_schedules": participant.get_schedules_for_experiment(
                                exp_session.experiment,
                                as_dict=True,
                                include_inactive=True,
                            )
                            or [],
                        }
                    )
                proxy = self.get_participant_data_proxy(state)
                content["participant_data"] = proxy.get() or {}

            template = env.from_string(self.template_string)
            output = template.render(content)
        except Exception as e:
            raise PipelineNodeRunError(f"Error rendering template: {e}") from e

        return PipelineState.from_node_output(node_name=self.name, node_id=self.node_id, output=output)


class LLMResponseMixin(BaseModel):
    llm_provider_id: int = Field(..., title="LLM Model", json_schema_extra=UiSchema(widget=Widgets.llm_provider_model))
    llm_provider_model_id: int = Field(..., json_schema_extra=UiSchema(widget=Widgets.none))
    llm_temperature: float = Field(
        default=0.7, ge=0.0, le=2.0, title="Temperature", json_schema_extra=UiSchema(widget=Widgets.range)
    )

    @model_validator(mode="after")
    def validate_llm_model_deprecation(self):
        try:
            model = self.get_llm_provider_model()
        except PipelineNodeBuildError as e:
            raise PydanticCustomError(
                "invalid_model",
                str(e),
                {"field": "llm_provider_id"},
            ) from None
        if model.deprecated:
            raise PydanticCustomError(
                "deprecated_model",
                f"LLM provider model '{model.name}' is deprecated.",
                {"field": "llm_provider_id"},
            )
        return self

    def get_llm_service(self):
        from apps.service_providers.models import LlmProvider

        try:
            provider = LlmProvider.objects.get(id=self.llm_provider_id)
            return provider.get_llm_service()
        except LlmProvider.DoesNotExist:
            raise PipelineNodeBuildError(f"LLM provider with id {self.llm_provider_id} does not exist") from None
        except ServiceProviderConfigError as e:
            raise PipelineNodeBuildError("There was an issue configuring the LLM service provider") from e

    def get_llm_provider_model(self):
        try:
            return LlmProviderModel.objects.get(id=self.llm_provider_model_id)
        except LlmProviderModel.DoesNotExist:
            raise PipelineNodeBuildError(
                f"LLM provider model with id {self.llm_provider_model_id} does not exist"
            ) from None

    def get_chat_model(self):
        return self.get_llm_service().get_chat_model(self.get_llm_provider_model().name, self.llm_temperature)


class HistoryMixin(LLMResponseMixin):
    history_type: PipelineChatHistoryTypes = Field(
        PipelineChatHistoryTypes.NONE,
        json_schema_extra=UiSchema(widget=Widgets.history, enum_labels=PipelineChatHistoryTypes.labels),
    )
    history_name: str | None = Field(
        None,
        json_schema_extra=UiSchema(
            widget=Widgets.none,
        ),
    )
    history_mode: PipelineChatHistoryModes = Field(
        default=PipelineChatHistoryModes.SUMMARIZE,
        json_schema_extra=UiSchema(widget=Widgets.history_mode, enum_labels=PipelineChatHistoryModes.labels),
    )
    user_max_token_limit: int | None = Field(
        None,
        json_schema_extra=UiSchema(
            widget=Widgets.none,
        ),
    )
    max_history_length: int = Field(
        10,
        json_schema_extra=UiSchema(
            widget=Widgets.none,
        ),
    )

    @field_validator("history_name")
    def validate_history_name(cls, value, info: FieldValidationInfo):
        if info.data.get("history_type") == PipelineChatHistoryTypes.NAMED and not value:
            raise PydanticCustomError("invalid_history_name", "A history name is required for named history")
        return value

    def _get_history_name(self, node_id):
        if self.history_type == PipelineChatHistoryTypes.NAMED:
            return self.history_name
        return node_id

    def _get_history(self, session: ExperimentSession, node_id: str, input_messages: list) -> list[BaseMessage]:
        if self.history_type == PipelineChatHistoryTypes.NONE:
            return []

        if self.history_type == PipelineChatHistoryTypes.GLOBAL:
            return compress_chat_history(
                chat=session.chat,
                llm=self.get_chat_model(),
                max_token_limit=(
                    self.user_max_token_limit
                    if self.user_max_token_limit is not None
                    else self.get_llm_provider_model().max_token_limit
                ),
                input_messages=input_messages,
                history_mode=self.history_mode,
            )

        try:
            history: PipelineChatHistory = session.pipeline_chat_history.get(
                type=self.history_type, name=self._get_history_name(node_id)
            )
        except PipelineChatHistory.DoesNotExist:
            return []
        return compress_pipeline_chat_history(
            pipeline_chat_history=history,
            llm=self.get_chat_model(),
            max_token_limit=(
                self.user_max_token_limit
                if self.user_max_token_limit is not None
                else self.get_llm_provider_model().max_token_limit
            ),
            input_messages=input_messages,
            keep_history_len=self.max_history_length,
            history_mode=self.history_mode,
        )

    def _save_history(self, session: ExperimentSession, node_id: str, human_message: str, ai_message: str):
        if self.history_type == PipelineChatHistoryTypes.NONE:
            return

        if self.history_type == PipelineChatHistoryTypes.GLOBAL:
            # Global History is saved outside of the node
            return

        history, _ = session.pipeline_chat_history.get_or_create(
            type=self.history_type, name=self._get_history_name(node_id)
        )
        message = history.messages.create(human_message=human_message, ai_message=ai_message, node_id=node_id)
        return message


@deprecated_node(message="Use the 'LLM' node instead.")
class LLMResponse(PipelineNode, LLMResponseMixin):
    """Calls an LLM with the given input"""

    model_config = ConfigDict(json_schema_extra=NodeSchema(label="LLM response"))

    def _process(self, input: str, state: PipelineState) -> PipelineState:
        llm = self.get_chat_model()
        output = llm.invoke(input, config=self._config)
        return PipelineState.from_node_output(node_name=self.name, node_id=self.node_id, output=output.content)


class ToolConfigModel(BaseModel):
    allowed_domains: list[str] = Field(
        default_factory=list,
        json_schema_extra=UiSchema(
            widget=Widgets.none,
        ),
    )
    blocked_domains: list[str] = Field(
        default_factory=list,
        json_schema_extra=UiSchema(
            widget=Widgets.none,
        ),
    )

    @field_validator("allowed_domains", "blocked_domains", mode="after")
    @classmethod
    def validate_domains(cls, value: list[str], info) -> list[str]:
        values = list(map(str.strip, filter(None, value)))
        for value in values:
            try:
                validators.validate_domain_name(value)
            except ValidationError:
                raise ValueError(f"Invalid domain name '{value}' in field '{info.field_name}'") from None
        return values

    @field_serializer("allowed_domains", "blocked_domains")
    def serialize_lists(self, values: list[str]) -> list[str] | None:
        # return None instead of empty list
        return values if values else None


class LLMResponseWithPrompt(LLMResponse, HistoryMixin, OutputMessageTagMixin):
    """Uses and LLM to respond to the input."""

    model_config = ConfigDict(
        json_schema_extra=NodeSchema(
            label="LLM",
            icon="fa-solid fa-wand-magic-sparkles",
            documentation_link=settings.DOCUMENTATION_LINKS["node_llm"],
        )
    )

    source_material_id: OptionalInt = Field(
        None, json_schema_extra=UiSchema(widget=Widgets.select, options_source=OptionsSource.source_material)
    )
    prompt: str = Field(
        default="You are a helpful assistant. Answer the user's query as best you can",
        json_schema_extra=UiSchema(widget=Widgets.expandable_text),
    )
    collection_id: OptionalInt = Field(
        None,
        title="Media",
        json_schema_extra=UiSchema(
            widget=Widgets.select, options_source=OptionsSource.collection, flag_required="flag_pipelines-v2"
        ),
    )
    collection_index_id: OptionalInt = Field(
        None,
        title="Collection Index",
        json_schema_extra=UiSchema(
            widget=Widgets.select, options_source=OptionsSource.collection_index, flag_required="flag_pipelines-v2"
        ),
    )
    max_results: OptionalInt = Field(
        default=20,
        ge=1,
        le=100,
        description="The maximum number of results to retrieve from the index",
        json_schema_extra=UiSchema(widget=Widgets.range),
    )

    tools: list[str] = Field(
        default_factory=list,
        description="The tools to enable for the bot",
        json_schema_extra=UiSchema(widget=Widgets.multiselect, options_source=OptionsSource.agent_tools),
    )
    custom_actions: list[str] = Field(
        default_factory=list,
        description="Custom actions to enable for the bot",
        json_schema_extra=UiSchema(widget=Widgets.multiselect, options_source=OptionsSource.custom_actions),
    )
    built_in_tools: list[BuiltInTools] = Field(
        default_factory=list,
        description="Built in tools provided by the LLM model",
        json_schema_extra=UiSchema(widget=Widgets.built_in_tools, options_source=OptionsSource.built_in_tools),
    )
    tool_config: dict[str, ToolConfigModel] | None = Field(
        default_factory=dict,
        description="Configuration for builtin tools",
        json_schema_extra=UiSchema(widget=Widgets.none),
    )

    @model_validator(mode="after")
    def check_prompt_variables(self) -> Self:
        context = {
            "prompt": self.prompt,
            "source_material": self.source_material_id,
            "tools": self.tools,
            "media": self.collection_id,
        }
        try:
            # FUTURE TODO: add temp_state and session_state to PromptVars
            known_vars = set(PromptVars.values) | PromptVars.pipeline_extra_known_vars()
            validate_prompt_variables(context=context, prompt_key="prompt", known_vars=known_vars)
            return self
        except ValidationError as e:
            raise PydanticCustomError(
                "invalid_prompt", e.error_dict["prompt"][0].message, {"field": "prompt"}
            ) from None

    @field_validator("tools", "built_in_tools", mode="before")
    def ensure_value(cls, value: str):
        return value or []

    @field_validator("custom_actions", mode="before")
    def validate_custom_actions(cls, value):
        if value is None:
            return []
        return value

    @field_validator("collection_index_id", mode="before")
    def validate_collection_index_id(cls, value, info: FieldValidationInfo):
        if not value:
            return value

        collection = Collection.objects.get(id=value)
        if collection.llm_provider_id != info.data.get("llm_provider_id"):
            raise PydanticCustomError(
                "invalid_collection_index",
                f"The collection index and node must use the same LLM provider ({collection.llm_provider.name})",
            )
        return value

    def _process(self, input, state: PipelineState) -> PipelineState:
        session: ExperimentSession | None = state.get("experiment_session")
        # Get runnable
        provider_model = self.get_llm_provider_model()
        chat_model = self.get_chat_model()
        history_manager = PipelineHistoryManager.for_llm_chat(
            session=session,
            node_id=self.node_id,
            history_type=self.history_type,
            history_name=self.history_name,
            max_token_limit=provider_model.max_token_limit,
            chat_model=chat_model,
        )
        tool_callbacks = ToolCallbacks()

        # Tools setup
        tools = self._get_configured_tools(session=session, tool_callbacks=tool_callbacks)

        # Chat setup
        chat_adapter = ChatAdapter.for_pipeline(
            session=session,
            node=self,
            llm_service=self.get_llm_service(),
            provider_model=provider_model,
            tools=tools,
            pipeline_state=state,
            disabled_tools=self.disabled_tools,
        )
        allowed_tools = chat_adapter.get_allowed_tools()
        # TODO: tracing
        # if len(tools) != len(allowed_tools):
        # self.logger.info(
        #     "Some tools have been disabled: %s", [tool.name for tool in tools if tool not in allowed_tools]
        # )

        if allowed_tools:
            chat = AgentLLMChat(adapter=chat_adapter, history_manager=history_manager)
        else:
            chat = SimpleLLMChat(adapter=chat_adapter, history_manager=history_manager)

        # Invoke runnable
        result = chat.invoke(input=input)
        return PipelineState.from_node_output(
            node_name=self.name,
            node_id=self.node_id,
            output=result.output,
            output_message_metadata={
                **history_manager.output_message_metadata,
                **tool_callbacks.output_message_metadata,
            },
            intents=tool_callbacks.intents,
        )

    def _get_configured_tools(
        self, session: ExperimentSession | None, tool_callbacks: ToolCallbacks
    ) -> list[dict | BaseTool]:
        """Get instantiated tools for the given node configuration."""
        tools = get_node_tools(self.django_node, session, tool_callbacks=tool_callbacks)
        tools.extend(self.get_llm_service().attach_built_in_tools(self.built_in_tools, self.tool_config))
        if self.collection_index_id:
            collection = Collection.objects.get(id=self.collection_index_id)
            tools.append(collection.get_search_tool(max_results=self.max_results))

        return tools


class SendEmail(PipelineNode, OutputMessageTagMixin):
    """Send the input to the node to the list of addresses provided"""

    model_config = ConfigDict(
        json_schema_extra=NodeSchema(
            label="Send an email",
            icon="fa-solid fa-envelope",
            documentation_link=settings.DOCUMENTATION_LINKS["node_email"],
        )
    )

    recipient_list: str = Field(description="A comma-separated list of email addresses")
    subject: str

    @field_validator("recipient_list", mode="before")
    def recipient_list_has_valid_emails(cls, value):
        value = value or ""
        for email in [email.strip() for email in value.split(",")]:
            try:
                validate_email(email)
            except ValidationError:
                raise PydanticCustomError("invalid_recipient_list", "Invalid list of emails addresses") from None
        return value

    def _process(self, input, **kwargs) -> PipelineState:
        send_email_from_pipeline.delay(
            recipient_list=self.recipient_list.split(","), subject=self.subject, message=input
        )
        return PipelineState.from_node_output(node_name=self.name, node_id=self.node_id, output=input)


class Passthrough(PipelineNode):
    """Returns the input without modification"""

    model_config = ConfigDict(json_schema_extra=NodeSchema(label="Do Nothing", can_add=False))

    def _process(self, input, state: PipelineState) -> PipelineState:
        return PipelineState.from_node_output(node_name=self.name, node_id=self.node_id, output=input)


class StartNode(Passthrough):
    """The start of the pipeline"""

    name: str = "start"
    model_config = ConfigDict(json_schema_extra=NodeSchema(label="Start", flow_node_type="startNode"))


class EndNode(Passthrough):
    """The end of the pipeline"""

    name: str = "end"
    model_config = ConfigDict(json_schema_extra=NodeSchema(label="End", flow_node_type="endNode"))


@deprecated_node(message="Use the 'Router' node instead.")
class BooleanNode(PipelineRouterNode):
    """Branches based whether the input matches a certain value"""

    model_config = ConfigDict(json_schema_extra=NodeSchema(label="Conditional Node"))

    input_equals: str
    tag_output_message: bool = Field(
        default=False,
        description="Tag the output message with the selected route",
        json_schema_extra=UiSchema(widget=Widgets.toggle),
    )

    def _process_conditional(self, state: PipelineState) -> tuple[Literal["true", "false"], bool]:
        if self.input_equals == state["node_input"]:
            return "true", False
        return "false", False

    def get_output_map(self):
        """A mapping from the output handles on the frontend to the return values of _process_conditional"""
        return {"output_0": "true", "output_1": "false"}

    def get_output_tags(self, selected_route, is_default_keyword: bool) -> list[tuple[str, str]]:
        if self.tag_output_message:
            tag_name = f"{self.name}:{selected_route}"
            tag_category = TagCategories.ERROR if is_default_keyword else TagCategories.BOT_RESPONSE
            if is_default_keyword:
                tag_name += ":default"
            return [(tag_name, tag_category)]
        return []


class RouterMixin(BaseModel):
    keywords: list[str] = Field(default_factory=list, json_schema_extra=UiSchema(widget=Widgets.keywords))
    default_keyword_index: int = Field(default=0, json_schema_extra=UiSchema(widget=Widgets.none))
    tag_output_message: bool = Field(
        default=False,
        description="Tag the output message with the selected route",
        json_schema_extra=UiSchema(widget=Widgets.toggle),
    )

    @field_validator("keywords")
    def ensure_keywords_exist(cls, value, info: FieldValidationInfo):
        if not all(entry for entry in value):
            raise PydanticCustomError("invalid_keywords", "Keywords cannot be empty")
        if len(set(value)) != len(value):
            raise PydanticCustomError("invalid_keywords", "Keywords must be unique")
        return value

    def _create_router_schema(self):
        """Create a Pydantic model for structured router output"""
        return create_model(
            "RouterOutput", route=(Literal[tuple(self.keywords)], Field(description="Selected routing destination"))
        )

    def get_output_map(self):
        """Returns a mapping of the form:
        {"output_1": "keyword 1", "output_2": "keyword_2", ...} where keywords are defined by the user
        """
        return {f"output_{output_num}": keyword for output_num, keyword in enumerate(self.keywords)}

    def get_output_tags(self, selected_route, is_default_keyword: bool) -> list[tuple[str, str]]:
        if self.tag_output_message:
            tag_name = f"{self.name}:{selected_route}"
            tag_category = TagCategories.ERROR if is_default_keyword else TagCategories.BOT_RESPONSE
            if is_default_keyword:
                tag_name += ":default"
            return [(tag_name, tag_category)]
        return []


class RouterNode(RouterMixin, PipelineRouterNode, HistoryMixin):
    """Routes the input to one of the linked nodes using an LLM"""

    model_config = ConfigDict(
        json_schema_extra=NodeSchema(
            label="LLM Router",
            icon="fa-solid fa-arrows-split-up-and-left",
            documentation_link=settings.DOCUMENTATION_LINKS["node_llm_router"],
            field_order=[
                "llm_provider_id",
                "llm_temperature",
                "history_type",
                "prompt",
                "keywords",
                "tag_output_message",
            ],
        )
    )
    prompt: str = Field(
        default="You are an extremely helpful router",
        min_length=1,
        json_schema_extra=UiSchema(widget=Widgets.expandable_text),
    )

    @model_validator(mode="after")
    def check_prompt_variables(self) -> Self:
        context = {
            "prompt": self.prompt,
        }
        try:
            known_vars = {PromptVars.PARTICIPANT_DATA.value} | PromptVars.pipeline_extra_known_vars()
            validate_prompt_variables(context=context, prompt_key="prompt", known_vars=known_vars)
            return self
        except ValidationError as e:
            raise PydanticCustomError(
                "invalid_prompt", e.error_dict["prompt"][0].message, {"field": "prompt"}
            ) from None

    def _process_conditional(self, state: PipelineState):
        default_keyword = self.keywords[self.default_keyword_index] if self.keywords else None
        prompt = OcsPromptTemplate.from_messages(
            [
                ("system", f"{self.prompt}\nThe default routing destination is: {default_keyword}"),
                MessagesPlaceholder("history", optional=True),
                ("human", "{input}"),
            ]
        )
        session: ExperimentSession = state["experiment_session"]
        node_input = state["node_input"]
        context = {"input": node_input}
        extra_prompt_context = {
            "temp_state": state.get("temp_state", {}),
            "session_state": session.state or {},
        }
        context.update(PromptTemplateContext(session, extra=extra_prompt_context).get_context(prompt.input_variables))

        if self.history_type != PipelineChatHistoryTypes.NONE and session:
            input_messages = prompt.format_messages(**context)
            context["history"] = self._get_history(session, self.node_id, input_messages)

        llm = self.get_chat_model()
        router_schema = self._create_router_schema()
        chain = prompt | llm.with_structured_output(router_schema)
        is_default_keyword = False
        try:
            result = chain.invoke(context, config=self._config)
            keyword = getattr(result, "route", None)
        except PydanticValidationError:
            keyword = None
        except OpenAIRefusalError:
            keyword = default_keyword
            is_default_keyword = True
        if not keyword:
            keyword = default_keyword
            is_default_keyword = True

        if session:
            self._save_history(session, self.node_id, node_input, keyword)
        return keyword, is_default_keyword


class StaticRouterNode(RouterMixin, PipelineRouterNode):
    """Routes the input to a linked node using the temp state of the pipeline or participant data"""

    class DataSource(TextChoices):
        participant_data = "participant_data", "Participant Data"
        temp_state = "temp_state", "Temporary State"
        session_state = "session_state", "Session State"

    model_config = ConfigDict(
        json_schema_extra=NodeSchema(
            label="Static Router",
            icon="fa-solid fa-arrows-split-up-and-left",
            documentation_link=settings.DOCUMENTATION_LINKS["node_static_router"],
            field_order=["data_source", "route_key", "keywords"],
        )
    )

    data_source: DataSource = Field(
        DataSource.participant_data,
        description="The source of the data to use for routing",
        json_schema_extra=UiSchema(enum_labels=DataSource.labels),
    )
    route_key: str = Field(..., description="The key in the data to use for routing")

    def _process_conditional(self, state: PipelineState):
        from apps.service_providers.llm_service.prompt_context import SafeAccessWrapper

        match self.data_source:
            case self.DataSource.participant_data:
                data = self.get_participant_data_proxy(state).get()
            case self.DataSource.temp_state:
                data = state["temp_state"]
            case self.DataSource.session_state:
                data = state["experiment_session"].state

        formatted_key = f"{{data.{self.route_key}}}"
        try:
            result = formatted_key.format(data=SafeAccessWrapper(data))
        except KeyError:
            result = ""

        result_lower = result.lower()
        for keyword in self.keywords:
            if keyword.lower() == result_lower:
                return keyword, False
        return self.keywords[self.default_keyword_index], True


class ExtractStructuredDataNodeMixin:
    def _prompt_chain(self, reference_data):
        template = (
            "Extract user data using the current user data and conversation history as reference. Use JSON output."
            "\nCurrent user data:"
            "\n{reference_data}"
            "\nConversation history:"
            "\n{input}"
            "The conversation history should carry more weight in the outcome. It can change the user's current data"
        )
        prompt = PromptTemplate.from_template(template=template)
        return (
            {"input": RunnablePassthrough()}
            | RunnablePassthrough.assign(reference_data=RunnableLambda(lambda x: reference_data))
            | prompt
        )

    def extraction_chain(self, tool_class, reference_data):
        return self._prompt_chain(reference_data) | super().get_chat_model().with_structured_output(tool_class)

    def _process(self, input, state: PipelineState, **kwargs) -> PipelineState:
        ToolClass = self.get_tool_class(json.loads(self.data_schema))
        reference_data = self.get_reference_data(state)
        prompt_token_count = self._get_prompt_token_count(reference_data, ToolClass.model_json_schema())
        message_chunks = self.chunk_messages(input, prompt_token_count=prompt_token_count)

        new_reference_data = reference_data
        for message_chunk in message_chunks:
            chain = self.extraction_chain(tool_class=ToolClass, reference_data=new_reference_data)
            output = chain.invoke(message_chunk, config=self._config)
            output = output.model_dump()
            # TOOO: tracing
            # self.logger.info(
            #     f"Chunk {idx}",
            #     input=f"\nReference data:\n{new_reference_data}\nChunk data:\n{message_chunk}\n\n",
            #     output=f"\nExtracted data:\n{output}",
            # )
            new_reference_data = self.update_reference_data(output, reference_data)

        self.post_extraction_hook(new_reference_data, state)
        output = input if self.is_passthrough else json.dumps(new_reference_data)
        return PipelineState.from_node_output(node_name=self.name, node_id=self.node_id, output=output)

    def post_extraction_hook(self, output, state):
        pass

    def get_reference_data(self, state):
        return ""

    def update_reference_data(self, new_data: dict, reference_data: dict) -> dict:
        return new_data

    def _get_prompt_token_count(self, reference_data: dict | str, json_schema: dict) -> int:
        llm = super().get_chat_model()
        prompt_chain = self._prompt_chain(reference_data)
        # If we invoke the chain with an empty input, we get the prompt without the conversation history, which
        # is what we want.
        output = prompt_chain.invoke(input="")
        json_schema_tokens = llm.get_num_tokens(json.dumps(json_schema))
        return llm.get_num_tokens(output.text) + json_schema_tokens

    def chunk_messages(self, input: str, prompt_token_count: int) -> list[str]:
        """Chunk messages using a splitter that considers the token count.
        Strategy:
        - chunk_size (in tokens) = The LLM's token limit - prompt_token_count
        - chunk_overlap is chosen to be 20%

        Note:
        Since we don't know the token limit of the LLM, we assume it to be 8192.
        """
        llm_provider_model = self.get_llm_provider_model()
        model_token_limit = llm_provider_model.max_token_limit
        overlap_percentage = 0.2
        chunk_size_tokens = model_token_limit - prompt_token_count
        overlap_tokens = int(chunk_size_tokens * overlap_percentage)
        # TODO: tracing
        # self.logger.debug(f"Chunksize in tokens: {chunk_size_tokens} with {overlap_tokens} tokens overlap")

        try:
            encoding = tiktoken.encoding_for_model(llm_provider_model.name)
            encoding_name = encoding.name
        except KeyError:
            # The same encoder we use for llm.get_num_tokens_from_messages
            encoding_name = "gpt2"

        text_splitter = RecursiveCharacterTextSplitter.from_tiktoken_encoder(
            encoding_name=encoding_name,
            chunk_size=chunk_size_tokens,
            chunk_overlap=overlap_tokens,
        )

        return text_splitter.split_text(input)

    def get_tool_class(self, data: dict):
        """Converts a dictionary to a JSON schema by first converting it to a Pydantic object and dumping it again.
        The input should be in the format {"key": "description", "key2": [{"key": "description"}]}

        Nested objects are not supported at the moment

        Input example 1:
        {"name": "the user's name", "surname": "the user's surname"}

        Input example 2:
        {"name": "the user's name", "pets": [{"name": "the pet's name": "type": "the type of animal"}]}

        """

        def _create_model_from_data(value_data, model_name: str):
            pydantic_schema = {}
            for key, value in value_data.items():
                if isinstance(value, str):
                    pydantic_schema[key] = (str | None, Field(description=value))
                elif isinstance(value, list):
                    model = _create_model_from_data(value[0], key.capitalize())
                    pydantic_schema[key] = (list[model], Field(description=f"A list of {key}"))
            return create_model(model_name, **pydantic_schema)

        Model = _create_model_from_data(data, "CustomModel")
        Model.description = ""
        return Model


class StructuredDataSchemaValidatorMixin:
    @field_validator("data_schema")
    def validate_data_schema(cls, value):
        try:
            parsed_value = json.loads(value)
        except json.JSONDecodeError as e:
            raise PydanticCustomError("invalid_schema", "Invalid schema") from e

        if not isinstance(parsed_value, dict) or len(parsed_value) == 0:
            raise PydanticCustomError("invalid_schema", "Invalid schema")

        return value


class ExtractStructuredData(
    ExtractStructuredDataNodeMixin, LLMResponse, StructuredDataSchemaValidatorMixin, OutputMessageTagMixin
):
    """Extract structured data from the input"""

    model_config = ConfigDict(
        json_schema_extra=NodeSchema(
            label="Extract Structured Data",
            icon="fa-solid fa-database",
            documentation_link=settings.DOCUMENTATION_LINKS["node_extract_structured_data"],
        )
    )

    data_schema: str = Field(
        default='{"name": "the name of the user"}',
        description="A JSON object structure where the key is the name of the field and the value the description",
        json_schema_extra=UiSchema(widget=Widgets.expandable_text),
    )

    @property
    def is_passthrough(self) -> bool:
        return False


class ExtractParticipantData(
    ExtractStructuredDataNodeMixin, LLMResponse, StructuredDataSchemaValidatorMixin, OutputMessageTagMixin
):
    """Extract structured data and saves it as participant data"""

    model_config = ConfigDict(
        json_schema_extra=NodeSchema(
            label="Update Participant Data",
            icon="fa-solid fa-user-pen",
            documentation_link=settings.DOCUMENTATION_LINKS["node_update_participant_data"],
        )
    )

    data_schema: str = Field(
        default='{"name": "the name of the user"}',
        description="A JSON object structure where the key is the name of the field and the value the description",
        json_schema_extra=UiSchema(widget=Widgets.expandable_text),
    )
    key_name: str = ""

    @property
    def is_passthrough(self) -> bool:
        return True

    def get_reference_data(self, state) -> dict:
        """Returns the participant data as reference. If there is a `key_name`, the value in the participant data
        corresponding to that key will be returned insteadg
        """
        session = state.get("experiment_session")
        if not session:
            return {}

        participant_data = (
            ParticipantData.objects.for_experiment(session.experiment).filter(participant=session.participant).first()
        )
        if not participant_data:
            return {}

        data = participant_data.data
        if self.key_name:
            # string, list or dict
            return data.get(self.key_name, "")
        return data

    def update_reference_data(self, new_data: dict, reference_data: dict | list | str) -> dict:
        if isinstance(reference_data, dict):
            # new_data may be a subset, superset or wholly different set of keys than the reference_data, so merge
            return reference_data | new_data

        # if reference data is a string or list, we cannot merge, so let's override
        return new_data

    def post_extraction_hook(self, output, state):
        session = state.get("experiment_session")
        if not session:
            return

        if self.key_name:
            output = {self.key_name: output}

        try:
            participant_data = ParticipantData.objects.for_experiment(session.experiment).get(
                participant=session.participant
            )
            participant_data.data = participant_data.data | output
            participant_data.save()
        except ParticipantData.DoesNotExist:
            ParticipantData.objects.create(
                participant=session.participant,
                experiment=session.experiment,
                team=session.team,
                data=output,
            )


class AssistantNode(PipelineNode, OutputMessageTagMixin):
    """Calls an OpenAI assistant"""

    model_config = ConfigDict(
        json_schema_extra=NodeSchema(
            label="OpenAI Assistant",
            icon="fa-solid fa-user-tie",
            documentation_link=settings.DOCUMENTATION_LINKS["node_assistant"],
        )
    )

    assistant_id: int = Field(
        ..., json_schema_extra=UiSchema(widget=Widgets.select, options_source=OptionsSource.assistant)
    )
    citations_enabled: bool = Field(
        default=True,
        description="Whether to include cited sources in responses",
        json_schema_extra=UiSchema(widget=Widgets.toggle),
    )
    input_formatter: str = Field("", description="(Optional) Use {input} to designate the user input")

    @field_validator("input_formatter")
    def ensure_input_variable_exists(cls, value):
        value = value or ""
        acceptable_var = "input"
        if value:
            prompt_variables = set(PromptTemplate.from_template(value).input_variables)
            if acceptable_var not in prompt_variables:
                raise PydanticCustomError("invalid_input_formatter", "The input formatter must contain {input}")

            acceptable_vars = set([acceptable_var])
            extra_vars = prompt_variables - acceptable_vars
            if extra_vars:
                raise PydanticCustomError("invalid_input_formatter", "Only {input} is allowed")

    def _process(self, input, state: PipelineState, **kwargs) -> PipelineState:
        try:
            assistant = OpenAiAssistant.objects.get(id=self.assistant_id)
        except OpenAiAssistant.DoesNotExist:
            raise PipelineNodeBuildError(f"Assistant {self.assistant_id} does not exist") from None

        session: ExperimentSession | None = state.get("experiment_session")
        runnable = self._get_assistant_runnable(assistant, session=session)
        attachments = self._get_attachments(state)
        chain_output: ChainOutput = runnable.invoke(input, config=self._config, attachments=attachments)
        output = chain_output.output

        return PipelineState.from_node_output(
            node_name=self.name,
            node_id=self.node_id,
            output=output,
            input_message_metadata=runnable.history_manager.input_message_metadata or {},
            output_message_metadata=runnable.history_manager.output_message_metadata or {},
        )

    def _get_attachments(self, state) -> list:
        return [att for att in state.get("temp_state", {}).get("attachments", []) if att.upload_to_assistant]

    def _get_assistant_runnable(self, assistant: OpenAiAssistant, session: ExperimentSession):
        history_manager = PipelineHistoryManager.for_assistant()
        adapter = AssistantAdapter.for_pipeline(session=session, node=self, disabled_tools=self.disabled_tools)

        allowed_tools = adapter.get_allowed_tools()
        # TODO: tracing
        # if len(adapter.tools) != len(allowed_tools):
        #     self.logger.info(
        #         "Some tools have been disabled: %s",
        #         [tool.name for tool in adapter.tools if tool not in allowed_tools]
        #     )

        if allowed_tools:
            return AgentAssistantChat(adapter=adapter, history_manager=history_manager)
        else:
            if assistant.tools_enabled:
                logging.info("Tools have been disabled")
            return AssistantChat(adapter=adapter, history_manager=history_manager)


CODE_NODE_DOCS = f"{settings.DOCUMENTATION_BASE_URL}{settings.DOCUMENTATION_LINKS['node_code']}"
DEFAULT_FUNCTION = f"""# You must define a main function, which takes the node input as a string.
# Return a string to pass to the next node.

# Learn more about Python nodes at {CODE_NODE_DOCS}

def main(input: str, **kwargs) -> str:
    return input
"""


class CodeNode(PipelineNode, OutputMessageTagMixin):
    """Runs python"""

    model_config = ConfigDict(
        json_schema_extra=NodeSchema(
            label="Python Node",
            icon="fa-solid fa-file-code",
            documentation_link=settings.DOCUMENTATION_LINKS["node_code"],
        )
    )
    code: str = Field(
        default=DEFAULT_FUNCTION,
        description="The code to run",
        json_schema_extra=UiSchema(widget=Widgets.code),
    )

    @field_validator("code")
    def validate_code(cls, value, info: FieldValidationInfo):
        if not value:
            value = DEFAULT_FUNCTION
        try:
            byte_code = compile_restricted(
                value,
                filename="<inline code>",
                mode="exec",
            )
            custom_locals = {}
            try:
                exec(byte_code, {}, custom_locals)
            except Exception as exc:
                raise PydanticCustomError("invalid_code", "{error}", {"error": str(exc)}) from exc

            try:
                main = custom_locals["main"]
            except KeyError:
                raise SyntaxError("You must define a 'main' function") from None

            for name, item in custom_locals.items():
                if name != "main" and inspect.isfunction(item):
                    raise SyntaxError(
                        "You can only define a single function, 'main' at the top level. "
                        "You may use nested functions inside that function if required"
                    )

            if list(inspect.signature(main).parameters) != ["input", "kwargs"]:
                raise SyntaxError("The main function should have the signature main(input, **kwargs) only.")

        except SyntaxError as exc:
            raise PydanticCustomError("invalid_code", "{error}", {"error": exc.msg}) from None
        return value

    def _process(self, input: str, state: PipelineState) -> PipelineState | Command:
        function_name = "main"
        byte_code = compile_restricted(
            self.code,
            filename="<inline code>",
            mode="exec",
        )

        custom_locals = {}
        output_state = PipelineState()
        custom_globals = self._get_custom_globals(self.node_id, state, output_state)
        kwargs = {}
        try:
            exec(byte_code, custom_globals, custom_locals)
            result = custom_locals[function_name](input, **kwargs)
        except WaitForNextInput:
            return Command(goto=END)
        except AbortPipeline as abort:
            return interrupt(abort.to_json())
        except Exception as exc:
            raise PipelineNodeRunError(exc) from exc
<<<<<<< HEAD

        if isinstance(result, Command):
            return result
        return Command(
            goto=self._outgoing_nodes,
            update=PipelineState.from_node_output(node_name=self.name, node_id=self.node_id, output=str(result)),
        )
=======
>>>>>>> bda3295d

        return PipelineState.from_node_output(node_name=self.name, node_id=self.node_id, output=result, **output_state)

    def _get_custom_globals(self, node_id, state: PipelineState, output_state: PipelineState) -> dict:
        """
        Args:
            node_id: This node's ID
            state: The input state. Do not modify this state.
            output_state: An empty state dict to which state modifications should be made.
        """
        from RestrictedPython.Eval import (
            default_guarded_getitem,
            default_guarded_getiter,
        )

        custom_globals = safe_globals.copy()

        participant_data_proxy = self.get_participant_data_proxy(state)
        pipeline_state = PipelineState.clone(state)

        # copy this from input to output to create a consistent view within the code execution
        output_state["temp_state"] = pipeline_state.get("temp_state") or {}

        # add this node into the state so that we can trace the path
        pipeline_state["outputs"] = {**state["outputs"], self.name: {"node_id": node_id}}
        custom_globals.update(
            {
                "__builtins__": self._get_custom_builtins(),
                "json": json,
                "datetime": datetime,
                "time": time,
                "_getitem_": default_guarded_getitem,
                "_getiter_": default_guarded_getiter,
                "_write_": lambda x: x,
                "get_participant_data": participant_data_proxy.get,
                "set_participant_data": participant_data_proxy.set,
                "get_participant_schedules": participant_data_proxy.get_schedules,
                "get_temp_state_key": self._get_temp_state_key(output_state),
                "set_temp_state_key": self._set_temp_state_key(output_state),
                "get_session_state_key": self._get_session_state_key(state["experiment_session"]),
                "set_session_state_key": self._set_session_state_key(state["experiment_session"]),
                "get_selected_route": pipeline_state.get_selected_route,
                "get_node_path": pipeline_state.get_node_path,
                "get_all_routes": pipeline_state.get_all_routes,
<<<<<<< HEAD
                "get_node_output": pipeline_state.get_node_output_by_name,
                # control flow
                "abort_with_message": self._abort_pipeline(),
                "require_node_outputs": self._require_node_outputs(state),
=======
                "add_message_tag": output_state.add_message_tag,
                "add_session_tag": output_state.add_session_tag,
>>>>>>> bda3295d
            }
        )
        return custom_globals

    def _abort_pipeline(self):
        def abort_pipeline(message, tag_name: str = None):
            raise AbortPipeline(message, tag_name)

        return abort_pipeline

    def _require_node_outputs(self, state: PipelineState):
        """A helper function to require inputs from a specific node"""

        def require_node_outputs(*node_names):
            if len(node_names) == 1 and isinstance(node_names[0], list):
                node_names = node_names[0]
            if not all(isinstance(name, str) for name in node_names):
                raise PipelineNodeRunError("Node names passed to 'require_node_outputs' must be a string")
            for node_name in node_names:
                if node_name not in state["outputs"]:
                    raise WaitForNextInput(f"Node '{node_name}' has not produced any output yet")

        return require_node_outputs

    def _get_session_state_key(self, session: ExperimentSession):
        def get_session_state_key(key_name: str):
            return session.state.get(key_name)

        return get_session_state_key

    def _set_session_state_key(self, session: ExperimentSession):
        def set_session_state_key(key_name: str, value):
            session.state[key_name] = value
            session.save(update_fields=["state"])

        return set_session_state_key

    def _get_temp_state_key(self, state: PipelineState):
        def get_temp_state_key(key_name: str):
            return state["temp_state"].get(key_name)

        return get_temp_state_key

    def _set_temp_state_key(self, state: PipelineState):
        def set_temp_state_key(key_name: str, value):
            if key_name in {"user_input", "outputs", "attachments"}:
                raise PipelineNodeRunError(f"Cannot set the '{key_name}' key of the temporary state")
            state["temp_state"][key_name] = value

        return set_temp_state_key

    def _get_custom_builtins(self):
        allowed_modules = {
            "json",
            "re",
            "datetime",
            "time",
            "random",
        }
        custom_builtins = safe_builtins.copy()
        custom_builtins.update(
            {
                "min": min,
                "max": max,
                "sum": sum,
                "abs": abs,
                "all": all,
                "any": any,
                "datetime": datetime,
                "random": random,
            }
        )

        def guarded_import(name, *args, **kwargs):
            if name not in allowed_modules:
                raise ImportError(f"Importing '{name}' is not allowed")
            return __import__(name, *args, **kwargs)

        custom_builtins["__import__"] = guarded_import
        return custom_builtins<|MERGE_RESOLUTION|>--- conflicted
+++ resolved
@@ -1136,18 +1136,15 @@
             return interrupt(abort.to_json())
         except Exception as exc:
             raise PipelineNodeRunError(exc) from exc
-<<<<<<< HEAD
 
         if isinstance(result, Command):
             return result
         return Command(
             goto=self._outgoing_nodes,
-            update=PipelineState.from_node_output(node_name=self.name, node_id=self.node_id, output=str(result)),
-        )
-=======
->>>>>>> bda3295d
-
-        return PipelineState.from_node_output(node_name=self.name, node_id=self.node_id, output=result, **output_state)
+            update=PipelineState.from_node_output(
+                node_name=self.name, node_id=self.node_id, output=result, **output_state
+            ),
+        )
 
     def _get_custom_globals(self, node_id, state: PipelineState, output_state: PipelineState) -> dict:
         """
@@ -1190,15 +1187,12 @@
                 "get_selected_route": pipeline_state.get_selected_route,
                 "get_node_path": pipeline_state.get_node_path,
                 "get_all_routes": pipeline_state.get_all_routes,
-<<<<<<< HEAD
+                "add_message_tag": output_state.add_message_tag,
+                "add_session_tag": output_state.add_session_tag,
                 "get_node_output": pipeline_state.get_node_output_by_name,
                 # control flow
                 "abort_with_message": self._abort_pipeline(),
                 "require_node_outputs": self._require_node_outputs(state),
-=======
-                "add_message_tag": output_state.add_message_tag,
-                "add_session_tag": output_state.add_session_tag,
->>>>>>> bda3295d
             }
         )
         return custom_globals
