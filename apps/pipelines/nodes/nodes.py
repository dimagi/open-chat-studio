--- conflicted
+++ resolved
@@ -419,15 +419,12 @@
 
 class RouterMixin(BaseModel):
     keywords: list[str] = Field(default_factory=list, json_schema_extra=UiSchema(widget=Widgets.keywords))
-<<<<<<< HEAD
     defaultKeywordIndex: int = Field(default=0)
-=======
     tag_output_message: bool = Field(
         default=False,
         description="Tag the output message with the selected route",
         json_schema_extra=UiSchema(widget=Widgets.toggle),
     )
->>>>>>> 57c389f1
 
     @field_validator("keywords")
     def ensure_keywords_exist(cls, value, info: FieldValidationInfo):
