import datetime
import inspect
import json
import logging
import time
import unicodedata
from typing import Annotated, Literal, Self

import tiktoken
from django.conf import settings
from django.core import validators
from django.core.exceptions import ValidationError
from django.core.validators import validate_email
from django.db.models import TextChoices
from jinja2.sandbox import SandboxedEnvironment
from langchain_core.messages import BaseMessage
from langchain_core.prompts import MessagesPlaceholder, PromptTemplate
from langchain_core.runnables import RunnableLambda, RunnablePassthrough
from langchain_core.tools import BaseTool
from langchain_openai.chat_models.base import OpenAIRefusalError
from langchain_text_splitters import RecursiveCharacterTextSplitter
from langgraph.constants import END
from langgraph.types import Command, interrupt
from pydantic import BaseModel, BeforeValidator, Field, create_model, field_serializer, field_validator, model_validator
from pydantic import ValidationError as PydanticValidationError
from pydantic.config import ConfigDict
from pydantic_core import PydanticCustomError
from pydantic_core.core_schema import FieldValidationInfo
from RestrictedPython import compile_restricted, limited_builtins, safe_builtins, utility_builtins

from apps.annotations.models import TagCategories
from apps.assistants.models import OpenAiAssistant
from apps.chat.agent.tools import get_node_tools
from apps.chat.conversation import compress_chat_history, compress_pipeline_chat_history
from apps.documents.models import Collection
from apps.experiments.models import BuiltInTools, ExperimentSession, ParticipantData
from apps.pipelines.exceptions import (
    AbortPipeline,
    CodeNodeRunError,
    PipelineNodeBuildError,
    PipelineNodeRunError,
    WaitForNextInput,
)
from apps.pipelines.models import PipelineChatHistory, PipelineChatHistoryModes, PipelineChatHistoryTypes
from apps.pipelines.nodes.base import (
    NodeSchema,
    OptionsSource,
    PipelineNode,
    PipelineRouterNode,
    PipelineState,
    UiSchema,
    Widgets,
    deprecated_node,
)
from apps.pipelines.nodes.code_node_utils import get_code_error_message
from apps.pipelines.nodes.tool_callbacks import ToolCallbacks
from apps.pipelines.tasks import send_email_from_pipeline
from apps.service_providers.exceptions import ServiceProviderConfigError
from apps.service_providers.llm_service.adapters import AssistantAdapter, ChatAdapter
from apps.service_providers.llm_service.history_managers import PipelineHistoryManager
from apps.service_providers.llm_service.prompt_context import PromptTemplateContext
from apps.service_providers.llm_service.runnables import (
    AgentAssistantChat,
    AgentLLMChat,
    AssistantChat,
    ChainOutput,
    SimpleLLMChat,
)
from apps.service_providers.models import LlmProviderModel
from apps.utils.langchain import dict_to_json_schema
from apps.utils.prompt import OcsPromptTemplate, PromptVars, validate_prompt_variables

OptionalInt = Annotated[int | None, BeforeValidator(lambda x: None if isinstance(x, str) and len(x) == 0 else x)]


class OutputMessageTagMixin(BaseModel):
    tag: str = Field(
        default="",
        title="Message Tag",
        description="The tag that the output message should be tagged with",
    )

    @field_validator("tag", mode="after")
    @classmethod
    def normalize_tag(cls, value: str) -> str:
        return unicodedata.normalize("NFC", value)

    def get_output_tags(self) -> list[tuple[str, None]]:
        tags: list[tuple[str, None]] = []
        if self.tag:
            tags.append((self.tag, None))
        return tags


class RenderTemplate(PipelineNode, OutputMessageTagMixin):
    """Renders a Jinja template"""

    model_config = ConfigDict(
        json_schema_extra=NodeSchema(
            label="Render a template",
            icon="fa-solid fa-robot",
            documentation_link=settings.DOCUMENTATION_LINKS["node_template"],
        )
    )
    template_string: str = Field(
        description="Use {{your_variable_name}} to refer to designate input",
        json_schema_extra=UiSchema(widget=Widgets.expandable_text),
    )

    def _process(self, input, state: PipelineState, **kwargs) -> PipelineState:
        env = SandboxedEnvironment()
        try:
            content = {
                "input": input,
                "temp_state": state.get("temp_state", {}),
            }

            if "experiment_session" in state and state["experiment_session"]:
                exp_session = state["experiment_session"]
                participant = getattr(exp_session, "participant", None)
                if participant:
                    content.update(
                        {
                            "participant_details": {
                                "identifier": getattr(participant, "identifier", None),
                                "platform": getattr(participant, "platform", None),
                            },
                            "participant_schedules": participant.get_schedules_for_experiment(
                                exp_session.experiment,
                                as_dict=True,
                                include_inactive=True,
                            )
                            or [],
                        }
                    )
                proxy = self.get_participant_data_proxy(state)
                content["participant_data"] = proxy.get() or {}

            template = env.from_string(self.template_string)
            output = template.render(content)
        except Exception as e:
            raise PipelineNodeRunError(f"Error rendering template: {e}") from e

        return PipelineState.from_node_output(node_name=self.name, node_id=self.node_id, output=output)


class LLMResponseMixin(BaseModel):
    llm_provider_id: int = Field(..., title="LLM Model", json_schema_extra=UiSchema(widget=Widgets.llm_provider_model))
    llm_provider_model_id: int = Field(..., json_schema_extra=UiSchema(widget=Widgets.none))
    llm_temperature: float = Field(
        default=0.7, ge=0.0, le=2.0, title="Temperature", json_schema_extra=UiSchema(widget=Widgets.range)
    )

    @model_validator(mode="after")
    def validate_llm_model_deprecation(self):
        try:
            model = self.get_llm_provider_model()
        except PipelineNodeBuildError as e:
            raise PydanticCustomError(
                "invalid_model",
                str(e),
                {"field": "llm_provider_id"},
            ) from None
        if model.deprecated:
            raise PydanticCustomError(
                "deprecated_model",
                f"LLM provider model '{model.name}' is deprecated.",
                {"field": "llm_provider_id"},
            )
        return self

    def get_llm_service(self):
        from apps.service_providers.models import LlmProvider

        try:
            provider = LlmProvider.objects.get(id=self.llm_provider_id)
            return provider.get_llm_service()
        except LlmProvider.DoesNotExist:
            raise PipelineNodeBuildError(f"LLM provider with id {self.llm_provider_id} does not exist") from None
        except ServiceProviderConfigError as e:
            raise PipelineNodeBuildError("There was an issue configuring the LLM service provider") from e

    def get_llm_provider_model(self):
        try:
            return LlmProviderModel.objects.get(id=self.llm_provider_model_id)
        except LlmProviderModel.DoesNotExist:
            raise PipelineNodeBuildError(
                f"LLM provider model with id {self.llm_provider_model_id} does not exist"
            ) from None

    def get_chat_model(self):
        return self.get_llm_service().get_chat_model(self.get_llm_provider_model().name, self.llm_temperature)


class HistoryMixin(LLMResponseMixin):
    history_type: PipelineChatHistoryTypes = Field(
        PipelineChatHistoryTypes.NONE,
        json_schema_extra=UiSchema(widget=Widgets.history, enum_labels=PipelineChatHistoryTypes.labels),
    )
    history_name: str | None = Field(
        None,
        json_schema_extra=UiSchema(
            widget=Widgets.none,
        ),
    )
    history_mode: PipelineChatHistoryModes = Field(
        default=PipelineChatHistoryModes.SUMMARIZE,
        json_schema_extra=UiSchema(widget=Widgets.history_mode, enum_labels=PipelineChatHistoryModes.labels),
    )
    user_max_token_limit: int | None = Field(
        None,
        json_schema_extra=UiSchema(
            widget=Widgets.none,
        ),
    )
    max_history_length: int = Field(
        10,
        json_schema_extra=UiSchema(
            widget=Widgets.none,
        ),
    )

    @field_validator("history_name")
    def validate_history_name(cls, value, info: FieldValidationInfo):
        if info.data.get("history_type") == PipelineChatHistoryTypes.NAMED and not value:
            raise PydanticCustomError("invalid_history_name", "A history name is required for named history")
        return value

    def _get_history_name(self, node_id):
        if self.history_type == PipelineChatHistoryTypes.NAMED:
            return self.history_name
        return node_id

    def _get_history(self, session: ExperimentSession, node_id: str, input_messages: list) -> list[BaseMessage]:
        if self.history_type == PipelineChatHistoryTypes.NONE:
            return []

        if self.history_type == PipelineChatHistoryTypes.GLOBAL:
            return compress_chat_history(
                chat=session.chat,
                llm=self.get_chat_model(),
                max_token_limit=(
                    self.user_max_token_limit
                    if self.user_max_token_limit is not None
                    else self.get_llm_provider_model().max_token_limit
                ),
                input_messages=input_messages,
                history_mode=self.history_mode,
            )

        try:
            history: PipelineChatHistory = session.pipeline_chat_history.get(
                type=self.history_type, name=self._get_history_name(node_id)
            )
        except PipelineChatHistory.DoesNotExist:
            return []
        return compress_pipeline_chat_history(
            pipeline_chat_history=history,
            llm=self.get_chat_model(),
            max_token_limit=(
                self.user_max_token_limit
                if self.user_max_token_limit is not None
                else self.get_llm_provider_model().max_token_limit
            ),
            input_messages=input_messages,
            keep_history_len=self.max_history_length,
            history_mode=self.history_mode,
        )

    def _save_history(self, session: ExperimentSession, node_id: str, human_message: str, ai_message: str):
        if self.history_type == PipelineChatHistoryTypes.NONE:
            return

        if self.history_type == PipelineChatHistoryTypes.GLOBAL:
            # Global History is saved outside of the node
            return

        history, _ = session.pipeline_chat_history.get_or_create(
            type=self.history_type, name=self._get_history_name(node_id)
        )
        message = history.messages.create(human_message=human_message, ai_message=ai_message, node_id=node_id)
        return message


@deprecated_node(message="Use the 'LLM' node instead.")
class LLMResponse(PipelineNode, LLMResponseMixin):
    """Calls an LLM with the given input"""

    model_config = ConfigDict(json_schema_extra=NodeSchema(label="LLM response"))

    def _process(self, input: str, state: PipelineState) -> PipelineState:
        llm = self.get_chat_model()
        output = llm.invoke(input, config=self._config)
        return PipelineState.from_node_output(node_name=self.name, node_id=self.node_id, output=output.content)


class ToolConfigModel(BaseModel):
    allowed_domains: list[str] = Field(
        default_factory=list,
        json_schema_extra=UiSchema(
            widget=Widgets.none,
        ),
    )
    blocked_domains: list[str] = Field(
        default_factory=list,
        json_schema_extra=UiSchema(
            widget=Widgets.none,
        ),
    )

    @field_validator("allowed_domains", "blocked_domains", mode="after")
    @classmethod
    def validate_domains(cls, value: list[str], info) -> list[str]:
        values = list(map(str.strip, filter(None, value)))
        for value in values:
            try:
                validators.validate_domain_name(value)
            except ValidationError:
                raise ValueError(f"Invalid domain name '{value}' in field '{info.field_name}'") from None
        return values

    @field_serializer("allowed_domains", "blocked_domains")
    def serialize_lists(self, values: list[str]) -> list[str] | None:
        # return None instead of empty list
        return values if values else None


class LLMResponseWithPrompt(LLMResponse, HistoryMixin, OutputMessageTagMixin):
    """Uses and LLM to respond to the input."""

    model_config = ConfigDict(
        json_schema_extra=NodeSchema(
            label="LLM",
            icon="fa-solid fa-wand-magic-sparkles",
            documentation_link=settings.DOCUMENTATION_LINKS["node_llm"],
        )
    )

    source_material_id: OptionalInt = Field(
        None, json_schema_extra=UiSchema(widget=Widgets.select, options_source=OptionsSource.source_material)
    )
    prompt: str = Field(
        default="You are a helpful assistant. Answer the user's query as best you can",
        json_schema_extra=UiSchema(
            widget=Widgets.text_editor, options_source=OptionsSource.text_editor_autocomplete_vars_llm_node
        ),
    )
    collection_id: OptionalInt = Field(
        None,
        title="Media",
        json_schema_extra=UiSchema(
            widget=Widgets.select, options_source=OptionsSource.collection, flag_required="flag_pipelines-v2"
        ),
    )
    collection_index_id: OptionalInt = Field(
        None,
        title="Collection Index",
        json_schema_extra=UiSchema(
            widget=Widgets.select, options_source=OptionsSource.collection_index, flag_required="flag_pipelines-v2"
        ),
    )
    max_results: OptionalInt = Field(
        default=20,
        ge=1,
        le=100,
        description="The maximum number of results to retrieve from the index",
        json_schema_extra=UiSchema(widget=Widgets.range),
    )
    generate_citations: bool = Field(
        default=True,
        description="Allow files from this collection to be referenced in LLM responses and downloaded by users",
        json_schema_extra=UiSchema(widget=Widgets.toggle),
    )

    tools: list[str] = Field(
        default_factory=list,
        description="The tools to enable for the bot",
        json_schema_extra=UiSchema(widget=Widgets.multiselect, options_source=OptionsSource.agent_tools),
    )
    custom_actions: list[str] = Field(
        default_factory=list,
        description="Custom actions to enable for the bot",
        json_schema_extra=UiSchema(widget=Widgets.multiselect, options_source=OptionsSource.custom_actions),
    )
    built_in_tools: list[BuiltInTools] = Field(
        default_factory=list,
        description="Built in tools provided by the LLM model",
        json_schema_extra=UiSchema(widget=Widgets.built_in_tools, options_source=OptionsSource.built_in_tools),
    )
    tool_config: dict[str, ToolConfigModel] | None = Field(
        default_factory=dict,
        description="Configuration for builtin tools",
        json_schema_extra=UiSchema(widget=Widgets.none),
    )
    mcp_tools: list[str] = Field(
        default_factory=list,
        title="MCP Tools",
        description="MCP tools to enable for the bot",
        json_schema_extra=UiSchema(
            widget=Widgets.multiselect, options_source=OptionsSource.mcp_tools, flag_required="flag_mcp"
        ),
    )
    history_type: PipelineChatHistoryTypes = Field(
        PipelineChatHistoryTypes.GLOBAL,
        json_schema_extra=UiSchema(widget=Widgets.history, enum_labels=PipelineChatHistoryTypes.labels),
    )

    @model_validator(mode="after")
    def check_prompt_variables(self) -> Self:
        context = {
            "prompt": self.prompt,
            "source_material": self.source_material_id,
            "tools": self.tools,
            "media": self.collection_id,
        }
        try:
            # FUTURE TODO: add temp_state and session_state to PromptVars
            known_vars = set(PromptVars.values) | PromptVars.pipeline_extra_known_vars()
            validate_prompt_variables(context=context, prompt_key="prompt", known_vars=known_vars)
            return self
        except ValidationError as e:
            raise PydanticCustomError(
                "invalid_prompt", e.error_dict["prompt"][0].message, {"field": "prompt"}
            ) from None

    @field_validator("tools", "built_in_tools", "mcp_tools", mode="before")
    def ensure_value(cls, value: str):
        return value or []

    @field_validator("custom_actions", mode="before")
    def validate_custom_actions(cls, value):
        if value is None:
            return []
        return value

    @field_validator("collection_index_id", mode="before")
    def validate_collection_index_id(cls, value, info: FieldValidationInfo):
        if not value:
            return value

        collection = Collection.objects.get(id=value)
        if collection.llm_provider_id != info.data.get("llm_provider_id"):
            raise PydanticCustomError(
                "invalid_collection_index",
                f"The collection index and node must use the same LLM provider ({collection.llm_provider.name})",
            )
        return value

    def _process(self, input, state: PipelineState) -> PipelineState:
        session: ExperimentSession | None = state.get("experiment_session")
        # Get runnable
        provider_model = self.get_llm_provider_model()
        chat_model = self.get_chat_model()
        history_manager = PipelineHistoryManager.for_llm_chat(
            session=session,
            node_id=self.node_id,
            history_type=self.history_type,
            history_name=self.history_name,
            max_token_limit=provider_model.max_token_limit,
            chat_model=chat_model,
        )
        tool_callbacks = ToolCallbacks()

        # Tools setup
        tools = self._get_configured_tools(session=session, tool_callbacks=tool_callbacks)
        attachments = self._get_attachments(state)

        # Chat setup
        chat_adapter = ChatAdapter.for_pipeline(
            session=session,
            node=self,
            llm_service=self.get_llm_service(),
            provider_model=provider_model,
            tools=tools,
            pipeline_state=state,
            disabled_tools=self.disabled_tools,
            expect_citations=self.generate_citations,
        )
        allowed_tools = chat_adapter.get_allowed_tools()
        # TODO: tracing
        # if len(tools) != len(allowed_tools):
        # self.logger.info(
        #     "Some tools have been disabled: %s", [tool.name for tool in tools if tool not in allowed_tools]
        # )

        if allowed_tools:
            chat = AgentLLMChat(adapter=chat_adapter, history_manager=history_manager)
        else:
            chat = SimpleLLMChat(adapter=chat_adapter, history_manager=history_manager)
        # Invoke runnable
        result = chat.invoke(input=input, attachments=attachments)
        return PipelineState.from_node_output(
            node_name=self.name,
            node_id=self.node_id,
            output=result.output,
            output_message_metadata={
                **history_manager.output_message_metadata,
                **tool_callbacks.output_message_metadata,
            },
            intents=tool_callbacks.intents,
        )

    def _get_attachments(self, state: PipelineState) -> list:
        return [att for att in state.get("temp_state", {}).get("attachments", [])]

    def _get_configured_tools(
        self, session: ExperimentSession | None, tool_callbacks: ToolCallbacks
    ) -> list[dict | BaseTool]:
        """Get instantiated tools for the given node configuration."""
        tools = get_node_tools(self.django_node, session, tool_callbacks=tool_callbacks)
        tools.extend(self.get_llm_service().attach_built_in_tools(self.built_in_tools, self.tool_config))
        if self.collection_index_id:
            collection = Collection.objects.get(id=self.collection_index_id)
            tools.append(
                collection.get_search_tool(max_results=self.max_results, generate_citations=self.generate_citations)
            )

        return tools


class SendEmail(PipelineNode, OutputMessageTagMixin):
    """Send the input to the node to the list of addresses provided"""

    model_config = ConfigDict(
        json_schema_extra=NodeSchema(
            label="Send an email",
            icon="fa-solid fa-envelope",
            documentation_link=settings.DOCUMENTATION_LINKS["node_email"],
        )
    )

    recipient_list: str = Field(description="A comma-separated list of email addresses")
    subject: str

    @field_validator("recipient_list", mode="before")
    def recipient_list_has_valid_emails(cls, value):
        value = value or ""
        for email in [email.strip() for email in value.split(",")]:
            try:
                validate_email(email)
            except ValidationError:
                raise PydanticCustomError("invalid_recipient_list", "Invalid list of emails addresses") from None
        return value

    def _process(self, input, **kwargs) -> PipelineState:
        send_email_from_pipeline.delay(
            recipient_list=self.recipient_list.split(","), subject=self.subject, message=input
        )
        return PipelineState.from_node_output(node_name=self.name, node_id=self.node_id, output=input)


class Passthrough(PipelineNode):
    """Returns the input without modification"""

    model_config = ConfigDict(json_schema_extra=NodeSchema(label="Do Nothing", can_add=False))

    def _process(self, input, state: PipelineState) -> PipelineState:
        return PipelineState.from_node_output(node_name=self.name, node_id=self.node_id, output=input)


class StartNode(Passthrough):
    """The start of the pipeline"""

    name: str = "start"
    model_config = ConfigDict(json_schema_extra=NodeSchema(label="Start", flow_node_type="startNode"))


class EndNode(Passthrough):
    """The end of the pipeline"""

    name: str = "end"
    model_config = ConfigDict(json_schema_extra=NodeSchema(label="End", flow_node_type="endNode"))


@deprecated_node(message="Use the 'Router' node instead.")
class BooleanNode(PipelineRouterNode):
    """Branches based whether the input matches a certain value"""

    model_config = ConfigDict(json_schema_extra=NodeSchema(label="Conditional Node"))

    input_equals: str
    tag_output_message: bool = Field(
        default=False,
        description="Tag the output message with the selected route",
        json_schema_extra=UiSchema(widget=Widgets.toggle),
    )

    def _process_conditional(self, state: PipelineState) -> tuple[Literal["true", "false"], bool]:
        if self.input_equals == state["node_input"]:
            return "true", False
        return "false", False

    def get_output_map(self):
        """A mapping from the output handles on the frontend to the return values of _process_conditional"""
        return {"output_0": "true", "output_1": "false"}

    def get_output_tags(self, selected_route, is_default_keyword: bool) -> list[tuple[str, str]]:
        if self.tag_output_message:
            tag_name = f"{self.name}:{selected_route}"
            tag_category = TagCategories.ERROR if is_default_keyword else TagCategories.BOT_RESPONSE
            if is_default_keyword:
                tag_name += ":default"
            return [(tag_name, tag_category)]
        return []


class RouterMixin(BaseModel):
    keywords: list[str] = Field(default_factory=list, json_schema_extra=UiSchema(widget=Widgets.keywords))
    default_keyword_index: int = Field(default=0, json_schema_extra=UiSchema(widget=Widgets.none))
    tag_output_message: bool = Field(
        default=False,
        description="Tag the output message with the selected route",
        json_schema_extra=UiSchema(widget=Widgets.toggle),
    )

    @field_validator("keywords")
    def ensure_keywords_exist(cls, value, info: FieldValidationInfo):
        if not all(entry for entry in value):
            raise PydanticCustomError("invalid_keywords", "Keywords cannot be empty")
        if len(set(value)) != len(value):
            raise PydanticCustomError("invalid_keywords", "Keywords must be unique")
        return value

    def _create_router_schema(self):
        """Create a Pydantic model for structured router output"""
        return create_model(
            "RouterOutput", route=(Literal[tuple(self.keywords)], Field(description="Selected routing destination"))
        )

    def get_output_map(self):
        """Returns a mapping of the form:
        {"output_1": "keyword 1", "output_2": "keyword_2", ...} where keywords are defined by the user
        """
        return {f"output_{output_num}": keyword for output_num, keyword in enumerate(self.keywords)}

    def get_output_tags(self, selected_route, is_default_keyword: bool) -> list[tuple[str, str]]:
        if self.tag_output_message:
            tag_name = f"{self.name}:{selected_route}"
            tag_category = TagCategories.ERROR if is_default_keyword else TagCategories.BOT_RESPONSE
            if is_default_keyword:
                tag_name += ":default"
            return [(tag_name, tag_category)]
        return []


class RouterNode(RouterMixin, PipelineRouterNode, HistoryMixin):
    """Routes the input to one of the linked nodes using an LLM"""

    model_config = ConfigDict(
        json_schema_extra=NodeSchema(
            label="LLM Router",
            icon="fa-solid fa-arrows-split-up-and-left",
            documentation_link=settings.DOCUMENTATION_LINKS["node_llm_router"],
            field_order=[
                "llm_provider_id",
                "llm_temperature",
                "history_type",
                "prompt",
                "keywords",
                "tag_output_message",
            ],
        )
    )
    prompt: str = Field(
        default="You are an extremely helpful router",
        min_length=1,
        json_schema_extra=UiSchema(
            widget=Widgets.text_editor, options_source=OptionsSource.text_editor_autocomplete_vars_router_node
        ),
    )
    history_type: PipelineChatHistoryTypes = Field(
        PipelineChatHistoryTypes.NODE,
        json_schema_extra=UiSchema(widget=Widgets.history, enum_labels=PipelineChatHistoryTypes.labels),
    )

    @model_validator(mode="after")
    def check_prompt_variables(self) -> Self:
        context = {
            "prompt": self.prompt,
        }
        try:
            known_vars = {PromptVars.PARTICIPANT_DATA.value} | PromptVars.pipeline_extra_known_vars()
            validate_prompt_variables(context=context, prompt_key="prompt", known_vars=known_vars)
            return self
        except ValidationError as e:
            raise PydanticCustomError(
                "invalid_prompt", e.error_dict["prompt"][0].message, {"field": "prompt"}
            ) from None

    def _process_conditional(self, state: PipelineState):
        default_keyword = self.keywords[self.default_keyword_index] if self.keywords else None
        prompt = OcsPromptTemplate.from_messages(
            [
                ("system", f"{self.prompt}\nThe default routing destination is: {default_keyword}"),
                MessagesPlaceholder("history", optional=True),
                ("human", "{input}"),
            ]
        )
        session: ExperimentSession = state["experiment_session"]
        node_input = state["node_input"]
        context = {"input": node_input}
        extra_prompt_context = {
            "temp_state": state.get("temp_state", {}),
            "session_state": session.state or {},
        }
        context.update(PromptTemplateContext(session, extra=extra_prompt_context).get_context(prompt.input_variables))

        if self.history_type != PipelineChatHistoryTypes.NONE and session:
            input_messages = prompt.format_messages(**context)
            context["history"] = self._get_history(session, self.node_id, input_messages)

        llm = self.get_chat_model()
        router_schema = self._create_router_schema()
        chain = prompt | llm.with_structured_output(router_schema)
        is_default_keyword = False
        try:
            result = chain.invoke(context, config=self._config)
            keyword = getattr(result, "route", None)
        except PydanticValidationError:
            keyword = None
        except OpenAIRefusalError:
            keyword = default_keyword
            is_default_keyword = True
        if not keyword:
            keyword = default_keyword
            is_default_keyword = True

        if session:
            self._save_history(session, self.node_id, node_input, keyword)
        return keyword, is_default_keyword


class StaticRouterNode(RouterMixin, PipelineRouterNode):
    """Routes the input to a linked node using the temp state of the pipeline or participant data"""

    class DataSource(TextChoices):
        participant_data = "participant_data", "Participant Data"
        temp_state = "temp_state", "Temporary State"
        session_state = "session_state", "Session State"

    model_config = ConfigDict(
        json_schema_extra=NodeSchema(
            label="Static Router",
            icon="fa-solid fa-arrows-split-up-and-left",
            documentation_link=settings.DOCUMENTATION_LINKS["node_static_router"],
            field_order=["data_source", "route_key", "keywords"],
        )
    )

    data_source: DataSource = Field(
        DataSource.participant_data,
        description="The source of the data to use for routing",
        json_schema_extra=UiSchema(enum_labels=DataSource.labels),
    )
    route_key: str = Field(..., description="The key in the data to use for routing")

    def _process_conditional(self, state: PipelineState):
        from apps.service_providers.llm_service.prompt_context import SafeAccessWrapper

        match self.data_source:
            case self.DataSource.participant_data:
                data = self.get_participant_data_proxy(state).get()
            case self.DataSource.temp_state:
                data = state["temp_state"]
            case self.DataSource.session_state:
                data = state["experiment_session"].state

        formatted_key = f"{{data.{self.route_key}}}"
        try:
            result = formatted_key.format(data=SafeAccessWrapper(data))
        except KeyError:
            result = ""

        result_lower = result.lower()
        for keyword in self.keywords:
            if keyword.lower() == result_lower:
                return keyword, False
        return self.keywords[self.default_keyword_index], True


class ExtractStructuredDataNodeMixin:
    def _prompt_chain(self, reference_data):
        template = (
            "Extract user data using the current user data and conversation history as reference. Use JSON output."
            "\nCurrent user data:"
            "\n{reference_data}"
            "\nConversation history:"
            "\n{input}"
            "The conversation history should carry more weight in the outcome. It can change the user's current data"
        )
        prompt = PromptTemplate.from_template(template=template)
        return (
            {"input": RunnablePassthrough()}
            | RunnablePassthrough.assign(reference_data=RunnableLambda(lambda x: reference_data))
            | prompt
        )

    def extraction_chain(self, tool_class, reference_data):
        return self._prompt_chain(reference_data) | super().get_chat_model().with_structured_output(tool_class)

    def _process(self, input, state: PipelineState, **kwargs) -> PipelineState:
        ToolClass = self.get_tool_class(json.loads(self.data_schema))
        reference_data = self.get_reference_data(state)
        prompt_token_count = self._get_prompt_token_count(reference_data, ToolClass.model_json_schema())
        message_chunks = self.chunk_messages(input, prompt_token_count=prompt_token_count)

        new_reference_data = reference_data
        for message_chunk in message_chunks:
            chain = self.extraction_chain(tool_class=ToolClass, reference_data=new_reference_data)
            output = chain.invoke(message_chunk, config=self._config)
            output = output.model_dump()
            # TOOO: tracing
            # self.logger.info(
            #     f"Chunk {idx}",
            #     input=f"\nReference data:\n{new_reference_data}\nChunk data:\n{message_chunk}\n\n",
            #     output=f"\nExtracted data:\n{output}",
            # )
            new_reference_data = self.update_reference_data(output, reference_data)

        self.post_extraction_hook(new_reference_data, state)
        output = input if self.is_passthrough else json.dumps(new_reference_data)
        return PipelineState.from_node_output(node_name=self.name, node_id=self.node_id, output=output)

    def post_extraction_hook(self, output, state):
        pass

    def get_reference_data(self, state):
        return ""

    def update_reference_data(self, new_data: dict, reference_data: dict) -> dict:
        return new_data

    def _get_prompt_token_count(self, reference_data: dict | str, json_schema: dict) -> int:
        llm = super().get_chat_model()
        prompt_chain = self._prompt_chain(reference_data)
        # If we invoke the chain with an empty input, we get the prompt without the conversation history, which
        # is what we want.
        output = prompt_chain.invoke(input="")
        json_schema_tokens = llm.get_num_tokens(json.dumps(json_schema))
        return llm.get_num_tokens(output.text) + json_schema_tokens

    def chunk_messages(self, input: str, prompt_token_count: int) -> list[str]:
        """Chunk messages using a splitter that considers the token count.
        Strategy:
        - chunk_size (in tokens) = The LLM's token limit - prompt_token_count
        - chunk_overlap is chosen to be 20%

        Note:
        Since we don't know the token limit of the LLM, we assume it to be 8192.
        """
        llm_provider_model = self.get_llm_provider_model()
        model_token_limit = llm_provider_model.max_token_limit
        overlap_percentage = 0.2
        chunk_size_tokens = model_token_limit - prompt_token_count
        overlap_tokens = int(chunk_size_tokens * overlap_percentage)
        # TODO: tracing
        # self.logger.debug(f"Chunksize in tokens: {chunk_size_tokens} with {overlap_tokens} tokens overlap")

        try:
            encoding = tiktoken.encoding_for_model(llm_provider_model.name)
            encoding_name = encoding.name
        except KeyError:
            # The same encoder we use for llm.get_num_tokens_from_messages
            encoding_name = "gpt2"

        text_splitter = RecursiveCharacterTextSplitter.from_tiktoken_encoder(
            encoding_name=encoding_name,
            chunk_size=chunk_size_tokens,
            chunk_overlap=overlap_tokens,
        )

        return text_splitter.split_text(input)

    def get_tool_class(self, data: dict):
        return dict_to_json_schema(data)


class StructuredDataSchemaValidatorMixin:
    @field_validator("data_schema")
    def validate_data_schema(cls, value):
        try:
            parsed_value = json.loads(value)
        except json.JSONDecodeError as e:
            raise PydanticCustomError("invalid_schema", "Invalid schema") from e

        if not isinstance(parsed_value, dict) or len(parsed_value) == 0:
            raise PydanticCustomError("invalid_schema", "Invalid schema")

        return value


class ExtractStructuredData(
    ExtractStructuredDataNodeMixin, LLMResponse, StructuredDataSchemaValidatorMixin, OutputMessageTagMixin
):
    """Extract structured data from the input"""

    model_config = ConfigDict(
        json_schema_extra=NodeSchema(
            label="Extract Structured Data",
            icon="fa-solid fa-database",
            documentation_link=settings.DOCUMENTATION_LINKS["node_extract_structured_data"],
        )
    )

    data_schema: str = Field(
        default='{"name": "the name of the user"}',
        description="A JSON object structure where the key is the name of the field and the value the description",
        json_schema_extra=UiSchema(widget=Widgets.expandable_text),
    )

    @property
    def is_passthrough(self) -> bool:
        return False


class ExtractParticipantData(
    ExtractStructuredDataNodeMixin, LLMResponse, StructuredDataSchemaValidatorMixin, OutputMessageTagMixin
):
    """Extract structured data and saves it as participant data"""

    model_config = ConfigDict(
        json_schema_extra=NodeSchema(
            label="Update Participant Data",
            icon="fa-solid fa-user-pen",
            documentation_link=settings.DOCUMENTATION_LINKS["node_update_participant_data"],
        )
    )

    data_schema: str = Field(
        default='{"name": "the name of the user"}',
        description="A JSON object structure where the key is the name of the field and the value the description",
        json_schema_extra=UiSchema(widget=Widgets.expandable_text),
    )
    key_name: str = ""

    @property
    def is_passthrough(self) -> bool:
        return True

    def get_reference_data(self, state) -> dict:
        """Returns the participant data as reference. If there is a `key_name`, the value in the participant data
        corresponding to that key will be returned insteadg
        """
        session = state.get("experiment_session")
        if not session:
            return {}

        participant_data = (
            ParticipantData.objects.for_experiment(session.experiment).filter(participant=session.participant).first()
        )
        if not participant_data:
            return {}

        data = participant_data.data
        if self.key_name:
            # string, list or dict
            return data.get(self.key_name, "")
        return data

    def update_reference_data(self, new_data: dict, reference_data: dict | list | str) -> dict:
        if isinstance(reference_data, dict):
            # new_data may be a subset, superset or wholly different set of keys than the reference_data, so merge
            return reference_data | new_data

        # if reference data is a string or list, we cannot merge, so let's override
        return new_data

    def post_extraction_hook(self, output, state):
        session = state.get("experiment_session")
        if not session:
            return

        if self.key_name:
            output = {self.key_name: output}

        try:
            participant_data = ParticipantData.objects.for_experiment(session.experiment).get(
                participant=session.participant
            )
            participant_data.data = participant_data.data | output
            participant_data.save()
        except ParticipantData.DoesNotExist:
            ParticipantData.objects.create(
                participant=session.participant,
                experiment=session.experiment,
                team=session.team,
                data=output,
            )


class AssistantNode(PipelineNode, OutputMessageTagMixin):
    """Calls an OpenAI assistant"""

    model_config = ConfigDict(
        json_schema_extra=NodeSchema(
            label="OpenAI Assistant",
            icon="fa-solid fa-user-tie",
            documentation_link=settings.DOCUMENTATION_LINKS["node_assistant"],
        )
    )

    assistant_id: int = Field(
        ..., json_schema_extra=UiSchema(widget=Widgets.select, options_source=OptionsSource.assistant)
    )
    citations_enabled: bool = Field(
        default=True,
        description="Whether to include cited sources in responses",
        json_schema_extra=UiSchema(widget=Widgets.toggle),
    )
    input_formatter: str = Field("", description="(Optional) Use {input} to designate the user input")

    @field_validator("input_formatter")
    def ensure_input_variable_exists(cls, value):
        value = value or ""
        acceptable_var = "input"
        if value:
            prompt_variables = set(PromptTemplate.from_template(value).input_variables)
            if acceptable_var not in prompt_variables:
                raise PydanticCustomError("invalid_input_formatter", "The input formatter must contain {input}")

            acceptable_vars = set([acceptable_var])
            extra_vars = prompt_variables - acceptable_vars
            if extra_vars:
                raise PydanticCustomError("invalid_input_formatter", "Only {input} is allowed")

    def _process(self, input, state: PipelineState, **kwargs) -> PipelineState:
        try:
            assistant = OpenAiAssistant.objects.get(id=self.assistant_id)
        except OpenAiAssistant.DoesNotExist:
            raise PipelineNodeBuildError(f"Assistant {self.assistant_id} does not exist") from None

        session: ExperimentSession | None = state.get("experiment_session")
        runnable = self._get_assistant_runnable(assistant, session=session)
        attachments = self._get_attachments(state)
        chain_output: ChainOutput = runnable.invoke(input, config=self._config, attachments=attachments)
        output = chain_output.output

        return PipelineState.from_node_output(
            node_name=self.name,
            node_id=self.node_id,
            output=output,
            input_message_metadata=runnable.history_manager.input_message_metadata or {},
            output_message_metadata=runnable.history_manager.output_message_metadata or {},
        )

    def _get_attachments(self, state) -> list:
        return [att for att in state.get("temp_state", {}).get("attachments", []) if att.upload_to_assistant]

    def _get_assistant_runnable(self, assistant: OpenAiAssistant, session: ExperimentSession):
        history_manager = PipelineHistoryManager.for_assistant()
        adapter = AssistantAdapter.for_pipeline(session=session, node=self, disabled_tools=self.disabled_tools)

        allowed_tools = adapter.get_allowed_tools()
        # TODO: tracing
        # if len(adapter.tools) != len(allowed_tools):
        #     self.logger.info(
        #         "Some tools have been disabled: %s",
        #         [tool.name for tool in adapter.tools if tool not in allowed_tools]
        #     )

        if allowed_tools:
            return AgentAssistantChat(adapter=adapter, history_manager=history_manager)
        else:
            if assistant.tools_enabled:
                logging.info("Tools have been disabled")
            return AssistantChat(adapter=adapter, history_manager=history_manager)


CODE_NODE_DOCS = f"{settings.DOCUMENTATION_BASE_URL}{settings.DOCUMENTATION_LINKS['node_code']}"
DEFAULT_FUNCTION = f"""# You must define a main function, which takes the node input as a string.
# Return a string to pass to the next node.

# Learn more about Python nodes at {CODE_NODE_DOCS}

def main(input: str, **kwargs) -> str:
    return input
"""


class CodeNode(PipelineNode, OutputMessageTagMixin):
    """Runs python"""

    model_config = ConfigDict(
        json_schema_extra=NodeSchema(
            label="Python Node",
            icon="fa-solid fa-file-code",
            documentation_link=settings.DOCUMENTATION_LINKS["node_code"],
        )
    )
    code: str = Field(
        default=DEFAULT_FUNCTION,
        description="The code to run",
        json_schema_extra=UiSchema(widget=Widgets.code),
    )

    @field_validator("code")
    def validate_code(cls, value, info: FieldValidationInfo):
        if not value:
            value = DEFAULT_FUNCTION
        try:
            byte_code = compile_restricted(
                value,
                filename="<inline code>",
                mode="exec",
            )
            custom_locals = {}
            try:
                exec(byte_code, {}, custom_locals)
            except Exception as exc:
                raise PydanticCustomError("invalid_code", "{error}", {"error": str(exc)}) from exc

            try:
                main = custom_locals["main"]
            except KeyError:
                raise SyntaxError("You must define a 'main' function") from None

            for name, item in custom_locals.items():
                if name != "main" and inspect.isfunction(item):
                    raise SyntaxError(
                        "You can only define a single function, 'main' at the top level. "
                        "You may use nested functions inside that function if required"
                    )

            if list(inspect.signature(main).parameters) != ["input", "kwargs"]:
                raise SyntaxError("The main function should have the signature main(input, **kwargs) only.")

        except SyntaxError as exc:
            raise PydanticCustomError("invalid_code", "{error}", {"error": exc.msg}) from None
        return value

    def _process(self, input: str, state: PipelineState) -> PipelineState | Command:
        function_name = "main"
        filename = "<inline_code>"
        byte_code = compile_restricted(
            self.code,
            filename=filename,
            mode="exec",
        )
        custom_locals = {}
        output_state = PipelineState()
        custom_globals = self._get_custom_globals(state, output_state)
        kwargs = {}
        try:
            exec(byte_code, custom_globals, custom_locals)
            result = custom_locals[function_name](input, **kwargs)
        except WaitForNextInput:
            return Command(goto=END)
        except AbortPipeline as abort:
            return interrupt(abort.to_json())
        except Exception as exc:
<<<<<<< HEAD
            raise CodeNodeRunError(exc) from exc
=======
            message = get_code_error_message(filename, self.code)
            raise PipelineNodeRunError(message) from exc
>>>>>>> d48a3d80

        if isinstance(result, Command):
            return result
        return Command(
            goto=self._outgoing_nodes,
            update=PipelineState.from_node_output(
                node_name=self.name, node_id=self.node_id, output=str(result), **output_state
            ),
        )

    def _get_custom_globals(self, state: PipelineState, output_state: PipelineState) -> dict:
        """
        Args:
            state: The input state. Do not modify this state.
            output_state: An empty state dict to which state modifications should be made.
        """
        from RestrictedPython.Eval import (
            default_guarded_getitem,
            default_guarded_getiter,
        )
        from RestrictedPython.Guards import (
            guarded_iter_unpack_sequence,
        )

        custom_globals = {
            "__builtins__": self._get_custom_builtins(),
            "json": json,
            "datetime": datetime,
            "time": time,
            "_getitem_": default_guarded_getitem,
            "_getiter_": default_guarded_getiter,
            "_iter_unpack_sequence_": guarded_iter_unpack_sequence,
            "_write_": lambda x: x,
        }
        custom_functions = self._get_custom_functions(state, output_state)
        return custom_globals | custom_functions

    def _get_custom_functions(self, state: PipelineState, output_state: PipelineState) -> dict:
        participant_data_proxy = self.get_participant_data_proxy(state)
        pipeline_state = PipelineState.clone(state)

        # copy this from input to output to create a consistent view within the code execution
        output_state["temp_state"] = pipeline_state.get("temp_state") or {}

        # add this node into the state so that we can trace the path
        pipeline_state["outputs"] = {**state["outputs"], self.name: {"node_id": self.node_id}}
        return {
            "get_participant_data": participant_data_proxy.get,
            "set_participant_data": participant_data_proxy.set,
            "set_participant_data_key": participant_data_proxy.set_key,
            "append_to_participant_data_key": participant_data_proxy.append_to_key,
            "increment_participant_data_key": participant_data_proxy.increment_key,
            "get_participant_schedules": participant_data_proxy.get_schedules,
            "get_temp_state_key": self._get_temp_state_key(output_state),
            "set_temp_state_key": self._set_temp_state_key(output_state),
            "get_session_state_key": self._get_session_state_key(state["experiment_session"]),
            "set_session_state_key": self._set_session_state_key(state["experiment_session"]),
            "get_selected_route": pipeline_state.get_selected_route,
            "get_node_path": pipeline_state.get_node_path,
            "get_all_routes": pipeline_state.get_all_routes,
            "add_message_tag": output_state.add_message_tag,
            "add_session_tag": output_state.add_session_tag,
            "get_node_output": pipeline_state.get_node_output_by_name,
            # control flow
            "abort_with_message": self._abort_pipeline(),
            "require_node_outputs": self._require_node_outputs(state),
        }

    def _abort_pipeline(self):
        def abort_pipeline(message, tag_name: str = None):
            """Calling this will terminate the pipeline execution. No further nodes will get executed in
            any branch of the pipeline graph.

            The message provided will be used to notify the user about the reason for the termination.
            If a tag name is provided, it will be used to tag the output message."""
            raise AbortPipeline(message, tag_name)

        return abort_pipeline

    def _require_node_outputs(self, state: PipelineState):
        """A helper function to require inputs from a specific node"""

        def require_node_outputs(*node_names):
            """This function is used to ensure that the specified nodes have been executed and their outputs
            are available in the pipeline's state. If any of the specified nodes have not been executed,
            the node will not execute and the pipeline will wait for the required nodes to complete.

            This should be called at the start of the main function."""
            if len(node_names) == 1 and isinstance(node_names[0], list):
                node_names = node_names[0]
            if not all(isinstance(name, str) for name in node_names):
                raise CodeNodeRunError("Node names passed to 'require_node_outputs' must be a string")
            for node_name in node_names:
                if node_name not in state["outputs"]:
                    raise WaitForNextInput(f"Node '{node_name}' has not produced any output yet")

        return require_node_outputs

    def _get_session_state_key(self, session: ExperimentSession):
        def get_session_state_key(key_name: str):
            """Returns the value of the session state's key with the given name.
            If the key does not exist, it returns `None`."""
            return session.state.get(key_name)

        return get_session_state_key

    def _set_session_state_key(self, session: ExperimentSession):
        def set_session_state_key(key_name: str, value):
            """Sets the value of the session state's key with the given name to the provided data.
            This will override any existing data."""
            session.state[key_name] = value
            session.save(update_fields=["state"])

        return set_session_state_key

    def _get_temp_state_key(self, state: PipelineState):
        def get_temp_state_key(key_name: str):
            """Returns the value of the temporary state key with the given name.
            If the key does not exist, it returns `None`."""
            return state["temp_state"].get(key_name)

        return get_temp_state_key

    def _set_temp_state_key(self, state: PipelineState):
        def set_temp_state_key(key_name: str, value):
            """Sets the value of the temporary state key with the given name to the provided data.
            This will override any existing data for the key unless the key is read-only, in which case
            an error will be raised. Read-only keys are: `user_input`, `outputs`, `attachments`."""
            if key_name in {"user_input", "outputs", "attachments"}:
                raise CodeNodeRunError(f"Cannot set the '{key_name}' key of the temporary state")
            state["temp_state"][key_name] = value

        return set_temp_state_key

    def _get_custom_builtins(self):
        allowed_modules = {
            "json",
            "re",
            "datetime",
            "time",
            "random",
        }
        custom_builtins = safe_builtins.copy()
        custom_builtins.update(
            {
                "min": min,
                "max": max,
                "sum": sum,
                "abs": abs,
                "all": all,
                "any": any,
                "datetime": datetime,
            }
        )

        custom_builtins.update(utility_builtins)
        custom_builtins.update(limited_builtins)

        def guarded_import(name, *args, **kwargs):
            if name not in allowed_modules:
                raise ImportError(f"Importing '{name}' is not allowed")
            return __import__(name, *args, **kwargs)

        custom_builtins["__import__"] = guarded_import
        return custom_builtins<|MERGE_RESOLUTION|>--- conflicted
+++ resolved
@@ -1148,12 +1148,8 @@
         except AbortPipeline as abort:
             return interrupt(abort.to_json())
         except Exception as exc:
-<<<<<<< HEAD
-            raise CodeNodeRunError(exc) from exc
-=======
             message = get_code_error_message(filename, self.code)
-            raise PipelineNodeRunError(message) from exc
->>>>>>> d48a3d80
+            raise CodeNodeRunError(message) from exc
 
         if isinstance(result, Command):
             return result
