import datetime
import inspect
import json
import logging
import random
import time
import unicodedata
from typing import Annotated, Literal, Self

import tiktoken
from django.conf import settings
from django.core import validators
from django.core.exceptions import ValidationError
from django.core.validators import validate_email
from django.db.models import TextChoices
from jinja2.sandbox import SandboxedEnvironment
from langchain_core.messages import BaseMessage
from langchain_core.prompts import MessagesPlaceholder, PromptTemplate
from langchain_core.runnables import RunnableLambda, RunnablePassthrough
from langchain_text_splitters import RecursiveCharacterTextSplitter
from pydantic import BaseModel, BeforeValidator, Field, create_model, field_serializer, field_validator, model_validator
from pydantic import ValidationError as PydanticValidationError
from pydantic.config import ConfigDict
from pydantic_core import PydanticCustomError
from pydantic_core.core_schema import FieldValidationInfo
from RestrictedPython import compile_restricted, safe_builtins, safe_globals

from apps.assistants.models import OpenAiAssistant
from apps.chat.agent.tools import get_node_tools
from apps.chat.conversation import compress_chat_history, compress_pipeline_chat_history
from apps.documents.models import Collection
from apps.experiments.models import BuiltInTools, ExperimentSession, ParticipantData
from apps.pipelines.exceptions import PipelineNodeBuildError, PipelineNodeRunError
from apps.pipelines.models import PipelineChatHistory, PipelineChatHistoryModes, PipelineChatHistoryTypes
from apps.pipelines.nodes.base import (
    NodeSchema,
    OptionsSource,
    PipelineNode,
    PipelineRouterNode,
    PipelineState,
    UiSchema,
    Widgets,
    deprecated_node,
)
from apps.pipelines.tasks import send_email_from_pipeline
from apps.service_providers.exceptions import ServiceProviderConfigError
from apps.service_providers.llm_service.adapters import AssistantAdapter, ChatAdapter
from apps.service_providers.llm_service.history_managers import PipelineHistoryManager
from apps.service_providers.llm_service.prompt_context import PromptTemplateContext
from apps.service_providers.llm_service.runnables import (
    AgentAssistantChat,
    AgentLLMChat,
    AssistantChat,
    ChainOutput,
    SimpleLLMChat,
)
from apps.service_providers.models import LlmProviderModel
from apps.utils.prompt import OcsPromptTemplate, PromptVars, validate_prompt_variables

OptionalInt = Annotated[int | None, BeforeValidator(lambda x: None if isinstance(x, str) and len(x) == 0 else x)]


class OutputMessageTagMixin(BaseModel):
    tag: str = Field(
        default="",
        title="Message Tag",
        description="The tag that the output message should be tagged with",
    )

    @field_validator("tag", mode="after")
    @classmethod
    def normalize_tag(cls, value: str) -> str:
        return unicodedata.normalize("NFC", value)

    def get_output_tags(self) -> list[tuple[str, None]]:
        tags: list[tuple[str, None]] = []
        if self.tag:
            tags.append((self.tag, None))
        return tags


class RenderTemplate(PipelineNode, OutputMessageTagMixin):
    """Renders a Jinja template"""

    model_config = ConfigDict(
        json_schema_extra=NodeSchema(
            label="Render a template",
            icon="fa-solid fa-robot",
            documentation_link=settings.DOCUMENTATION_LINKS["node_template"],
        )
    )
    template_string: str = Field(
        description="Use {{your_variable_name}} to refer to designate input",
        json_schema_extra=UiSchema(widget=Widgets.expandable_text),
    )

    def _process(self, input, state: PipelineState, **kwargs) -> PipelineState:
        env = SandboxedEnvironment()
        try:
            content = {
                "input": input,
                "temp_state": state.get("temp_state", {}),
            }

            if "experiment_session" in state and state["experiment_session"]:
                exp_session = state["experiment_session"]
                participant = getattr(exp_session, "participant", None)
                if participant:
                    content.update(
                        {
                            "participant_details": {
                                "identifier": getattr(participant, "identifier", None),
                                "platform": getattr(participant, "platform", None),
                            },
                            "participant_schedules": participant.get_schedules_for_experiment(
                                exp_session.experiment,
                                as_dict=True,
                                include_inactive=True,
                            )
                            or [],
                        }
                    )
                proxy = self.get_participant_data_proxy(state)
                content["participant_data"] = proxy.get() or {}

            template = env.from_string(self.template_string)
            output = template.render(content)
        except Exception as e:
            raise PipelineNodeRunError(f"Error rendering template: {e}") from e

        return PipelineState.from_node_output(node_name=self.name, node_id=self.node_id, output=output)


class LLMResponseMixin(BaseModel):
    llm_provider_id: int = Field(..., title="LLM Model", json_schema_extra=UiSchema(widget=Widgets.llm_provider_model))
    llm_provider_model_id: int = Field(..., json_schema_extra=UiSchema(widget=Widgets.none))
    llm_temperature: float = Field(
        default=0.7, ge=0.0, le=2.0, title="Temperature", json_schema_extra=UiSchema(widget=Widgets.range)
    )

    def get_llm_service(self):
        from apps.service_providers.models import LlmProvider

        try:
            provider = LlmProvider.objects.get(id=self.llm_provider_id)
            return provider.get_llm_service()
        except LlmProvider.DoesNotExist:
            raise PipelineNodeBuildError(f"LLM provider with id {self.llm_provider_id} does not exist") from None
        except ServiceProviderConfigError as e:
            raise PipelineNodeBuildError("There was an issue configuring the LLM service provider") from e

    def get_llm_provider_model(self):
        try:
            return LlmProviderModel.objects.get(id=self.llm_provider_model_id)
        except LlmProviderModel.DoesNotExist:
            raise PipelineNodeBuildError(
                f"LLM provider model with id {self.llm_provider_model_id} does not exist"
            ) from None

    def get_chat_model(self):
        return self.get_llm_service().get_chat_model(self.get_llm_provider_model().name, self.llm_temperature)


class HistoryMixin(LLMResponseMixin):
    history_type: PipelineChatHistoryTypes = Field(
        PipelineChatHistoryTypes.NONE,
        json_schema_extra=UiSchema(widget=Widgets.history, enum_labels=PipelineChatHistoryTypes.labels),
    )
    history_name: str | None = Field(
        None,
        json_schema_extra=UiSchema(
            widget=Widgets.none,
        ),
    )
    history_mode: PipelineChatHistoryModes = Field(
        default=PipelineChatHistoryModes.SUMMARIZE,
        json_schema_extra=UiSchema(widget=Widgets.history_mode, enum_labels=PipelineChatHistoryModes.labels),
    )
    user_max_token_limit: int | None = Field(
        None,
        json_schema_extra=UiSchema(
            widget=Widgets.none,
        ),
    )
    max_history_length: int = Field(
        10,
        json_schema_extra=UiSchema(
            widget=Widgets.none,
        ),
    )

    @field_validator("history_name")
    def validate_history_name(cls, value, info: FieldValidationInfo):
        if info.data.get("history_type") == PipelineChatHistoryTypes.NAMED and not value:
            raise PydanticCustomError("invalid_history_name", "A history name is required for named history")
        return value

    def _get_history_name(self, node_id):
        if self.history_type == PipelineChatHistoryTypes.NAMED:
            return self.history_name
        return node_id

    def _get_history(self, session: ExperimentSession, node_id: str, input_messages: list) -> list[BaseMessage]:
        if self.history_type == PipelineChatHistoryTypes.NONE:
            return []

        if self.history_type == PipelineChatHistoryTypes.GLOBAL:
            return compress_chat_history(
                chat=session.chat,
                llm=self.get_chat_model(),
                max_token_limit=(
                    self.user_max_token_limit
                    if self.user_max_token_limit is not None
                    else self.get_llm_provider_model().max_token_limit
                ),
                input_messages=input_messages,
                history_mode=self.history_mode,
            )

        try:
            history: PipelineChatHistory = session.pipeline_chat_history.get(
                type=self.history_type, name=self._get_history_name(node_id)
            )
        except PipelineChatHistory.DoesNotExist:
            return []
        return compress_pipeline_chat_history(
            pipeline_chat_history=history,
            llm=self.get_chat_model(),
            max_token_limit=(
                self.user_max_token_limit
                if self.user_max_token_limit is not None
                else self.get_llm_provider_model().max_token_limit
            ),
            input_messages=input_messages,
            keep_history_len=self.max_history_length,
            history_mode=self.history_mode,
        )

    def _save_history(self, session: ExperimentSession, node_id: str, human_message: str, ai_message: str):
        if self.history_type == PipelineChatHistoryTypes.NONE:
            return

        if self.history_type == PipelineChatHistoryTypes.GLOBAL:
            # Global History is saved outside of the node
            return

        history, _ = session.pipeline_chat_history.get_or_create(
            type=self.history_type, name=self._get_history_name(node_id)
        )
        message = history.messages.create(human_message=human_message, ai_message=ai_message, node_id=node_id)
        return message


@deprecated_node(message="Use the 'LLM' node instead.")
class LLMResponse(PipelineNode, LLMResponseMixin):
    """Calls an LLM with the given input"""

    model_config = ConfigDict(json_schema_extra=NodeSchema(label="LLM response"))

    def _process(self, input, **kwargs) -> PipelineState:
        llm = self.get_chat_model()
        output = llm.invoke(input, config=self._config)
        return PipelineState.from_node_output(node_name=self.name, node_id=self.node_id, output=output.content)


<<<<<<< HEAD
class ToolConfigModel(BaseModel):
    allowed_domains: list[str] = Field(
        default_factory=list,
        json_schema_extra=UiSchema(
            widget=Widgets.none,
        ),
    )
    blocked_domains: list[str] = Field(
        default_factory=list,
        json_schema_extra=UiSchema(
            widget=Widgets.none,
        ),
    )

    @field_validator("allowed_domains", "blocked_domains", mode="after")
    @classmethod
    def validate_domains(cls, value: list[str], info) -> list[str]:
        values = list(map(str.strip, filter(None, value)))
        for value in values:
            try:
                validators.validate_domain_name(value)
            except ValidationError:
                raise ValueError(f"Invalid domain name '{value}' in field '{info.field_name}'") from None
        return values

    @field_serializer("allowed_domains", "blocked_domains")
    def serialize_lists(self, values: list[str]) -> list[str] | None:
        # return None instead of empty list
        return values if values else None


class LLMResponseWithPrompt(LLMResponse, HistoryMixin):
=======
class LLMResponseWithPrompt(LLMResponse, HistoryMixin, OutputMessageTagMixin):
>>>>>>> e5b10468
    """Uses and LLM to respond to the input."""

    model_config = ConfigDict(
        json_schema_extra=NodeSchema(
            label="LLM",
            icon="fa-solid fa-wand-magic-sparkles",
            documentation_link=settings.DOCUMENTATION_LINKS["node_llm"],
        )
    )

    source_material_id: OptionalInt = Field(
        None, json_schema_extra=UiSchema(widget=Widgets.select, options_source=OptionsSource.source_material)
    )
    prompt: str = Field(
        default="You are a helpful assistant. Answer the user's query as best you can",
        json_schema_extra=UiSchema(widget=Widgets.expandable_text),
    )
    collection_id: OptionalInt = Field(
        None,
        title="Media",
        json_schema_extra=UiSchema(
            widget=Widgets.select, options_source=OptionsSource.collection, flag_required="pipelines-v2"
        ),
    )
    collection_index_id: OptionalInt = Field(
        None,
        title="Collection Index",
        json_schema_extra=UiSchema(
            widget=Widgets.select, options_source=OptionsSource.collection_index, flag_required="pipelines-v2"
        ),
    )
    tools: list[str] = Field(
        default_factory=list,
        description="The tools to enable for the bot",
        json_schema_extra=UiSchema(widget=Widgets.multiselect, options_source=OptionsSource.agent_tools),
    )
    custom_actions: list[str] = Field(
        default_factory=list,
        description="Custom actions to enable for the bot",
        json_schema_extra=UiSchema(widget=Widgets.multiselect, options_source=OptionsSource.custom_actions),
    )
    built_in_tools: list[BuiltInTools] = Field(
        default_factory=list,
        description="Built in tools provided by the LLM model",
        json_schema_extra=UiSchema(widget=Widgets.built_in_tools, options_source=OptionsSource.built_in_tools),
    )
    tool_config: dict[str, ToolConfigModel] | None = Field(
        default_factory=dict,
        description="Configuration for builtin tools",
        json_schema_extra=UiSchema(widget=Widgets.none),
    )

    @model_validator(mode="after")
    def check_prompt_variables(self) -> Self:
        context = {
            "prompt": self.prompt,
            "source_material": self.source_material_id,
            "tools": self.tools,
            "media": self.collection_id,
        }
        try:
            validate_prompt_variables(context=context, prompt_key="prompt", known_vars=set(PromptVars.values))
            return self
        except ValidationError as e:
            raise PydanticCustomError(
                "invalid_prompt", e.error_dict["prompt"][0].message, {"field": "prompt"}
            ) from None

    @field_validator("tools", "built_in_tools", mode="before")
    def ensure_value(cls, value: str):
        return value or []

    @field_validator("custom_actions", mode="before")
    def validate_custom_actions(cls, value):
        if value is None:
            return []
        return value

    @field_validator("collection_index_id", mode="before")
    def validate_collection_index_id(cls, value, info: FieldValidationInfo):
        if not value:
            return value

        collection = Collection.objects.get(id=value)
        if collection.llm_provider_id != info.data.get("llm_provider_id"):
            raise PydanticCustomError(
                "invalid_collection_index",
                f"The collection index and node must use the same LLM provider ({collection.llm_provider.name})",
            )
        return value

    def _process(self, input, state: PipelineState) -> PipelineState:
        session: ExperimentSession | None = state.get("experiment_session")
        # Get runnable
        provider_model = self.get_llm_provider_model()
        chat_model = self.get_chat_model()
        history_manager = PipelineHistoryManager.for_llm_chat(
            session=session,
            node_id=self.node_id,
            history_type=self.history_type,
            history_name=self.history_name,
            max_token_limit=provider_model.max_token_limit,
            chat_model=chat_model,
        )
        tools = get_node_tools(self.django_node, session, attachment_callback=history_manager.attach_file_id)
        built_in_tools = self.built_in_tools
        tools.extend(self.get_llm_service().attach_built_in_tools(built_in_tools, self.tool_config))
        if self.collection_index_id:
            collection = Collection.objects.get(id=self.collection_index_id)
            builtin_tools = {"type": "file_search", "vector_store_ids": [collection.openai_vector_store_id]}
            tools.append(builtin_tools)

        chat_adapter = ChatAdapter.for_pipeline(
            session=session,
            node=self,
            llm_service=self.get_llm_service(),
            provider_model=provider_model,
            tools=tools,
            disabled_tools=self.disabled_tools,
        )
        allowed_tools = chat_adapter.get_allowed_tools()
        # TODO: tracing
        # if len(tools) != len(allowed_tools):
        # self.logger.info(
        #     "Some tools have been disabled: %s", [tool.name for tool in tools if tool not in allowed_tools]
        # )

        if allowed_tools:
            chat = AgentLLMChat(adapter=chat_adapter, history_manager=history_manager)
        else:
            chat = SimpleLLMChat(adapter=chat_adapter, history_manager=history_manager)

        # Invoke runnable
        result = chat.invoke(input=input)
        return PipelineState.from_node_output(
            node_name=self.name,
            node_id=self.node_id,
            output=result.output,
            output_message_metadata=history_manager.output_message_metadata,
        )


class SendEmail(PipelineNode, OutputMessageTagMixin):
    """Send the input to the node to the list of addresses provided"""

    model_config = ConfigDict(
        json_schema_extra=NodeSchema(
            label="Send an email",
            icon="fa-solid fa-envelope",
            documentation_link=settings.DOCUMENTATION_LINKS["node_email"],
        )
    )

    recipient_list: str = Field(description="A comma-separated list of email addresses")
    subject: str

    @field_validator("recipient_list", mode="before")
    def recipient_list_has_valid_emails(cls, value):
        value = value or ""
        for email in [email.strip() for email in value.split(",")]:
            try:
                validate_email(email)
            except ValidationError:
                raise PydanticCustomError("invalid_recipient_list", "Invalid list of emails addresses") from None
        return value

    def _process(self, input, **kwargs) -> PipelineState:
        send_email_from_pipeline.delay(
            recipient_list=self.recipient_list.split(","), subject=self.subject, message=input
        )
        return PipelineState.from_node_output(node_name=self.name, node_id=self.node_id, output=input)


class Passthrough(PipelineNode):
    """Returns the input without modification"""

    model_config = ConfigDict(json_schema_extra=NodeSchema(label="Do Nothing", can_add=False))

    def _process(self, input, state: PipelineState) -> PipelineState:
        return PipelineState.from_node_output(node_name=self.name, node_id=self.node_id, output=input)


class StartNode(Passthrough):
    """The start of the pipeline"""

    name: str = "start"
    model_config = ConfigDict(json_schema_extra=NodeSchema(label="Start", flow_node_type="startNode"))


class EndNode(Passthrough):
    """The end of the pipeline"""

    name: str = "end"
    model_config = ConfigDict(json_schema_extra=NodeSchema(label="End", flow_node_type="endNode"))


@deprecated_node(message="Use the 'Router' node instead.")
class BooleanNode(PipelineRouterNode):
    """Branches based whether the input matches a certain value"""

    model_config = ConfigDict(json_schema_extra=NodeSchema(label="Conditional Node"))

    input_equals: str
    tag_output_message: bool = Field(
        default=False,
        description="Tag the output message with the selected route",
        json_schema_extra=UiSchema(widget=Widgets.toggle),
    )

    def _process_conditional(self, state: PipelineState) -> Literal["true", "false"]:
        if self.input_equals == state["messages"][-1]:
            return "true"
        return "false"

    def get_output_map(self):
        """A mapping from the output handles on the frontend to the return values of _process_conditional"""
        return {"output_0": "true", "output_1": "false"}

    def get_output_tags(self, selected_route) -> list[str]:
        if self.tag_output_message:
            return [f"{self.name}:{selected_route}"]
        return []


class RouterMixin(BaseModel):
    keywords: list[str] = Field(default_factory=list, json_schema_extra=UiSchema(widget=Widgets.keywords))
    default_keyword_index: int = Field(default=0)
    tag_output_message: bool = Field(
        default=False,
        description="Tag the output message with the selected route",
        json_schema_extra=UiSchema(widget=Widgets.toggle),
    )

    @field_validator("keywords")
    def ensure_keywords_exist(cls, value, info: FieldValidationInfo):
        if not all(entry for entry in value):
            raise PydanticCustomError("invalid_keywords", "Keywords cannot be empty")
        if len(set(value)) != len(value):
            raise PydanticCustomError("invalid_keywords", "Keywords must be unique")
        return value

    def _create_router_schema(self):
        """Create a Pydantic model for structured router output"""
        return create_model(
            "RouterOutput", route=(Literal[tuple(self.keywords)], Field(description="Selected routing destination"))
        )

    def get_output_map(self):
        """Returns a mapping of the form:
        {"output_1": "keyword 1", "output_2": "keyword_2", ...} where keywords are defined by the user
        """
        return {f"output_{output_num}": keyword for output_num, keyword in enumerate(self.keywords)}

    def get_output_tags(self, selected_route) -> list[str]:
        if self.tag_output_message:
            return [f"{self.name}:{selected_route}"]
        return []


class RouterNode(RouterMixin, PipelineRouterNode, HistoryMixin):
    """Routes the input to one of the linked nodes using an LLM"""

    model_config = ConfigDict(
        json_schema_extra=NodeSchema(
            label="LLM Router",
            icon="fa-solid fa-arrows-split-up-and-left",
            documentation_link=settings.DOCUMENTATION_LINKS["node_llm_router"],
            field_order=[
                "llm_provider_id",
                "llm_temperature",
                "history_type",
                "prompt",
                "keywords",
                "tag_output_message",
            ],
        )
    )
    prompt: str = Field(
        default="You are an extremely helpful router",
        min_length=1,
        json_schema_extra=UiSchema(widget=Widgets.expandable_text),
    )

    @model_validator(mode="after")
    def check_prompt_variables(self) -> Self:
        context = {
            "prompt": self.prompt,
        }
        try:
            validate_prompt_variables(
                context=context, prompt_key="prompt", known_vars=set([PromptVars.PARTICIPANT_DATA])
            )
            return self
        except ValidationError as e:
            raise PydanticCustomError(
                "invalid_prompt", e.error_dict["prompt"][0].message, {"field": "prompt"}
            ) from None

    def _process_conditional(self, state: PipelineState):
        default_keyword = self.keywords[self.default_keyword_index] if self.keywords else None
        prompt = OcsPromptTemplate.from_messages(
            [
                ("system", f"{self.prompt}\nThe default routing destination is: {default_keyword}"),
                MessagesPlaceholder("history", optional=True),
                ("human", "{input}"),
            ]
        )
        session: ExperimentSession = state["experiment_session"]
        node_input = state["messages"][-1]

        context = {"input": node_input}
        context.update(PromptTemplateContext(session).get_context(prompt.input_variables))

        if self.history_type != PipelineChatHistoryTypes.NONE and session:
            input_messages = prompt.format_messages(**context)
            context["history"] = self._get_history(session, self.node_id, input_messages)

        llm = self.get_chat_model()
        router_schema = self._create_router_schema()
        chain = prompt | llm.with_structured_output(router_schema)
        try:
            result = chain.invoke(context, config=self._config)
            keyword = getattr(result, "route", None)
        except PydanticValidationError:
            keyword = None
        if not keyword:
            keyword = self.keywords[self.default_keyword_index]

        if session:
            self._save_history(session, self.node_id, node_input, keyword)
        return keyword


class StaticRouterNode(RouterMixin, PipelineRouterNode):
    """Routes the input to a linked node using the temp state of the pipeline or participant data"""

    class DataSource(TextChoices):
        participant_data = "participant_data", "Participant Data"
        temp_state = "temp_state", "Temporary State"
        session_state = "session_state", "Session State"

    model_config = ConfigDict(
        json_schema_extra=NodeSchema(
            label="Static Router",
            icon="fa-solid fa-arrows-split-up-and-left",
            documentation_link=settings.DOCUMENTATION_LINKS["node_static_router"],
            field_order=["data_source", "route_key", "keywords"],
        )
    )

    data_source: DataSource = Field(
        DataSource.participant_data,
        description="The source of the data to use for routing",
        json_schema_extra=UiSchema(enum_labels=DataSource.labels),
    )
    route_key: str = Field(..., description="The key in the data to use for routing")

    def _process_conditional(self, state: PipelineState):
        from apps.service_providers.llm_service.prompt_context import SafeAccessWrapper

        match self.data_source:
            case self.DataSource.participant_data:
                data = self.get_participant_data_proxy(state).get()
            case self.DataSource.temp_state:
                data = state["temp_state"]
            case self.DataSource.session_state:
                data = state["experiment_session"].state

        formatted_key = f"{{data.{self.route_key}}}"
        try:
            result = formatted_key.format(data=SafeAccessWrapper(data))
        except KeyError:
            result = ""

        result_lower = result.lower()
        for keyword in self.keywords:
            if keyword.lower() == result_lower:
                return keyword
        return self.keywords[self.default_keyword_index]


class ExtractStructuredDataNodeMixin:
    def _prompt_chain(self, reference_data):
        template = (
            "Extract user data using the current user data and conversation history as reference. Use JSON output."
            "\nCurrent user data:"
            "\n{reference_data}"
            "\nConversation history:"
            "\n{input}"
            "The conversation history should carry more weight in the outcome. It can change the user's current data"
        )
        prompt = PromptTemplate.from_template(template=template)
        return (
            {"input": RunnablePassthrough()}
            | RunnablePassthrough.assign(reference_data=RunnableLambda(lambda x: reference_data))
            | prompt
        )

    def extraction_chain(self, tool_class, reference_data):
        return self._prompt_chain(reference_data) | super().get_chat_model().with_structured_output(tool_class)

    def _process(self, input, state: PipelineState, **kwargs) -> PipelineState:
        ToolClass = self.get_tool_class(json.loads(self.data_schema))
        reference_data = self.get_reference_data(state)
        prompt_token_count = self._get_prompt_token_count(reference_data, ToolClass.model_json_schema())
        message_chunks = self.chunk_messages(input, prompt_token_count=prompt_token_count)

        new_reference_data = reference_data
        for message_chunk in message_chunks:
            chain = self.extraction_chain(tool_class=ToolClass, reference_data=new_reference_data)
            output = chain.invoke(message_chunk, config=self._config)
            output = output.model_dump()
            # TOOO: tracing
            # self.logger.info(
            #     f"Chunk {idx}",
            #     input=f"\nReference data:\n{new_reference_data}\nChunk data:\n{message_chunk}\n\n",
            #     output=f"\nExtracted data:\n{output}",
            # )
            new_reference_data = self.update_reference_data(output, reference_data)

        self.post_extraction_hook(new_reference_data, state)
        output = input if self.is_passthrough else json.dumps(new_reference_data)
        return PipelineState.from_node_output(node_name=self.name, node_id=self.node_id, output=output)

    def post_extraction_hook(self, output, state):
        pass

    def get_reference_data(self, state):
        return ""

    def update_reference_data(self, new_data: dict, reference_data: dict) -> dict:
        return new_data

    def _get_prompt_token_count(self, reference_data: dict | str, json_schema: dict) -> int:
        llm = super().get_chat_model()
        prompt_chain = self._prompt_chain(reference_data)
        # If we invoke the chain with an empty input, we get the prompt without the conversation history, which
        # is what we want.
        output = prompt_chain.invoke(input="")
        json_schema_tokens = llm.get_num_tokens(json.dumps(json_schema))
        return llm.get_num_tokens(output.text) + json_schema_tokens

    def chunk_messages(self, input: str, prompt_token_count: int) -> list[str]:
        """Chunk messages using a splitter that considers the token count.
        Strategy:
        - chunk_size (in tokens) = The LLM's token limit - prompt_token_count
        - chunk_overlap is chosen to be 20%

        Note:
        Since we don't know the token limit of the LLM, we assume it to be 8192.
        """
        llm_provider_model = self.get_llm_provider_model()
        model_token_limit = llm_provider_model.max_token_limit
        overlap_percentage = 0.2
        chunk_size_tokens = model_token_limit - prompt_token_count
        overlap_tokens = int(chunk_size_tokens * overlap_percentage)
        # TODO: tracing
        # self.logger.debug(f"Chunksize in tokens: {chunk_size_tokens} with {overlap_tokens} tokens overlap")

        try:
            encoding = tiktoken.encoding_for_model(llm_provider_model.name)
            encoding_name = encoding.name
        except KeyError:
            # The same encoder we use for llm.get_num_tokens_from_messages
            encoding_name = "gpt2"

        text_splitter = RecursiveCharacterTextSplitter.from_tiktoken_encoder(
            encoding_name=encoding_name,
            chunk_size=chunk_size_tokens,
            chunk_overlap=overlap_tokens,
        )

        return text_splitter.split_text(input)

    def get_tool_class(self, data: dict):
        """Converts a dictionary to a JSON schema by first converting it to a Pydantic object and dumping it again.
        The input should be in the format {"key": "description", "key2": [{"key": "description"}]}

        Nested objects are not supported at the moment

        Input example 1:
        {"name": "the user's name", "surname": "the user's surname"}

        Input example 2:
        {"name": "the user's name", "pets": [{"name": "the pet's name": "type": "the type of animal"}]}

        """

        def _create_model_from_data(value_data, model_name: str):
            pydantic_schema = {}
            for key, value in value_data.items():
                if isinstance(value, str):
                    pydantic_schema[key] = (str | None, Field(description=value))
                elif isinstance(value, list):
                    model = _create_model_from_data(value[0], key.capitalize())
                    pydantic_schema[key] = (list[model], Field(description=f"A list of {key}"))
            return create_model(model_name, **pydantic_schema)

        Model = _create_model_from_data(data, "CustomModel")
        Model.description = ""
        return Model


class StructuredDataSchemaValidatorMixin:
    @field_validator("data_schema")
    def validate_data_schema(cls, value):
        try:
            parsed_value = json.loads(value)
        except json.JSONDecodeError as e:
            raise PydanticCustomError("invalid_schema", "Invalid schema") from e

        if not isinstance(parsed_value, dict) or len(parsed_value) == 0:
            raise PydanticCustomError("invalid_schema", "Invalid schema")

        return value


class ExtractStructuredData(
    ExtractStructuredDataNodeMixin, LLMResponse, StructuredDataSchemaValidatorMixin, OutputMessageTagMixin
):
    """Extract structured data from the input"""

    model_config = ConfigDict(
        json_schema_extra=NodeSchema(
            label="Extract Structured Data",
            icon="fa-solid fa-database",
            documentation_link=settings.DOCUMENTATION_LINKS["node_extract_structured_data"],
        )
    )

    data_schema: str = Field(
        default='{"name": "the name of the user"}',
        description="A JSON object structure where the key is the name of the field and the value the description",
        json_schema_extra=UiSchema(widget=Widgets.expandable_text),
    )

    @property
    def is_passthrough(self) -> bool:
        return False


class ExtractParticipantData(
    ExtractStructuredDataNodeMixin, LLMResponse, StructuredDataSchemaValidatorMixin, OutputMessageTagMixin
):
    """Extract structured data and saves it as participant data"""

    model_config = ConfigDict(
        json_schema_extra=NodeSchema(
            label="Update Participant Data",
            icon="fa-solid fa-user-pen",
            documentation_link=settings.DOCUMENTATION_LINKS["node_update_participant_data"],
        )
    )

    data_schema: str = Field(
        default='{"name": "the name of the user"}',
        description="A JSON object structure where the key is the name of the field and the value the description",
        json_schema_extra=UiSchema(widget=Widgets.expandable_text),
    )
    key_name: str = ""

    @property
    def is_passthrough(self) -> bool:
        return True

    def get_reference_data(self, state) -> dict:
        """Returns the participant data as reference. If there is a `key_name`, the value in the participant data
        corresponding to that key will be returned insteadg
        """
        session = state.get("experiment_session")
        if not session:
            return {}

        participant_data = (
            ParticipantData.objects.for_experiment(session.experiment).filter(participant=session.participant).first()
        )
        if not participant_data:
            return {}

        data = participant_data.data
        if self.key_name:
            # string, list or dict
            return data.get(self.key_name, "")
        return data

    def update_reference_data(self, new_data: dict, reference_data: dict | list | str) -> dict:
        if isinstance(reference_data, dict):
            # new_data may be a subset, superset or wholly different set of keys than the reference_data, so merge
            return reference_data | new_data

        # if reference data is a string or list, we cannot merge, so let's override
        return new_data

    def post_extraction_hook(self, output, state):
        session = state.get("experiment_session")
        if not session:
            return

        if self.key_name:
            output = {self.key_name: output}

        try:
            participant_data = ParticipantData.objects.for_experiment(session.experiment).get(
                participant=session.participant
            )
            participant_data.data = participant_data.data | output
            participant_data.save()
        except ParticipantData.DoesNotExist:
            ParticipantData.objects.create(
                participant=session.participant,
                experiment=session.experiment,
                team=session.team,
                data=output,
            )


class AssistantNode(PipelineNode, OutputMessageTagMixin):
    """Calls an OpenAI assistant"""

    model_config = ConfigDict(
        json_schema_extra=NodeSchema(
            label="OpenAI Assistant",
            icon="fa-solid fa-user-tie",
            documentation_link=settings.DOCUMENTATION_LINKS["node_assistant"],
        )
    )

    assistant_id: int = Field(
        ..., json_schema_extra=UiSchema(widget=Widgets.select, options_source=OptionsSource.assistant)
    )
    citations_enabled: bool = Field(
        default=True,
        description="Whether to include cited sources in responses",
        json_schema_extra=UiSchema(widget=Widgets.toggle),
    )
    input_formatter: str = Field("", description="(Optional) Use {input} to designate the user input")

    @field_validator("input_formatter")
    def ensure_input_variable_exists(cls, value):
        value = value or ""
        acceptable_var = "input"
        if value:
            prompt_variables = set(PromptTemplate.from_template(value).input_variables)
            if acceptable_var not in prompt_variables:
                raise PydanticCustomError("invalid_input_formatter", "The input formatter must contain {input}")

            acceptable_vars = set([acceptable_var])
            extra_vars = prompt_variables - acceptable_vars
            if extra_vars:
                raise PydanticCustomError("invalid_input_formatter", "Only {input} is allowed")

    def _process(self, input, state: PipelineState, **kwargs) -> PipelineState:
        try:
            assistant = OpenAiAssistant.objects.get(id=self.assistant_id)
        except OpenAiAssistant.DoesNotExist:
            raise PipelineNodeBuildError(f"Assistant {self.assistant_id} does not exist") from None

        session: ExperimentSession | None = state.get("experiment_session")
        runnable = self._get_assistant_runnable(assistant, session=session)
        attachments = self._get_attachments(state)
        chain_output: ChainOutput = runnable.invoke(input, config=self._config, attachments=attachments)
        output = chain_output.output

        return PipelineState.from_node_output(
            node_name=self.name,
            node_id=self.node_id,
            output=output,
            input_message_metadata=runnable.history_manager.input_message_metadata or {},
            output_message_metadata=runnable.history_manager.output_message_metadata or {},
        )

    def _get_attachments(self, state) -> list:
        return [att for att in state.get("temp_state", {}).get("attachments", []) if att.upload_to_assistant]

    def _get_assistant_runnable(self, assistant: OpenAiAssistant, session: ExperimentSession):
        history_manager = PipelineHistoryManager.for_assistant()
        adapter = AssistantAdapter.for_pipeline(session=session, node=self, disabled_tools=self.disabled_tools)

        allowed_tools = adapter.get_allowed_tools()
        # TODO: tracing
        # if len(adapter.tools) != len(allowed_tools):
        #     self.logger.info(
        #         "Some tools have been disabled: %s",
        #         [tool.name for tool in adapter.tools if tool not in allowed_tools]
        #     )

        if allowed_tools:
            return AgentAssistantChat(adapter=adapter, history_manager=history_manager)
        else:
            if assistant.tools_enabled:
                logging.info("Tools have been disabled")
            return AssistantChat(adapter=adapter, history_manager=history_manager)


CODE_NODE_DOCS = f"{settings.DOCUMENTATION_BASE_URL}{settings.DOCUMENTATION_LINKS['node_code']}"
DEFAULT_FUNCTION = f"""# You must define a main function, which takes the node input as a string.
# Return a string to pass to the next node.

# Learn more about Python nodes at {CODE_NODE_DOCS}

def main(input: str, **kwargs) -> str:
    return input
"""


class CodeNode(PipelineNode, OutputMessageTagMixin):
    """Runs python"""

    model_config = ConfigDict(
        json_schema_extra=NodeSchema(
            label="Python Node",
            icon="fa-solid fa-file-code",
            documentation_link=settings.DOCUMENTATION_LINKS["node_code"],
        )
    )
    code: str = Field(
        default=DEFAULT_FUNCTION,
        description="The code to run",
        json_schema_extra=UiSchema(widget=Widgets.code),
    )

    @field_validator("code")
    def validate_code(cls, value, info: FieldValidationInfo):
        if not value:
            value = DEFAULT_FUNCTION
        try:
            byte_code = compile_restricted(
                value,
                filename="<inline code>",
                mode="exec",
            )
            custom_locals = {}
            try:
                exec(byte_code, {}, custom_locals)
            except Exception as exc:
                raise PydanticCustomError("invalid_code", "{error}", {"error": str(exc)}) from exc

            try:
                main = custom_locals["main"]
            except KeyError:
                raise SyntaxError("You must define a 'main' function") from None

            for name, item in custom_locals.items():
                if name != "main" and inspect.isfunction(item):
                    raise SyntaxError(
                        "You can only define a single function, 'main' at the top level. "
                        "You may use nested functions inside that function if required"
                    )

            if list(inspect.signature(main).parameters) != ["input", "kwargs"]:
                raise SyntaxError("The main function should have the signature main(input, **kwargs) only.")

        except SyntaxError as exc:
            raise PydanticCustomError("invalid_code", "{error}", {"error": exc.msg}) from None
        return value

    def _process(self, input: str, state: PipelineState) -> PipelineState:
        function_name = "main"
        byte_code = compile_restricted(
            self.code,
            filename="<inline code>",
            mode="exec",
        )

        custom_locals = {}
        custom_globals = self._get_custom_globals(self.node_id, state)
        # TODO: tracing {"logger": self.logger}
        kwargs = {}
        try:
            exec(byte_code, custom_globals, custom_locals)
            result = str(custom_locals[function_name](input, **kwargs))
        except Exception as exc:
            raise PipelineNodeRunError(exc) from exc
        return PipelineState.from_node_output(node_name=self.name, node_id=self.node_id, output=result)

    def _get_custom_globals(self, node_id, state: PipelineState):
        from RestrictedPython.Eval import (
            default_guarded_getitem,
            default_guarded_getiter,
        )

        custom_globals = safe_globals.copy()

        participant_data_proxy = self.get_participant_data_proxy(state)
        pipeline_state = PipelineState(state.copy())
        # add this node into the state so that we can trace the path
        pipeline_state["outputs"] = {**state["outputs"], self.name: {"node_id": node_id}}
        custom_globals.update(
            {
                "__builtins__": self._get_custom_builtins(),
                "json": json,
                "datetime": datetime,
                "time": time,
                "_getitem_": default_guarded_getitem,
                "_getiter_": default_guarded_getiter,
                "_write_": lambda x: x,
                "get_participant_data": participant_data_proxy.get,
                "set_participant_data": participant_data_proxy.set,
                "get_participant_schedules": participant_data_proxy.get_schedules,
                "get_temp_state_key": self._get_temp_state_key(state),
                "set_temp_state_key": self._set_temp_state_key(state),
                "get_session_state_key": self._get_session_state_key(state["experiment_session"]),
                "set_session_state_key": self._set_session_state_key(state["experiment_session"]),
                "get_selected_route": pipeline_state.get_selected_route,
                "get_node_path": pipeline_state.get_node_path,
                "get_all_routes": pipeline_state.get_all_routes,
            }
        )
        return custom_globals

    def _get_session_state_key(self, session: ExperimentSession):
        def get_session_state_key(key_name: str):
            return session.state.get(key_name)

        return get_session_state_key

    def _set_session_state_key(self, session: ExperimentSession):
        def set_session_state_key(key_name: str, value):
            session.state[key_name] = value
            session.save(update_fields=["state"])

        return set_session_state_key

    def _get_temp_state_key(self, state: PipelineState):
        def get_temp_state_key(key_name: str):
            return state["temp_state"].get(key_name)

        return get_temp_state_key

    def _set_temp_state_key(self, state: PipelineState):
        def set_temp_state_key(key_name: str, value):
            if key_name in {"user_input", "outputs", "attachments"}:
                raise PipelineNodeRunError(f"Cannot set the '{key_name}' key of the temporary state")
            state["temp_state"][key_name] = value

        return set_temp_state_key

    def _get_custom_builtins(self):
        allowed_modules = {
            "json",
            "re",
            "datetime",
            "time",
            "random",
        }
        custom_builtins = safe_builtins.copy()
        custom_builtins.update(
            {
                "min": min,
                "max": max,
                "sum": sum,
                "abs": abs,
                "all": all,
                "any": any,
                "datetime": datetime,
                "random": random,
            }
        )

        def guarded_import(name, *args, **kwargs):
            if name not in allowed_modules:
                raise ImportError(f"Importing '{name}' is not allowed")
            return __import__(name, *args, **kwargs)

        custom_builtins["__import__"] = guarded_import
        return custom_builtins<|MERGE_RESOLUTION|>--- conflicted
+++ resolved
@@ -263,7 +263,6 @@
         return PipelineState.from_node_output(node_name=self.name, node_id=self.node_id, output=output.content)
 
 
-<<<<<<< HEAD
 class ToolConfigModel(BaseModel):
     allowed_domains: list[str] = Field(
         default_factory=list,
@@ -295,10 +294,7 @@
         return values if values else None
 
 
-class LLMResponseWithPrompt(LLMResponse, HistoryMixin):
-=======
 class LLMResponseWithPrompt(LLMResponse, HistoryMixin, OutputMessageTagMixin):
->>>>>>> e5b10468
     """Uses and LLM to respond to the input."""
 
     model_config = ConfigDict(
