import json

from jinja2 import meta
from jinja2.sandbox import SandboxedEnvironment
from langchain_core.messages import BaseMessage
from langchain_core.prompts import PromptTemplate
from langchain_core.runnables import RunnableLambda, RunnablePassthrough
from pydantic import Field, create_model

from apps.experiments.models import ParticipantData
from apps.pipelines.exceptions import PipelineNodeBuildError
from apps.pipelines.nodes.base import PipelineNode, PipelineState
from apps.pipelines.nodes.types import LlmModel, LlmProviderId, LlmTemperature, PipelineJinjaTemplate
from apps.pipelines.tasks import send_email_from_pipeline
from apps.service_providers.exceptions import ServiceProviderConfigError


class RenderTemplate(PipelineNode):
    __human_name__ = "Render a template"
    template_string: PipelineJinjaTemplate

    def _process(self, state: PipelineState) -> PipelineState:
        input = state["messages"][-1]

        env = SandboxedEnvironment()
        try:
            if isinstance(input, BaseMessage):
                content = json.loads(input.content)
            elif isinstance(input, dict):
                content = input
            else:
                content = json.loads(input)
        except json.JSONDecodeError:
            # As a last resort, just set the all the variables in the template to the input
            content = {var: input for var in meta.find_undeclared_variables(env.parse(self.template_string))}
        template = SandboxedEnvironment().from_string(self.template_string)
        return template.render(content)


class LLMResponse(PipelineNode):
    __human_name__ = "LLM response"

    llm_provider_id: LlmProviderId
    llm_model: LlmModel
    llm_temperature: LlmTemperature = 1.0

    def _process(self, state: PipelineState) -> PipelineState:
        llm = self.get_chat_model()
        output = llm.invoke(state["messages"][-1])
        return output.content

    def get_chat_model(self):
        from apps.service_providers.models import LlmProvider

        provider = LlmProvider.objects.get(id=self.llm_provider_id)
        try:
            service = provider.get_llm_service()
            return service.get_chat_model(self.llm_model, self.llm_temperature)
        except LlmProvider.DoesNotExist:
            raise PipelineNodeBuildError(f"LLM provider with id {self.llm_provider_id} does not exist")
        except ServiceProviderConfigError as e:
            raise PipelineNodeBuildError("There was an issue configuring the LLM service provider") from e


class CreateReport(LLMResponse):
    __human_name__ = "Create a report"

    prompt: str = (
        "Make a summary of the following text: {input}. "
        "Output it as JSON with a single key called 'summary' with the summary."
    )

    def _process(self, state: PipelineState) -> PipelineState:
        chain = PromptTemplate.from_template(template=self.prompt) | super().get_chat_model()
        output = chain.invoke(state["messages"][-1])
        return output.content


class SendEmail(PipelineNode):
    __human_name__ = "Send an email"
    recipient_list: str
    subject: str

    def _process(self, state: PipelineState) -> PipelineState:
        send_email_from_pipeline.delay(
            recipient_list=self.recipient_list.split(","), subject=self.subject, message=state["messages"][-1]
        )


class Passthrough(PipelineNode):
    __human_name__ = "Do Nothing"

<<<<<<< HEAD
    def _process(self, state: PipelineState) -> PipelineState:
        input = state["messages"][-1]
        self.logger.debug(f"Returning input: '{input}' without modification")
        return input


class ExtractStructuredDataBasic(LLMResponse):
    __human_name__ = "Extract structured data (Basic)"
    data_schema: str

    def _process(self, state: PipelineState) -> RunnableLambda:
        json_schema = ExtractStructuredDataBasic.to_json_schema(json.loads(self.data_schema))
        prompt = PromptTemplate.from_template(template="{input}.\nCurrent user data: {participant_data}")
        chain = (
            {"input": RunnablePassthrough()}
            | RunnablePassthrough.assign(participant_data=RunnableLambda(lambda x: self.get_participant_data(state)))
            | prompt
            | super().get_chat_model().with_structured_output(json_schema)
        )
        output = chain.invoke(state["messages"][-1])
        return output

    def get_participant_data(self, state: PipelineState):
        session = state["experiment_session"]
        return session.get_participant_data()

    @staticmethod
    def to_json_schema(data: dict):
        """Converts a dictionary to a JSON schema by first converting it to a Pydantic object and dumping it again.
        The input should be in the format {"key": "description", "key2": [{"key": "description"}]}

        Nested objects are not supported at the moment

        Input example 1:
        {"name": "the user's name", "surname": "the user's surname"}

        Input example 2:
        {"name": "the user's name", "pets": [{"name": "the pet's name": "type": "the type of animal"}]}

        """

        def _create_model_from_data(value_data, model_name: str):
            pydantic_schema = {}
            for key, value in value_data.items():
                if isinstance(value, str):
                    pydantic_schema[key] = (str | None, Field(description=value))
                elif isinstance(value, list):
                    model = _create_model_from_data(value[0], key.capitalize())
                    pydantic_schema[key] = (list[model], Field(description=f"A list of {key}"))
            return create_model(model_name, **pydantic_schema)

        Model = _create_model_from_data(data, "CustomModel")
        schema = Model.model_json_schema()
        # The schema needs a description in order to comply with function calling APIs
        schema["description"] = ""
        return schema


class UpdateParticipantMemory(PipelineNode):
    """A simple component to merge the the input data into the participant's memory data. If key_name is specified
    the input data will be merged with `key_name` as the key name.
    """

    __human_name__ = "Update participant memory"
    key_name: str | None = None

    def _process(self, state: PipelineState) -> PipelineState:
        """Strategy:
        - If the input is a string or list, a `key_name` must be present to be valid JSON.
        - If `key_name` is present, we create a new dictionary with `input` as the value to `key_name`.
        - Merge this new dictionary with the current participant data, essentially overriding existing data
        """
        new_data = state["messages"][-1]
        session = state["experiment_session"]

        if isinstance(new_data, str) or isinstance(new_data, list):
            if not self.key_name:
                raise KeyError("A key is expected for a string or list value.")

        try:
            participant_data = ParticipantData.objects.for_experiment(session.experiment).get(
                participant=session.participant
            )
=======
    def get_runnable(self, node: Node) -> RunnableLambda:
        def fn(input: Input, config: RunnableConfig):
            self.logger(config).debug(f"Returning input: '{input}' without modification", input=input, output=input)
            return input
>>>>>>> 348751bd

            if self.key_name:
                new_data = {self.key_name: new_data}

            participant_data.data = participant_data.data | new_data
            participant_data.save()
        except ParticipantData.DoesNotExist:
            ParticipantData.objects.create(
                participant=session.participant,
                content_object=session.experiment,
                team=session.team,
                data={self.key_name: new_data} if self.key_name else new_data,
            )<|MERGE_RESOLUTION|>--- conflicted
+++ resolved
@@ -90,10 +90,9 @@
 class Passthrough(PipelineNode):
     __human_name__ = "Do Nothing"
 
-<<<<<<< HEAD
     def _process(self, state: PipelineState) -> PipelineState:
         input = state["messages"][-1]
-        self.logger.debug(f"Returning input: '{input}' without modification")
+        self.logger.debug(f"Returning input: '{input}' without modification", input=input, output=input)
         return input
 
 
@@ -174,12 +173,6 @@
             participant_data = ParticipantData.objects.for_experiment(session.experiment).get(
                 participant=session.participant
             )
-=======
-    def get_runnable(self, node: Node) -> RunnableLambda:
-        def fn(input: Input, config: RunnableConfig):
-            self.logger(config).debug(f"Returning input: '{input}' without modification", input=input, output=input)
-            return input
->>>>>>> 348751bd
 
             if self.key_name:
                 new_data = {self.key_name: new_data}
