import datetime
import inspect
import json
import logging
import random
import time
from typing import Annotated, Literal, Self

import tiktoken
from django.conf import settings
from django.core.exceptions import ValidationError
from django.core.validators import validate_email
from django.db.models import TextChoices
from jinja2.sandbox import SandboxedEnvironment
from langchain_core.messages import BaseMessage
from langchain_core.prompts import MessagesPlaceholder, PromptTemplate
from langchain_core.runnables import RunnableLambda, RunnablePassthrough
from langchain_text_splitters import RecursiveCharacterTextSplitter
from pydantic import BaseModel, BeforeValidator, Field, create_model, field_validator, model_validator
from pydantic import ValidationError as PydanticValidationError
from pydantic.config import ConfigDict
from pydantic_core import PydanticCustomError
from pydantic_core.core_schema import FieldValidationInfo
from RestrictedPython import compile_restricted, safe_builtins, safe_globals

from apps.assistants.models import OpenAiAssistant
from apps.chat.agent.tools import get_node_tools
from apps.chat.conversation import compress_chat_history, compress_pipeline_chat_history
from apps.documents.models import Collection
from apps.experiments.models import ExperimentSession, ParticipantData
from apps.pipelines.exceptions import PipelineNodeBuildError, PipelineNodeRunError
from apps.pipelines.models import PipelineChatHistory, PipelineChatHistoryModes, PipelineChatHistoryTypes
from apps.pipelines.nodes.base import (
    NodeSchema,
    OptionsSource,
    PipelineNode,
    PipelineRouterNode,
    PipelineState,
    UiSchema,
    Widgets,
    deprecated_node,
)
from apps.pipelines.tasks import send_email_from_pipeline
from apps.service_providers.exceptions import ServiceProviderConfigError
from apps.service_providers.llm_service.adapters import AssistantAdapter, ChatAdapter
from apps.service_providers.llm_service.history_managers import PipelineHistoryManager
from apps.service_providers.llm_service.prompt_context import PromptTemplateContext
from apps.service_providers.llm_service.runnables import (
    AgentAssistantChat,
    AgentLLMChat,
    AssistantChat,
    ChainOutput,
    SimpleLLMChat,
)
from apps.service_providers.models import LlmProviderModel
from apps.utils.prompt import OcsPromptTemplate, PromptVars, validate_prompt_variables

OptionalInt = Annotated[int | None, BeforeValidator(lambda x: None if x == "" else x)]


class RenderTemplate(PipelineNode):
    """Renders a Jinja template"""

    model_config = ConfigDict(
        json_schema_extra=NodeSchema(
            label="Render a template",
            icon="fa-solid fa-robot",
            documentation_link=settings.DOCUMENTATION_LINKS["node_template"],
        )
    )
    template_string: str = Field(
        description="Use {{your_variable_name}} to refer to designate input",
        json_schema_extra=UiSchema(widget=Widgets.expandable_text),
    )

    def _process(self, input, state: PipelineState, **kwargs) -> PipelineState:
        env = SandboxedEnvironment()
        try:
            content = {
                "input": input,
                "temp_state": state.get("temp_state", {}),
            }

            if "experiment_session" in state and state["experiment_session"]:
                exp_session = state["experiment_session"]
                participant = getattr(exp_session, "participant", None)
                if participant:
                    content.update(
                        {
                            "participant_details": {
                                "identifier": getattr(participant, "identifier", None),
                                "platform": getattr(participant, "platform", None),
                            },
                            "participant_schedules": participant.get_schedules_for_experiment(
                                exp_session.experiment,
                                as_dict=True,
                                include_inactive=True,
                            )
                            or [],
                        }
                    )
                proxy = self.get_participant_data_proxy(state)
                content["participant_data"] = proxy.get() or {}

            template = env.from_string(self.template_string)
            output = template.render(content)
        except Exception as e:
            raise PipelineNodeRunError(f"Error rendering template: {e}") from e

        return PipelineState.from_node_output(node_name=self.name, node_id=self.node_id, output=output)


class LLMResponseMixin(BaseModel):
    llm_provider_id: int = Field(..., title="LLM Model", json_schema_extra=UiSchema(widget=Widgets.llm_provider_model))
    llm_provider_model_id: int = Field(..., json_schema_extra=UiSchema(widget=Widgets.none))
    llm_temperature: float = Field(
        default=0.7, ge=0.0, le=2.0, title="Temperature", json_schema_extra=UiSchema(widget=Widgets.range)
    )

    def get_llm_service(self):
        from apps.service_providers.models import LlmProvider

        try:
            provider = LlmProvider.objects.get(id=self.llm_provider_id)
            return provider.get_llm_service()
        except LlmProvider.DoesNotExist:
            raise PipelineNodeBuildError(f"LLM provider with id {self.llm_provider_id} does not exist") from None
        except ServiceProviderConfigError as e:
            raise PipelineNodeBuildError("There was an issue configuring the LLM service provider") from e

    def get_llm_provider_model(self):
        try:
            return LlmProviderModel.objects.get(id=self.llm_provider_model_id)
        except LlmProviderModel.DoesNotExist:
            raise PipelineNodeBuildError(
                f"LLM provider model with id {self.llm_provider_model_id} does not exist"
            ) from None

    def get_chat_model(self):
        return self.get_llm_service().get_chat_model(self.get_llm_provider_model().name, self.llm_temperature)


class HistoryMixin(LLMResponseMixin):
    history_type: PipelineChatHistoryTypes = Field(
        PipelineChatHistoryTypes.NONE,
        json_schema_extra=UiSchema(widget=Widgets.history, enum_labels=PipelineChatHistoryTypes.labels),
    )
    history_name: str | None = Field(
        None,
        json_schema_extra=UiSchema(
            widget=Widgets.none,
        ),
    )
    history_mode: PipelineChatHistoryModes = Field(
        default=PipelineChatHistoryModes.SUMMARIZE,
        json_schema_extra=UiSchema(widget=Widgets.history_mode, enum_labels=PipelineChatHistoryModes.labels),
    )
    user_max_token_limit: int | None = Field(
        None,
        json_schema_extra=UiSchema(
            widget=Widgets.none,
        ),
    )
    max_history_length: int = Field(
        10,
        json_schema_extra=UiSchema(
            widget=Widgets.none,
        ),
    )

    @field_validator("history_name")
    def validate_history_name(cls, value, info: FieldValidationInfo):
        if info.data.get("history_type") == PipelineChatHistoryTypes.NAMED and not value:
            raise PydanticCustomError("invalid_history_name", "A history name is required for named history")
        return value

    def _get_history_name(self, node_id):
        if self.history_type == PipelineChatHistoryTypes.NAMED:
            return self.history_name
        return node_id

    def _get_history(self, session: ExperimentSession, node_id: str, input_messages: list) -> list[BaseMessage]:
        if self.history_type == PipelineChatHistoryTypes.NONE:
            return []

        if self.history_type == PipelineChatHistoryTypes.GLOBAL:
            return compress_chat_history(
                chat=session.chat,
                llm=self.get_chat_model(),
                max_token_limit=(
                    self.user_max_token_limit
                    if self.user_max_token_limit is not None
                    else self.get_llm_provider_model().max_token_limit
                ),
                input_messages=input_messages,
                history_mode=self.history_mode,
            )

        try:
            history: PipelineChatHistory = session.pipeline_chat_history.get(
                type=self.history_type, name=self._get_history_name(node_id)
            )
        except PipelineChatHistory.DoesNotExist:
            return []
        return compress_pipeline_chat_history(
            pipeline_chat_history=history,
            llm=self.get_chat_model(),
            max_token_limit=(
                self.user_max_token_limit
                if self.user_max_token_limit is not None
                else self.get_llm_provider_model().max_token_limit
            ),
            input_messages=input_messages,
            keep_history_len=self.max_history_length,
            history_mode=self.history_mode,
        )

    def _save_history(self, session: ExperimentSession, node_id: str, human_message: str, ai_message: str):
        if self.history_type == PipelineChatHistoryTypes.NONE:
            return

        if self.history_type == PipelineChatHistoryTypes.GLOBAL:
            # Global History is saved outside of the node
            return

        history, _ = session.pipeline_chat_history.get_or_create(
            type=self.history_type, name=self._get_history_name(node_id)
        )
        message = history.messages.create(human_message=human_message, ai_message=ai_message, node_id=node_id)
        return message


@deprecated_node(message="Use the 'LLM' node instead.")
class LLMResponse(PipelineNode, LLMResponseMixin):
    """Calls an LLM with the given input"""

    model_config = ConfigDict(json_schema_extra=NodeSchema(label="LLM response"))

    def _process(self, input, **kwargs) -> PipelineState:
        llm = self.get_chat_model()
        output = llm.invoke(input, config=self._config)
        return PipelineState.from_node_output(node_name=self.name, node_id=self.node_id, output=output.content)


class LLMResponseWithPrompt(LLMResponse, HistoryMixin):
    """Uses and LLM to respond to the input."""

    model_config = ConfigDict(
        json_schema_extra=NodeSchema(
            label="LLM",
            icon="fa-solid fa-wand-magic-sparkles",
            documentation_link=settings.DOCUMENTATION_LINKS["node_llm"],
        )
    )

    source_material_id: OptionalInt = Field(
        None, json_schema_extra=UiSchema(widget=Widgets.select, options_source=OptionsSource.source_material)
    )
    prompt: str = Field(
        default="You are a helpful assistant. Answer the user's query as best you can",
        json_schema_extra=UiSchema(widget=Widgets.expandable_text),
    )
    collection_id: OptionalInt = Field(
        None,
        title="Media",
        json_schema_extra=UiSchema(
            widget=Widgets.select, options_source=OptionsSource.collection, flag_required="document_management"
        ),
    )
    collection_index_id: OptionalInt = Field(
        None,
        title="Collection Index",
        json_schema_extra=UiSchema(
            widget=Widgets.select, options_source=OptionsSource.collection_index, flag_required="document_management"
        ),
    )
    tools: list[str] = Field(
        default_factory=list,
        description="The tools to enable for the bot",
        json_schema_extra=UiSchema(widget=Widgets.multiselect, options_source=OptionsSource.agent_tools),
    )
    custom_actions: list[str] = Field(
        default_factory=list,
        description="Custom actions to enable for the bot",
        json_schema_extra=UiSchema(widget=Widgets.multiselect, options_source=OptionsSource.custom_actions),
    )

    @model_validator(mode="after")
    def check_prompt_variables(self) -> Self:
        context = {
            "prompt": self.prompt,
            "source_material": self.source_material_id,
            "tools": self.tools,
            "media": self.collection_id,
        }
        try:
            validate_prompt_variables(context=context, prompt_key="prompt", known_vars=set(PromptVars.values))
            return self
        except ValidationError as e:
            raise PydanticCustomError(
                "invalid_prompt", e.error_dict["prompt"][0].message, {"field": "prompt"}
            ) from None

    @field_validator("tools", mode="before")
    def ensure_value(cls, value: str):
        return value or []

    @field_validator("custom_actions", mode="before")
    def validate_custom_actions(cls, value):
        if value is None:
            return []
        return value

    @field_validator("collection_index_id", mode="before")
    def validate_collection_index_id(cls, value, info: FieldValidationInfo):
        if not value:
            return value

        collection = Collection.objects.get(id=value)
        if collection.llm_provider_id != info.data.get("llm_provider_id"):
            raise PydanticCustomError(
                "invalid_collection_index", "The collection index must use the same LLM provider as the node"
            )
        return value

    def _process(self, input, state: PipelineState) -> PipelineState:
        session: ExperimentSession | None = state.get("experiment_session")
        # Get runnable
        provider_model = self.get_llm_provider_model()
        chat_model = self.get_chat_model()
        history_manager = PipelineHistoryManager.for_llm_chat(
            session=session,
            node_id=self.node_id,
            history_type=self.history_type,
            history_name=self.history_name,
            max_token_limit=provider_model.max_token_limit,
            chat_model=chat_model,
        )

        tools = get_node_tools(self.django_node, session, attachment_callback=history_manager.attach_file_id)
        if self.collection_index_id:
            collection = Collection.objects.get(id=self.collection_index_id)
            builtin_tools = {"type": "file_search", "vector_store_ids": [collection.openai_vector_store_id]}
            tools.append(builtin_tools)

        chat_adapter = ChatAdapter.for_pipeline(
            session=session,
            node=self,
            llm_service=self.get_llm_service(),
            provider_model=provider_model,
            tools=tools,
            disabled_tools=self.disabled_tools,
        )

        allowed_tools = chat_adapter.get_allowed_tools()
        # TODO: tracing
        # if len(tools) != len(allowed_tools):
        # self.logger.info(
        #     "Some tools have been disabled: %s", [tool.name for tool in tools if tool not in allowed_tools]
        # )

        if allowed_tools:
            chat = AgentLLMChat(adapter=chat_adapter, history_manager=history_manager)
        else:
            chat = SimpleLLMChat(adapter=chat_adapter, history_manager=history_manager)

        # Invoke runnable
        result = chat.invoke(input=input)
        return PipelineState.from_node_output(
            node_name=self.name,
            node_id=self.node_id,
            output=result.output,
            output_message_metadata=history_manager.output_message_metadata,
        )


class SendEmail(PipelineNode):
    """Send the input to the node to the list of addresses provided"""

    model_config = ConfigDict(
        json_schema_extra=NodeSchema(
            label="Send an email",
            icon="fa-solid fa-envelope",
            documentation_link=settings.DOCUMENTATION_LINKS["node_email"],
        )
    )

    recipient_list: str = Field(description="A comma-separated list of email addresses")
    subject: str

    @field_validator("recipient_list", mode="before")
    def recipient_list_has_valid_emails(cls, value):
        value = value or ""
        for email in [email.strip() for email in value.split(",")]:
            try:
                validate_email(email)
            except ValidationError:
                raise PydanticCustomError("invalid_recipient_list", "Invalid list of emails addresses") from None
        return value

    def _process(self, input, **kwargs) -> PipelineState:
        send_email_from_pipeline.delay(
            recipient_list=self.recipient_list.split(","), subject=self.subject, message=input
        )
        return PipelineState.from_node_output(node_name=self.name, node_id=self.node_id, output=input)


class Passthrough(PipelineNode):
    """Returns the input without modification"""

    model_config = ConfigDict(json_schema_extra=NodeSchema(label="Do Nothing", can_add=False))

<<<<<<< HEAD
    def _process(self, input, state: PipelineState, node_id: str) -> PipelineState:
        return PipelineState.from_node_output(node_name=self.name, node_id=node_id, output=input)
=======
    def _process(self, input, state: PipelineState) -> PipelineState:
        if self.logger:
            self.logger.debug(f"Returning input: '{input}' without modification")
        return PipelineState.from_node_output(node_name=self.name, node_id=self.node_id, output=input)
>>>>>>> 435116b7


class StartNode(Passthrough):
    """The start of the pipeline"""

    name: str = "start"
    model_config = ConfigDict(json_schema_extra=NodeSchema(label="Start", flow_node_type="startNode"))


class EndNode(Passthrough):
    """The end of the pipeline"""

    name: str = "end"
    model_config = ConfigDict(json_schema_extra=NodeSchema(label="End", flow_node_type="endNode"))


@deprecated_node(message="Use the 'Router' node instead.")
class BooleanNode(PipelineRouterNode):
    """Branches based whether the input matches a certain value"""

    model_config = ConfigDict(json_schema_extra=NodeSchema(label="Conditional Node"))

    input_equals: str
    tag_output_message: bool = Field(
        default=False,
        description="Tag the output message with the selected route",
        json_schema_extra=UiSchema(widget=Widgets.toggle),
    )

    def _process_conditional(self, state: PipelineState) -> Literal["true", "false"]:
        if self.input_equals == state["messages"][-1]:
            return "true"
        return "false"

    def get_output_map(self):
        """A mapping from the output handles on the frontend to the return values of _process_conditional"""
        return {"output_0": "true", "output_1": "false"}

    def get_output_tags(self, selected_route) -> list[str]:
        if self.tag_output_message:
            return [f"{self.name}:{selected_route}"]
        return []


class RouterMixin(BaseModel):
    keywords: list[str] = Field(default_factory=list, json_schema_extra=UiSchema(widget=Widgets.keywords))
    default_keyword_index: int = Field(default=0)
    tag_output_message: bool = Field(
        default=False,
        description="Tag the output message with the selected route",
        json_schema_extra=UiSchema(widget=Widgets.toggle),
    )

    @field_validator("keywords")
    def ensure_keywords_exist(cls, value, info: FieldValidationInfo):
        if not all(entry for entry in value):
            raise PydanticCustomError("invalid_keywords", "Keywords cannot be empty")
        if len(set(value)) != len(value):
            raise PydanticCustomError("invalid_keywords", "Keywords must be unique")
        return value

    def _create_router_schema(self):
        """Create a Pydantic model for structured router output"""
        return create_model(
            "RouterOutput", route=(Literal[tuple(self.keywords)], Field(description="Selected routing destination"))
        )

    def get_output_map(self):
        """Returns a mapping of the form:
        {"output_1": "keyword 1", "output_2": "keyword_2", ...} where keywords are defined by the user
        """
        return {f"output_{output_num}": keyword for output_num, keyword in enumerate(self.keywords)}

    def get_output_tags(self, selected_route) -> list[str]:
        if self.tag_output_message:
            return [f"{self.name}:{selected_route}"]
        return []


class RouterNode(RouterMixin, PipelineRouterNode, HistoryMixin):
    """Routes the input to one of the linked nodes using an LLM"""

    model_config = ConfigDict(
        json_schema_extra=NodeSchema(
            label="LLM Router",
            icon="fa-solid fa-arrows-split-up-and-left",
            documentation_link=settings.DOCUMENTATION_LINKS["node_llm_router"],
            field_order=[
                "llm_provider_id",
                "llm_temperature",
                "history_type",
                "prompt",
                "keywords",
                "tag_output_message",
            ],
        )
    )
    prompt: str = Field(
        default="You are an extremely helpful router",
        min_length=1,
        json_schema_extra=UiSchema(widget=Widgets.expandable_text),
    )

    @model_validator(mode="after")
    def check_prompt_variables(self) -> Self:
        context = {
            "prompt": self.prompt,
        }
        try:
            validate_prompt_variables(
                context=context, prompt_key="prompt", known_vars=set([PromptVars.PARTICIPANT_DATA])
            )
            return self
        except ValidationError as e:
            raise PydanticCustomError(
                "invalid_prompt", e.error_dict["prompt"][0].message, {"field": "prompt"}
            ) from None

    def _process_conditional(self, state: PipelineState):
        default_keyword = self.keywords[self.default_keyword_index] if self.keywords else None
        prompt = OcsPromptTemplate.from_messages(
            [
                ("system", f"{self.prompt}\nThe default routing destination is: {default_keyword}"),
                MessagesPlaceholder("history", optional=True),
                ("human", "{input}"),
            ]
        )
        session: ExperimentSession = state["experiment_session"]
        node_input = state["messages"][-1]

        context = {"input": node_input}
        context.update(PromptTemplateContext(session).get_context(prompt.input_variables))

        if self.history_type != PipelineChatHistoryTypes.NONE and session:
            input_messages = prompt.format_messages(**context)
            context["history"] = self._get_history(session, self.node_id, input_messages)

        llm = self.get_chat_model()
        router_schema = self._create_router_schema()
        chain = prompt | llm.with_structured_output(router_schema)
        try:
            result = chain.invoke(context, config=self._config)
            keyword = getattr(result, "route", None)
        except PydanticValidationError:
            keyword = None
        if not keyword:
            keyword = self.keywords[self.default_keyword_index]

        if session:
            self._save_history(session, self.node_id, node_input, keyword)
        return keyword


class StaticRouterNode(RouterMixin, PipelineRouterNode):
    """Routes the input to a linked node using the temp state of the pipeline or participant data"""

    class DataSource(TextChoices):
        participant_data = "participant_data", "Participant Data"
        temp_state = "temp_state", "Temporary State"
        session_state = "session_state", "Session State"

    model_config = ConfigDict(
        json_schema_extra=NodeSchema(
            label="Static Router",
            icon="fa-solid fa-arrows-split-up-and-left",
            documentation_link=settings.DOCUMENTATION_LINKS["node_static_router"],
            field_order=["data_source", "route_key", "keywords"],
        )
    )

    data_source: DataSource = Field(
        DataSource.participant_data,
        description="The source of the data to use for routing",
        json_schema_extra=UiSchema(enum_labels=DataSource.labels),
    )
    route_key: str = Field(..., description="The key in the data to use for routing")

    def _process_conditional(self, state: PipelineState):
        from apps.service_providers.llm_service.prompt_context import SafeAccessWrapper

        match self.data_source:
            case self.DataSource.participant_data:
                data = self.get_participant_data_proxy(state).get()
            case self.DataSource.temp_state:
                data = state["temp_state"]
            case self.DataSource.session_state:
                data = state["experiment_session"].state

        formatted_key = f"{{data.{self.route_key}}}"
        try:
            result = formatted_key.format(data=SafeAccessWrapper(data))
        except KeyError:
            result = ""

        result_lower = result.lower()
        for keyword in self.keywords:
            if keyword.lower() == result_lower:
                return keyword
        return self.keywords[self.default_keyword_index]


class ExtractStructuredDataNodeMixin:
    def _prompt_chain(self, reference_data):
        template = (
            "Extract user data using the current user data and conversation history as reference. Use JSON output."
            "\nCurrent user data:"
            "\n{reference_data}"
            "\nConversation history:"
            "\n{input}"
            "The conversation history should carry more weight in the outcome. It can change the user's current data"
        )
        prompt = PromptTemplate.from_template(template=template)
        return (
            {"input": RunnablePassthrough()}
            | RunnablePassthrough.assign(reference_data=RunnableLambda(lambda x: reference_data))
            | prompt
        )

    def extraction_chain(self, tool_class, reference_data):
        return self._prompt_chain(reference_data) | super().get_chat_model().with_structured_output(tool_class)

    def _process(self, input, state: PipelineState, **kwargs) -> PipelineState:
        ToolClass = self.get_tool_class(json.loads(self.data_schema))
        reference_data = self.get_reference_data(state)
        prompt_token_count = self._get_prompt_token_count(reference_data, ToolClass.model_json_schema())
        message_chunks = self.chunk_messages(input, prompt_token_count=prompt_token_count)

        new_reference_data = reference_data
        for message_chunk in message_chunks:
            chain = self.extraction_chain(tool_class=ToolClass, reference_data=new_reference_data)
            output = chain.invoke(message_chunk, config=self._config)
            output = output.model_dump()
            # TOOO: tracing
            # self.logger.info(
            #     f"Chunk {idx}",
            #     input=f"\nReference data:\n{new_reference_data}\nChunk data:\n{message_chunk}\n\n",
            #     output=f"\nExtracted data:\n{output}",
            # )
            new_reference_data = self.update_reference_data(output, reference_data)

        self.post_extraction_hook(new_reference_data, state)
        output = input if self.is_passthrough else json.dumps(new_reference_data)
        return PipelineState.from_node_output(node_name=self.name, node_id=self.node_id, output=output)

    def post_extraction_hook(self, output, state):
        pass

    def get_reference_data(self, state):
        return ""

    def update_reference_data(self, new_data: dict, reference_data: dict) -> dict:
        return new_data

    def _get_prompt_token_count(self, reference_data: dict | str, json_schema: dict) -> int:
        llm = super().get_chat_model()
        prompt_chain = self._prompt_chain(reference_data)
        # If we invoke the chain with an empty input, we get the prompt without the conversation history, which
        # is what we want.
        output = prompt_chain.invoke(input="")
        json_schema_tokens = llm.get_num_tokens(json.dumps(json_schema))
        return llm.get_num_tokens(output.text) + json_schema_tokens

    def chunk_messages(self, input: str, prompt_token_count: int) -> list[str]:
        """Chunk messages using a splitter that considers the token count.
        Strategy:
        - chunk_size (in tokens) = The LLM's token limit - prompt_token_count
        - chunk_overlap is chosen to be 20%

        Note:
        Since we don't know the token limit of the LLM, we assume it to be 8192.
        """
        llm_provider_model = self.get_llm_provider_model()
        model_token_limit = llm_provider_model.max_token_limit
        overlap_percentage = 0.2
        chunk_size_tokens = model_token_limit - prompt_token_count
        overlap_tokens = int(chunk_size_tokens * overlap_percentage)
        # TODO: tracing
        # self.logger.debug(f"Chunksize in tokens: {chunk_size_tokens} with {overlap_tokens} tokens overlap")

        try:
            encoding = tiktoken.encoding_for_model(llm_provider_model.name)
            encoding_name = encoding.name
        except KeyError:
            # The same encoder we use for llm.get_num_tokens_from_messages
            encoding_name = "gpt2"

        text_splitter = RecursiveCharacterTextSplitter.from_tiktoken_encoder(
            encoding_name=encoding_name,
            chunk_size=chunk_size_tokens,
            chunk_overlap=overlap_tokens,
        )

        return text_splitter.split_text(input)

    def get_tool_class(self, data: dict):
        """Converts a dictionary to a JSON schema by first converting it to a Pydantic object and dumping it again.
        The input should be in the format {"key": "description", "key2": [{"key": "description"}]}

        Nested objects are not supported at the moment

        Input example 1:
        {"name": "the user's name", "surname": "the user's surname"}

        Input example 2:
        {"name": "the user's name", "pets": [{"name": "the pet's name": "type": "the type of animal"}]}

        """

        def _create_model_from_data(value_data, model_name: str):
            pydantic_schema = {}
            for key, value in value_data.items():
                if isinstance(value, str):
                    pydantic_schema[key] = (str | None, Field(description=value))
                elif isinstance(value, list):
                    model = _create_model_from_data(value[0], key.capitalize())
                    pydantic_schema[key] = (list[model], Field(description=f"A list of {key}"))
            return create_model(model_name, **pydantic_schema)

        Model = _create_model_from_data(data, "CustomModel")
        Model.description = ""
        return Model


class StructuredDataSchemaValidatorMixin:
    @field_validator("data_schema")
    def validate_data_schema(cls, value):
        try:
            parsed_value = json.loads(value)
        except json.JSONDecodeError as e:
            raise PydanticCustomError("invalid_schema", "Invalid schema") from e

        if not isinstance(parsed_value, dict) or len(parsed_value) == 0:
            raise PydanticCustomError("invalid_schema", "Invalid schema")

        return value


class ExtractStructuredData(ExtractStructuredDataNodeMixin, LLMResponse, StructuredDataSchemaValidatorMixin):
    """Extract structured data from the input"""

    model_config = ConfigDict(
        json_schema_extra=NodeSchema(
            label="Extract Structured Data",
            icon="fa-solid fa-database",
            documentation_link=settings.DOCUMENTATION_LINKS["node_extract_structured_data"],
        )
    )

    data_schema: str = Field(
        default='{"name": "the name of the user"}',
        description="A JSON object structure where the key is the name of the field and the value the description",
        json_schema_extra=UiSchema(widget=Widgets.expandable_text),
    )

    @property
    def is_passthrough(self) -> bool:
        return False


class ExtractParticipantData(ExtractStructuredDataNodeMixin, LLMResponse, StructuredDataSchemaValidatorMixin):
    """Extract structured data and saves it as participant data"""

    model_config = ConfigDict(
        json_schema_extra=NodeSchema(
            label="Update Participant Data",
            icon="fa-solid fa-user-pen",
            documentation_link=settings.DOCUMENTATION_LINKS["node_update_participant_data"],
        )
    )

    data_schema: str = Field(
        default='{"name": "the name of the user"}',
        description="A JSON object structure where the key is the name of the field and the value the description",
        json_schema_extra=UiSchema(widget=Widgets.expandable_text),
    )
    key_name: str = ""

    @property
    def is_passthrough(self) -> bool:
        return True

    def get_reference_data(self, state) -> dict:
        """Returns the participant data as reference. If there is a `key_name`, the value in the participant data
        corresponding to that key will be returned insteadg
        """
        session = state.get("experiment_session")
        if not session:
            return {}

        participant_data = (
            ParticipantData.objects.for_experiment(session.experiment).filter(participant=session.participant).first()
        )
        if not participant_data:
            return {}

        data = participant_data.data
        if self.key_name:
            # string, list or dict
            return data.get(self.key_name, "")
        return data

    def update_reference_data(self, new_data: dict, reference_data: dict | list | str) -> dict:
        if isinstance(reference_data, dict):
            # new_data may be a subset, superset or wholly different set of keys than the reference_data, so merge
            return reference_data | new_data

        # if reference data is a string or list, we cannot merge, so let's override
        return new_data

    def post_extraction_hook(self, output, state):
        session = state.get("experiment_session")
        if not session:
            return

        if self.key_name:
            output = {self.key_name: output}

        try:
            participant_data = ParticipantData.objects.for_experiment(session.experiment).get(
                participant=session.participant
            )
            participant_data.data = participant_data.data | output
            participant_data.save()
        except ParticipantData.DoesNotExist:
            ParticipantData.objects.create(
                participant=session.participant,
                experiment=session.experiment,
                team=session.team,
                data=output,
            )


class AssistantNode(PipelineNode):
    """Calls an OpenAI assistant"""

    model_config = ConfigDict(
        json_schema_extra=NodeSchema(
            label="OpenAI Assistant",
            icon="fa-solid fa-user-tie",
            documentation_link=settings.DOCUMENTATION_LINKS["node_assistant"],
        )
    )

    assistant_id: int = Field(
        ..., json_schema_extra=UiSchema(widget=Widgets.select, options_source=OptionsSource.assistant)
    )
    citations_enabled: bool = Field(
        default=True,
        description="Whether to include cited sources in responses",
        json_schema_extra=UiSchema(widget=Widgets.toggle),
    )
    input_formatter: str = Field("", description="(Optional) Use {input} to designate the user input")

    @field_validator("input_formatter")
    def ensure_input_variable_exists(cls, value):
        value = value or ""
        acceptable_var = "input"
        if value:
            prompt_variables = set(PromptTemplate.from_template(value).input_variables)
            if acceptable_var not in prompt_variables:
                raise PydanticCustomError("invalid_input_formatter", "The input formatter must contain {input}")

            acceptable_vars = set([acceptable_var])
            extra_vars = prompt_variables - acceptable_vars
            if extra_vars:
                raise PydanticCustomError("invalid_input_formatter", "Only {input} is allowed")

    def _process(self, input, state: PipelineState, **kwargs) -> PipelineState:
        try:
            assistant = OpenAiAssistant.objects.get(id=self.assistant_id)
        except OpenAiAssistant.DoesNotExist:
            raise PipelineNodeBuildError(f"Assistant {self.assistant_id} does not exist") from None

        session: ExperimentSession | None = state.get("experiment_session")
        runnable = self._get_assistant_runnable(assistant, session=session)
        attachments = self._get_attachments(state)
        chain_output: ChainOutput = runnable.invoke(input, config=self._config, attachments=attachments)
        output = chain_output.output

        return PipelineState.from_node_output(
            node_name=self.name,
            node_id=self.node_id,
            output=output,
            input_message_metadata=runnable.history_manager.input_message_metadata or {},
            output_message_metadata=runnable.history_manager.output_message_metadata or {},
        )

    def _get_attachments(self, state) -> list:
        return [att for att in state.get("temp_state", {}).get("attachments", []) if att.upload_to_assistant]

    def _get_assistant_runnable(self, assistant: OpenAiAssistant, session: ExperimentSession):
        history_manager = PipelineHistoryManager.for_assistant()
        adapter = AssistantAdapter.for_pipeline(session=session, node=self, disabled_tools=self.disabled_tools)

        allowed_tools = adapter.get_allowed_tools()
        # TODO: tracing
        # if len(adapter.tools) != len(allowed_tools):
        #     self.logger.info(
        #         "Some tools have been disabled: %s",
        #         [tool.name for tool in adapter.tools if tool not in allowed_tools]
        #     )

        if allowed_tools:
            return AgentAssistantChat(adapter=adapter, history_manager=history_manager)
        else:
            if assistant.tools_enabled:
                logging.info("Tools have been disabled")
            return AssistantChat(adapter=adapter, history_manager=history_manager)


CODE_NODE_DOCS = f"{settings.DOCUMENTATION_BASE_URL}{settings.DOCUMENTATION_LINKS['node_code']}"
DEFAULT_FUNCTION = f"""# You must define a main function, which takes the node input as a string.
# Return a string to pass to the next node.

# Learn more about Python nodes at {CODE_NODE_DOCS}

def main(input: str, **kwargs) -> str:
    return input
"""


class CodeNode(PipelineNode):
    """Runs python"""

    model_config = ConfigDict(
        json_schema_extra=NodeSchema(
            label="Python Node",
            icon="fa-solid fa-file-code",
            documentation_link=settings.DOCUMENTATION_LINKS["node_code"],
        )
    )
    code: str = Field(
        default=DEFAULT_FUNCTION,
        description="The code to run",
        json_schema_extra=UiSchema(widget=Widgets.code),
    )

    @field_validator("code")
    def validate_code(cls, value, info: FieldValidationInfo):
        if not value:
            value = DEFAULT_FUNCTION
        try:
            byte_code = compile_restricted(
                value,
                filename="<inline code>",
                mode="exec",
            )
            custom_locals = {}
            try:
                exec(byte_code, {}, custom_locals)
            except Exception as exc:
                raise PydanticCustomError("invalid_code", "{error}", {"error": str(exc)}) from exc

            try:
                main = custom_locals["main"]
            except KeyError:
                raise SyntaxError("You must define a 'main' function") from None

            for name, item in custom_locals.items():
                if name != "main" and inspect.isfunction(item):
                    raise SyntaxError(
                        "You can only define a single function, 'main' at the top level. "
                        "You may use nested functions inside that function if required"
                    )

            if list(inspect.signature(main).parameters) != ["input", "kwargs"]:
                raise SyntaxError("The main function should have the signature main(input, **kwargs) only.")

        except SyntaxError as exc:
            raise PydanticCustomError("invalid_code", "{error}", {"error": exc.msg}) from None
        return value

    def _process(self, input: str, state: PipelineState) -> PipelineState:
        function_name = "main"
        byte_code = compile_restricted(
            self.code,
            filename="<inline code>",
            mode="exec",
        )

        custom_locals = {}
<<<<<<< HEAD
        custom_globals = self._get_custom_globals(state)
        # TODO: tracing {"logger": self.logger}
        kwargs = {}
=======
        custom_globals = self._get_custom_globals(self.node_id, state)
        kwargs = {"logger": self.logger}
>>>>>>> 435116b7
        try:
            exec(byte_code, custom_globals, custom_locals)
            result = str(custom_locals[function_name](input, **kwargs))
        except Exception as exc:
            raise PipelineNodeRunError(exc) from exc
        return PipelineState.from_node_output(node_name=self.name, node_id=self.node_id, output=result)

    def _get_custom_globals(self, node_id, state: PipelineState):
        from RestrictedPython.Eval import (
            default_guarded_getitem,
            default_guarded_getiter,
        )

        custom_globals = safe_globals.copy()

        participant_data_proxy = self.get_participant_data_proxy(state)
        pipeline_state = PipelineState(state.copy())
        # add this node into the state so that we can trace the path
        pipeline_state["outputs"] = {**state["outputs"], self.name: {"node_id": node_id}}
        custom_globals.update(
            {
                "__builtins__": self._get_custom_builtins(),
                "json": json,
                "datetime": datetime,
                "time": time,
                "_getitem_": default_guarded_getitem,
                "_getiter_": default_guarded_getiter,
                "_write_": lambda x: x,
                "get_participant_data": participant_data_proxy.get,
                "set_participant_data": participant_data_proxy.set,
                "get_participant_schedules": participant_data_proxy.get_schedules,
                "get_temp_state_key": self._get_temp_state_key(state),
                "set_temp_state_key": self._set_temp_state_key(state),
                "get_session_state_key": self._get_session_state_key(state["experiment_session"]),
                "set_session_state_key": self._set_session_state_key(state["experiment_session"]),
                "get_selected_route": pipeline_state.get_selected_route,
                "get_node_path": pipeline_state.get_node_path,
                "get_all_routes": pipeline_state.get_all_routes,
            }
        )
        return custom_globals

    def _get_session_state_key(self, session: ExperimentSession):
        def get_session_state_key(key_name: str):
            return session.state.get(key_name)

        return get_session_state_key

    def _set_session_state_key(self, session: ExperimentSession):
        def set_session_state_key(key_name: str, value):
            session.state[key_name] = value
            session.save(update_fields=["state"])

        return set_session_state_key

    def _get_temp_state_key(self, state: PipelineState):
        def get_temp_state_key(key_name: str):
            return state["temp_state"].get(key_name)

        return get_temp_state_key

    def _set_temp_state_key(self, state: PipelineState):
        def set_temp_state_key(key_name: str, value):
            if key_name in {"user_input", "outputs", "attachments"}:
                raise PipelineNodeRunError(f"Cannot set the '{key_name}' key of the temporary state")
            state["temp_state"][key_name] = value

        return set_temp_state_key

    def _get_custom_builtins(self):
        allowed_modules = {
            "json",
            "re",
            "datetime",
            "time",
            "random",
        }
        custom_builtins = safe_builtins.copy()
        custom_builtins.update(
            {
                "min": min,
                "max": max,
                "sum": sum,
                "abs": abs,
                "all": all,
                "any": any,
                "datetime": datetime,
                "random": random,
            }
        )

        def guarded_import(name, *args, **kwargs):
            if name not in allowed_modules:
                raise ImportError(f"Importing '{name}' is not allowed")
            return __import__(name, *args, **kwargs)

        custom_builtins["__import__"] = guarded_import
        return custom_builtins<|MERGE_RESOLUTION|>--- conflicted
+++ resolved
@@ -410,15 +410,8 @@
 
     model_config = ConfigDict(json_schema_extra=NodeSchema(label="Do Nothing", can_add=False))
 
-<<<<<<< HEAD
-    def _process(self, input, state: PipelineState, node_id: str) -> PipelineState:
-        return PipelineState.from_node_output(node_name=self.name, node_id=node_id, output=input)
-=======
     def _process(self, input, state: PipelineState) -> PipelineState:
-        if self.logger:
-            self.logger.debug(f"Returning input: '{input}' without modification")
         return PipelineState.from_node_output(node_name=self.name, node_id=self.node_id, output=input)
->>>>>>> 435116b7
 
 
 class StartNode(Passthrough):
@@ -1000,14 +993,9 @@
         )
 
         custom_locals = {}
-<<<<<<< HEAD
-        custom_globals = self._get_custom_globals(state)
+        custom_globals = self._get_custom_globals(self.node_id, state)
         # TODO: tracing {"logger": self.logger}
         kwargs = {}
-=======
-        custom_globals = self._get_custom_globals(self.node_id, state)
-        kwargs = {"logger": self.logger}
->>>>>>> 435116b7
         try:
             exec(byte_code, custom_globals, custom_locals)
             result = str(custom_locals[function_name](input, **kwargs))
