import json
import logging
import unicodedata
from typing import Annotated, Literal, Self

import tiktoken
from django.conf import settings
from django.core import validators
from django.core.exceptions import ValidationError
from django.core.validators import validate_email
from django.db.models import TextChoices
from jinja2.sandbox import SandboxedEnvironment
from langchain_core.messages import BaseMessage
from langchain_core.prompts import MessagesPlaceholder, PromptTemplate
from langchain_core.runnables import RunnableLambda, RunnablePassthrough
from langchain_core.tools import BaseTool
from langchain_openai.chat_models.base import OpenAIRefusalError
from langchain_text_splitters import RecursiveCharacterTextSplitter
from langgraph.constants import END
from langgraph.types import Command, interrupt
from pydantic import BaseModel, BeforeValidator, Field, create_model, field_serializer, field_validator, model_validator
from pydantic import ValidationError as PydanticValidationError
from pydantic.config import ConfigDict
from pydantic_core import PydanticCustomError
from pydantic_core.core_schema import FieldValidationInfo

from apps.annotations.models import TagCategories
from apps.assistants.models import OpenAiAssistant
from apps.chat.agent.tools import get_node_tools
from apps.chat.conversation import compress_chat_history, compress_pipeline_chat_history
from apps.documents.models import Collection
from apps.experiments.models import BuiltInTools, ExperimentSession, ParticipantData
from apps.pipelines.exceptions import (
    AbortPipeline,
    CodeNodeRunError,
    PipelineNodeBuildError,
    PipelineNodeRunError,
    WaitForNextInput,
)
from apps.pipelines.models import PipelineChatHistory, PipelineChatHistoryModes, PipelineChatHistoryTypes
from apps.pipelines.nodes.base import (
    NodeSchema,
    OptionsSource,
    PipelineNode,
    PipelineRouterNode,
    PipelineState,
    UiSchema,
    Widgets,
    deprecated_node,
)
from apps.pipelines.nodes.tool_callbacks import ToolCallbacks
from apps.pipelines.tasks import send_email_from_pipeline
from apps.service_providers.exceptions import ServiceProviderConfigError
from apps.service_providers.llm_service.adapters import AssistantAdapter, ChatAdapter
from apps.service_providers.llm_service.history_managers import PipelineHistoryManager
from apps.service_providers.llm_service.prompt_context import PromptTemplateContext
from apps.service_providers.llm_service.runnables import (
    AgentAssistantChat,
    AgentLLMChat,
    AssistantChat,
    ChainOutput,
    SimpleLLMChat,
)
from apps.service_providers.models import LlmProviderModel
from apps.utils.langchain import dict_to_json_schema
from apps.utils.prompt import OcsPromptTemplate, PromptVars, validate_prompt_variables
from apps.utils.python_execution import RestrictedPythonExecutionMixin, get_code_error_message

OptionalInt = Annotated[int | None, BeforeValidator(lambda x: None if isinstance(x, str) and len(x) == 0 else x)]


class OutputMessageTagMixin(BaseModel):
    tag: str = Field(
        default="",
        title="Message Tag",
        description="The tag that the output message should be tagged with",
    )

    @field_validator("tag", mode="after")
    @classmethod
    def normalize_tag(cls, value: str) -> str:
        return unicodedata.normalize("NFC", value)

    def get_output_tags(self) -> list[tuple[str, None]]:
        tags: list[tuple[str, None]] = []
        if self.tag:
            tags.append((self.tag, None))
        return tags


class RenderTemplate(PipelineNode, OutputMessageTagMixin):
    """Renders a Jinja template"""

    model_config = ConfigDict(
        json_schema_extra=NodeSchema(
            label="Render a template",
            icon="fa-solid fa-robot",
            documentation_link=settings.DOCUMENTATION_LINKS["node_template"],
        )
    )
    template_string: str = Field(
        description="Use {{your_variable_name}} to refer to designate input",
        json_schema_extra=UiSchema(widget=Widgets.expandable_text),
    )

    def _process(self, input, state: PipelineState, **kwargs) -> PipelineState:
        env = SandboxedEnvironment()
        try:
            content = {
                "input": input,
                "temp_state": state.get("temp_state", {}),
            }

            if "experiment_session" in state and state["experiment_session"]:
                exp_session = state["experiment_session"]
                participant = getattr(exp_session, "participant", None)
                if participant:
                    content.update(
                        {
                            "participant_details": {
                                "identifier": getattr(participant, "identifier", None),
                                "platform": getattr(participant, "platform", None),
                            },
                            "participant_schedules": participant.get_schedules_for_experiment(
                                exp_session.experiment,
                                as_dict=True,
                                include_inactive=True,
                            )
                            or [],
                        }
                    )
                proxy = self.get_participant_data_proxy(state)
                content["participant_data"] = proxy.get() or {}

            template = env.from_string(self.template_string)
            output = template.render(content)
        except Exception as e:
            raise PipelineNodeRunError(f"Error rendering template: {e}") from e

        return PipelineState.from_node_output(node_name=self.name, node_id=self.node_id, output=output)


class LLMResponseMixin(BaseModel):
    llm_provider_id: int = Field(..., title="LLM Model", json_schema_extra=UiSchema(widget=Widgets.llm_provider_model))
    llm_provider_model_id: int = Field(..., json_schema_extra=UiSchema(widget=Widgets.none))
    llm_temperature: float = Field(
        default=0.7, ge=0.0, le=2.0, title="Temperature", json_schema_extra=UiSchema(widget=Widgets.range)
    )

    @model_validator(mode="after")
    def validate_llm_model_deprecation(self):
        try:
            model = self.get_llm_provider_model()
        except PipelineNodeBuildError as e:
            raise PydanticCustomError(
                "invalid_model",
                str(e),
                {"field": "llm_provider_id"},
            ) from None
        if model.deprecated:
            raise PydanticCustomError(
                "deprecated_model",
                f"LLM provider model '{model.name}' is deprecated.",
                {"field": "llm_provider_id"},
            )
        return self

    def get_llm_service(self):
        from apps.service_providers.models import LlmProvider

        try:
            provider = LlmProvider.objects.get(id=self.llm_provider_id)
            return provider.get_llm_service()
        except LlmProvider.DoesNotExist:
            raise PipelineNodeBuildError(f"LLM provider with id {self.llm_provider_id} does not exist") from None
        except ServiceProviderConfigError as e:
            raise PipelineNodeBuildError("There was an issue configuring the LLM service provider") from e

    def get_llm_provider_model(self):
        try:
            return LlmProviderModel.objects.get(id=self.llm_provider_model_id)
        except LlmProviderModel.DoesNotExist:
            raise PipelineNodeBuildError(
                f"LLM provider model with id {self.llm_provider_model_id} does not exist"
            ) from None

    def get_chat_model(self):
        return self.get_llm_service().get_chat_model(self.get_llm_provider_model().name, self.llm_temperature)


class HistoryMixin(LLMResponseMixin):
    history_type: PipelineChatHistoryTypes = Field(
        PipelineChatHistoryTypes.NONE,
        json_schema_extra=UiSchema(widget=Widgets.history, enum_labels=PipelineChatHistoryTypes.labels),
    )
    history_name: str | None = Field(
        None,
        json_schema_extra=UiSchema(
            widget=Widgets.none,
        ),
    )
    history_mode: PipelineChatHistoryModes = Field(
        default=PipelineChatHistoryModes.SUMMARIZE,
        json_schema_extra=UiSchema(widget=Widgets.history_mode, enum_labels=PipelineChatHistoryModes.labels),
    )
    user_max_token_limit: int | None = Field(
        None,
        json_schema_extra=UiSchema(
            widget=Widgets.none,
        ),
    )
    max_history_length: int = Field(
        10,
        json_schema_extra=UiSchema(
            widget=Widgets.none,
        ),
    )

    @field_validator("history_name")
    def validate_history_name(cls, value, info: FieldValidationInfo):
        if info.data.get("history_type") == PipelineChatHistoryTypes.NAMED and not value:
            raise PydanticCustomError("invalid_history_name", "A history name is required for named history")
        return value

    def _get_history_name(self, node_id):
        if self.history_type == PipelineChatHistoryTypes.NAMED:
            return self.history_name
        return node_id

    def _get_history(self, session: ExperimentSession, node_id: str, input_messages: list) -> list[BaseMessage]:
        if self.history_type == PipelineChatHistoryTypes.NONE:
            return []

        if self.history_type == PipelineChatHistoryTypes.GLOBAL:
            return compress_chat_history(
                chat=session.chat,
                llm=self.get_chat_model(),
                max_token_limit=(
                    self.user_max_token_limit
                    if self.user_max_token_limit is not None
                    else self.get_llm_provider_model().max_token_limit
                ),
                input_messages=input_messages,
                history_mode=self.history_mode,
            )

        try:
            history: PipelineChatHistory = session.pipeline_chat_history.get(
                type=self.history_type, name=self._get_history_name(node_id)
            )
        except PipelineChatHistory.DoesNotExist:
            return []
        return compress_pipeline_chat_history(
            pipeline_chat_history=history,
            llm=self.get_chat_model(),
            max_token_limit=(
                self.user_max_token_limit
                if self.user_max_token_limit is not None
                else self.get_llm_provider_model().max_token_limit
            ),
            input_messages=input_messages,
            keep_history_len=self.max_history_length,
            history_mode=self.history_mode,
        )

    def _save_history(self, session: ExperimentSession, node_id: str, human_message: str, ai_message: str):
        if self.history_type == PipelineChatHistoryTypes.NONE:
            return

        if self.history_type == PipelineChatHistoryTypes.GLOBAL:
            # Global History is saved outside of the node
            return

        history, _ = session.pipeline_chat_history.get_or_create(
            type=self.history_type, name=self._get_history_name(node_id)
        )
        message = history.messages.create(human_message=human_message, ai_message=ai_message, node_id=node_id)
        return message


@deprecated_node(message="Use the 'LLM' node instead.")
class LLMResponse(PipelineNode, LLMResponseMixin):
    """Calls an LLM with the given input"""

    model_config = ConfigDict(json_schema_extra=NodeSchema(label="LLM response"))

    def _process(self, input: str, state: PipelineState) -> PipelineState:
        llm = self.get_chat_model()
        output = llm.invoke(input, config=self._config)
        return PipelineState.from_node_output(node_name=self.name, node_id=self.node_id, output=output.content)


class ToolConfigModel(BaseModel):
    allowed_domains: list[str] = Field(
        default_factory=list,
        json_schema_extra=UiSchema(
            widget=Widgets.none,
        ),
    )
    blocked_domains: list[str] = Field(
        default_factory=list,
        json_schema_extra=UiSchema(
            widget=Widgets.none,
        ),
    )

    @field_validator("allowed_domains", "blocked_domains", mode="after")
    @classmethod
    def validate_domains(cls, value: list[str], info) -> list[str]:
        values = list(map(str.strip, filter(None, value)))
        for value in values:
            try:
                validators.validate_domain_name(value)
            except ValidationError:
                raise ValueError(f"Invalid domain name '{value}' in field '{info.field_name}'") from None
        return values

    @field_serializer("allowed_domains", "blocked_domains")
    def serialize_lists(self, values: list[str]) -> list[str] | None:
        # return None instead of empty list
        return values if values else None


class LLMResponseWithPrompt(LLMResponse, HistoryMixin, OutputMessageTagMixin):
    """Uses and LLM to respond to the input."""

    model_config = ConfigDict(
        json_schema_extra=NodeSchema(
            label="LLM",
            icon="fa-solid fa-wand-magic-sparkles",
            documentation_link=settings.DOCUMENTATION_LINKS["node_llm"],
        )
    )

    source_material_id: OptionalInt = Field(
        None, json_schema_extra=UiSchema(widget=Widgets.select, options_source=OptionsSource.source_material)
    )
    prompt: str = Field(
        default="You are a helpful assistant. Answer the user's query as best you can",
        json_schema_extra=UiSchema(
            widget=Widgets.text_editor, options_source=OptionsSource.text_editor_autocomplete_vars_llm_node
        ),
    )
    collection_id: OptionalInt = Field(
        None,
        title="Media",
        json_schema_extra=UiSchema(
            widget=Widgets.select, options_source=OptionsSource.collection, flag_required="flag_pipelines-v2"
        ),
    )
    collection_index_id: OptionalInt = Field(
        None,
        title="Collection Index",
        json_schema_extra=UiSchema(
            widget=Widgets.select, options_source=OptionsSource.collection_index, flag_required="flag_pipelines-v2"
        ),
    )
    max_results: OptionalInt = Field(
        default=20,
        ge=1,
        le=100,
        description="The maximum number of results to retrieve from the index",
        json_schema_extra=UiSchema(widget=Widgets.range),
    )
    generate_citations: bool = Field(
        default=True,
        description="Allow files from this collection to be referenced in LLM responses and downloaded by users",
        json_schema_extra=UiSchema(widget=Widgets.toggle),
    )

    tools: list[str] = Field(
        default_factory=list,
        description="The tools to enable for the bot",
        json_schema_extra=UiSchema(widget=Widgets.multiselect, options_source=OptionsSource.agent_tools),
    )
    custom_actions: list[str] = Field(
        default_factory=list,
        description="Custom actions to enable for the bot",
        json_schema_extra=UiSchema(widget=Widgets.multiselect, options_source=OptionsSource.custom_actions),
    )
    built_in_tools: list[BuiltInTools] = Field(
        default_factory=list,
        description="Built in tools provided by the LLM model",
        json_schema_extra=UiSchema(widget=Widgets.built_in_tools, options_source=OptionsSource.built_in_tools),
    )
    tool_config: dict[str, ToolConfigModel] | None = Field(
        default_factory=dict,
        description="Configuration for builtin tools",
        json_schema_extra=UiSchema(widget=Widgets.none),
    )
    mcp_tools: list[str] = Field(
        default_factory=list,
        title="MCP Tools",
        description="MCP tools to enable for the bot",
        json_schema_extra=UiSchema(
            widget=Widgets.multiselect, options_source=OptionsSource.mcp_tools, flag_required="flag_mcp"
        ),
    )
    history_type: PipelineChatHistoryTypes = Field(
        PipelineChatHistoryTypes.GLOBAL,
        json_schema_extra=UiSchema(widget=Widgets.history, enum_labels=PipelineChatHistoryTypes.labels),
    )
    synthetic_voice_id: OptionalInt = Field(
        None, title="Voice Model", json_schema_extra=UiSchema(widget=Widgets.voice_widget)
    )

    @model_validator(mode="after")
    def check_prompt_variables(self) -> Self:
        context = {
            "prompt": self.prompt,
            "source_material": self.source_material_id,
            "tools": self.tools,
            "media": self.collection_id,
        }
        try:
            # FUTURE TODO: add temp_state and session_state to PromptVars
            known_vars = set(PromptVars.values) | PromptVars.pipeline_extra_known_vars()
            validate_prompt_variables(context=context, prompt_key="prompt", known_vars=known_vars)
            return self
        except ValidationError as e:
            raise PydanticCustomError(
                "invalid_prompt", e.error_dict["prompt"][0].message, {"field": "prompt"}
            ) from None

    @field_validator("tools", "built_in_tools", "mcp_tools", mode="before")
    def ensure_value(cls, value: str):
        return value or []

    @field_validator("custom_actions", mode="before")
    def validate_custom_actions(cls, value):
        if value is None:
            return []
        return value

    @field_validator("collection_index_id", mode="before")
    def validate_collection_index_id(cls, value, info: FieldValidationInfo):
        if not value:
            return value

        collection = Collection.objects.get(id=value)
        if collection.llm_provider_id != info.data.get("llm_provider_id"):
            raise PydanticCustomError(
                "invalid_collection_index",
                f"The collection index and node must use the same LLM provider ({collection.llm_provider.name})",
            )
        return value

    def _process(self, input, state: PipelineState) -> PipelineState:
        session: ExperimentSession | None = state.get("experiment_session")
        # Get runnable
        provider_model = self.get_llm_provider_model()
        chat_model = self.get_chat_model()
        history_manager = PipelineHistoryManager.for_llm_chat(
            session=session,
            node_id=self.node_id,
            history_type=self.history_type,
            history_name=self.history_name,
            max_token_limit=provider_model.max_token_limit,
            chat_model=chat_model,
        )
        tool_callbacks = ToolCallbacks()

        # Tools setup
        tools = self._get_configured_tools(session=session, tool_callbacks=tool_callbacks)
        attachments = self._get_attachments(state)

        # Chat setup
        chat_adapter = ChatAdapter.for_pipeline(
            session=session,
            node=self,
            llm_service=self.get_llm_service(),
            provider_model=provider_model,
            tools=tools,
            pipeline_state=state,
            disabled_tools=self.disabled_tools,
            expect_citations=self.generate_citations,
        )
        allowed_tools = chat_adapter.get_allowed_tools()
        # TODO: tracing
        # if len(tools) != len(allowed_tools):
        # self.logger.info(
        #     "Some tools have been disabled: %s", [tool.name for tool in tools if tool not in allowed_tools]
        # )

        if allowed_tools:
            chat = AgentLLMChat(adapter=chat_adapter, history_manager=history_manager)
        else:
            chat = SimpleLLMChat(adapter=chat_adapter, history_manager=history_manager)
        # Invoke runnable
        result = chat.invoke(input=input, attachments=attachments)
        voice_kwargs = {}
        if self.synthetic_voice_id is not None:
            voice_kwargs["synthetic_voice_id"] = self.synthetic_voice_id
        return PipelineState.from_node_output(
            node_name=self.name,
            node_id=self.node_id,
            output=result.output,
            output_message_metadata={
                **history_manager.output_message_metadata,
                **tool_callbacks.output_message_metadata,
            },
            intents=tool_callbacks.intents,
            **voice_kwargs,
        )

    def _get_attachments(self, state: PipelineState) -> list:
        return [att for att in state.get("temp_state", {}).get("attachments", [])]

    def _get_configured_tools(
        self, session: ExperimentSession | None, tool_callbacks: ToolCallbacks
    ) -> list[dict | BaseTool]:
        """Get instantiated tools for the given node configuration."""
        tools = get_node_tools(self.django_node, session, tool_callbacks=tool_callbacks)
        tools.extend(self.get_llm_service().attach_built_in_tools(self.built_in_tools, self.tool_config))
        if self.collection_index_id:
            collection = Collection.objects.get(id=self.collection_index_id)
            tools.append(
                collection.get_search_tool(max_results=self.max_results, generate_citations=self.generate_citations)
            )

        return tools


class SendEmail(PipelineNode, OutputMessageTagMixin):
    """Send the input to the node to the list of addresses provided"""

    model_config = ConfigDict(
        json_schema_extra=NodeSchema(
            label="Send an email",
            icon="fa-solid fa-envelope",
            documentation_link=settings.DOCUMENTATION_LINKS["node_email"],
        )
    )

    recipient_list: str = Field(description="A comma-separated list of email addresses")
    subject: str

    @field_validator("recipient_list", mode="before")
    def recipient_list_has_valid_emails(cls, value):
        value = value or ""
        for email in [email.strip() for email in value.split(",")]:
            try:
                validate_email(email)
            except ValidationError:
                raise PydanticCustomError("invalid_recipient_list", "Invalid list of emails addresses") from None
        return value

    def _process(self, input, **kwargs) -> PipelineState:
        send_email_from_pipeline.delay(
            recipient_list=self.recipient_list.split(","), subject=self.subject, message=input
        )
        return PipelineState.from_node_output(node_name=self.name, node_id=self.node_id, output=input)


class Passthrough(PipelineNode):
    """Returns the input without modification"""

    model_config = ConfigDict(json_schema_extra=NodeSchema(label="Do Nothing", can_add=False))

    def _process(self, input, state: PipelineState) -> PipelineState:
        return PipelineState.from_node_output(node_name=self.name, node_id=self.node_id, output=input)


class StartNode(Passthrough):
    """The start of the pipeline"""

    name: str = "start"
    model_config = ConfigDict(json_schema_extra=NodeSchema(label="Start", flow_node_type="startNode"))


class EndNode(Passthrough):
    """The end of the pipeline"""

    name: str = "end"
    model_config = ConfigDict(json_schema_extra=NodeSchema(label="End", flow_node_type="endNode"))


@deprecated_node(message="Use the 'Router' node instead.")
class BooleanNode(PipelineRouterNode):
    """Branches based whether the input matches a certain value"""

    model_config = ConfigDict(json_schema_extra=NodeSchema(label="Conditional Node"))

    input_equals: str
    tag_output_message: bool = Field(
        default=False,
        description="Tag the output message with the selected route",
        json_schema_extra=UiSchema(widget=Widgets.toggle),
    )

    def _process_conditional(self, state: PipelineState) -> tuple[Literal["true", "false"], bool]:
        if self.input_equals == state["node_input"]:
            return "true", False
        return "false", False

    def get_output_map(self):
        """A mapping from the output handles on the frontend to the return values of _process_conditional"""
        return {"output_0": "true", "output_1": "false"}

    def get_output_tags(self, selected_route, is_default_keyword: bool) -> list[tuple[str, str]]:
        if self.tag_output_message:
            tag_name = f"{self.name}:{selected_route}"
            tag_category = TagCategories.ERROR if is_default_keyword else TagCategories.BOT_RESPONSE
            if is_default_keyword:
                tag_name += ":default"
            return [(tag_name, tag_category)]
        return []


class RouterMixin(BaseModel):
    keywords: list[str] = Field(default_factory=list, json_schema_extra=UiSchema(widget=Widgets.keywords))
    default_keyword_index: int = Field(default=0, json_schema_extra=UiSchema(widget=Widgets.none))
    tag_output_message: bool = Field(
        default=False,
        description="Tag the output message with the selected route",
        json_schema_extra=UiSchema(widget=Widgets.toggle),
    )

    @field_validator("keywords")
    def ensure_keywords_exist(cls, value, info: FieldValidationInfo):
        if not all(entry for entry in value):
            raise PydanticCustomError("invalid_keywords", "Keywords cannot be empty")
        if len(set(value)) != len(value):
            raise PydanticCustomError("invalid_keywords", "Keywords must be unique")
        return value

    def _create_router_schema(self):
        """Create a Pydantic model for structured router output"""
        return create_model(
            "RouterOutput", route=(Literal[tuple(self.keywords)], Field(description="Selected routing destination"))
        )

    def get_output_map(self):
        """Returns a mapping of the form:
        {"output_1": "keyword 1", "output_2": "keyword_2", ...} where keywords are defined by the user
        """
        return {f"output_{output_num}": keyword for output_num, keyword in enumerate(self.keywords)}

    def get_output_tags(self, selected_route, is_default_keyword: bool) -> list[tuple[str, str]]:
        if self.tag_output_message:
            tag_name = f"{self.name}:{selected_route}"
            tag_category = TagCategories.ERROR if is_default_keyword else TagCategories.BOT_RESPONSE
            if is_default_keyword:
                tag_name += ":default"
            return [(tag_name, tag_category)]
        return []


class RouterNode(RouterMixin, PipelineRouterNode, HistoryMixin):
    """Routes the input to one of the linked nodes using an LLM"""

    model_config = ConfigDict(
        json_schema_extra=NodeSchema(
            label="LLM Router",
            icon="fa-solid fa-arrows-split-up-and-left",
            documentation_link=settings.DOCUMENTATION_LINKS["node_llm_router"],
            field_order=[
                "llm_provider_id",
                "llm_temperature",
                "history_type",
                "prompt",
                "keywords",
                "tag_output_message",
            ],
        )
    )
    prompt: str = Field(
        default="You are an extremely helpful router",
        min_length=1,
        json_schema_extra=UiSchema(
            widget=Widgets.text_editor, options_source=OptionsSource.text_editor_autocomplete_vars_router_node
        ),
    )
    history_type: PipelineChatHistoryTypes = Field(
        PipelineChatHistoryTypes.NODE,
        json_schema_extra=UiSchema(widget=Widgets.history, enum_labels=PipelineChatHistoryTypes.labels),
    )

    @model_validator(mode="after")
    def check_prompt_variables(self) -> Self:
        context = {
            "prompt": self.prompt,
        }
        try:
            known_vars = {PromptVars.PARTICIPANT_DATA.value} | PromptVars.pipeline_extra_known_vars()
            validate_prompt_variables(context=context, prompt_key="prompt", known_vars=known_vars)
            return self
        except ValidationError as e:
            raise PydanticCustomError(
                "invalid_prompt", e.error_dict["prompt"][0].message, {"field": "prompt"}
            ) from None

    def _process_conditional(self, state: PipelineState):
        default_keyword = self.keywords[self.default_keyword_index] if self.keywords else None
        prompt = OcsPromptTemplate.from_messages(
            [
                ("system", f"{self.prompt}\nThe default routing destination is: {default_keyword}"),
                MessagesPlaceholder("history", optional=True),
                ("human", "{input}"),
            ]
        )
        session: ExperimentSession = state["experiment_session"]
        node_input = state["node_input"]
        context = {"input": node_input}
        extra_prompt_context = {
            "temp_state": state.get("temp_state", {}),
            "session_state": session.state or {},
        }
        context.update(PromptTemplateContext(session, extra=extra_prompt_context).get_context(prompt.input_variables))

        if self.history_type != PipelineChatHistoryTypes.NONE and session:
            input_messages = prompt.format_messages(**context)
            context["history"] = self._get_history(session, self.node_id, input_messages)

        llm = self.get_chat_model()
        router_schema = self._create_router_schema()
        chain = prompt | llm.with_structured_output(router_schema)
        is_default_keyword = False
        try:
            result = chain.invoke(context, config=self._config)
            keyword = getattr(result, "route", None)
        except PydanticValidationError:
            keyword = None
        except OpenAIRefusalError:
            keyword = default_keyword
            is_default_keyword = True
        if not keyword:
            keyword = default_keyword
            is_default_keyword = True

        if session:
            self._save_history(session, self.node_id, node_input, keyword)
        return keyword, is_default_keyword


class StaticRouterNode(RouterMixin, PipelineRouterNode):
    """Routes the input to a linked node using the temp state of the pipeline or participant data"""

    class DataSource(TextChoices):
        participant_data = "participant_data", "Participant Data"
        temp_state = "temp_state", "Temporary State"
        session_state = "session_state", "Session State"

    model_config = ConfigDict(
        json_schema_extra=NodeSchema(
            label="Static Router",
            icon="fa-solid fa-arrows-split-up-and-left",
            documentation_link=settings.DOCUMENTATION_LINKS["node_static_router"],
            field_order=["data_source", "route_key", "keywords"],
        )
    )

    data_source: DataSource = Field(
        DataSource.participant_data,
        description="The source of the data to use for routing",
        json_schema_extra=UiSchema(enum_labels=DataSource.labels),
    )
    route_key: str = Field(..., description="The key in the data to use for routing")

    def _process_conditional(self, state: PipelineState):
        from apps.service_providers.llm_service.prompt_context import SafeAccessWrapper

        match self.data_source:
            case self.DataSource.participant_data:
                data = self.get_participant_data_proxy(state).get()
            case self.DataSource.temp_state:
                data = state["temp_state"]
            case self.DataSource.session_state:
                data = state["experiment_session"].state

        formatted_key = f"{{data.{self.route_key}}}"
        try:
            result = formatted_key.format(data=SafeAccessWrapper(data))
        except KeyError:
            result = ""

        result_lower = result.lower()
        for keyword in self.keywords:
            if keyword.lower() == result_lower:
                return keyword, False
        return self.keywords[self.default_keyword_index], True


class ExtractStructuredDataNodeMixin:
    def _prompt_chain(self, reference_data):
        template = (
            "Extract user data using the current user data and conversation history as reference. Use JSON output."
            "\nCurrent user data:"
            "\n{reference_data}"
            "\nConversation history:"
            "\n{input}"
            "The conversation history should carry more weight in the outcome. It can change the user's current data"
        )
        prompt = PromptTemplate.from_template(template=template)
        return (
            {"input": RunnablePassthrough()}
            | RunnablePassthrough.assign(reference_data=RunnableLambda(lambda x: reference_data))
            | prompt
        )

    def extraction_chain(self, tool_class, reference_data):
        return self._prompt_chain(reference_data) | super().get_chat_model().with_structured_output(tool_class)

    def _process(self, input, state: PipelineState, **kwargs) -> PipelineState:
        ToolClass = self.get_tool_class(json.loads(self.data_schema))
        reference_data = self.get_reference_data(state)
        prompt_token_count = self._get_prompt_token_count(reference_data, ToolClass.model_json_schema())
        message_chunks = self.chunk_messages(input, prompt_token_count=prompt_token_count)

        new_reference_data = reference_data
        for message_chunk in message_chunks:
            chain = self.extraction_chain(tool_class=ToolClass, reference_data=new_reference_data)
            output = chain.invoke(message_chunk, config=self._config)
            output = output.model_dump()
            # TOOO: tracing
            # self.logger.info(
            #     f"Chunk {idx}",
            #     input=f"\nReference data:\n{new_reference_data}\nChunk data:\n{message_chunk}\n\n",
            #     output=f"\nExtracted data:\n{output}",
            # )
            new_reference_data = self.update_reference_data(output, reference_data)

        self.post_extraction_hook(new_reference_data, state)
        output = input if self.is_passthrough else json.dumps(new_reference_data)
        return PipelineState.from_node_output(node_name=self.name, node_id=self.node_id, output=output)

    def post_extraction_hook(self, output, state):
        pass

    def get_reference_data(self, state):
        return ""

    def update_reference_data(self, new_data: dict, reference_data: dict) -> dict:
        return new_data

    def _get_prompt_token_count(self, reference_data: dict | str, json_schema: dict) -> int:
        llm = super().get_chat_model()
        prompt_chain = self._prompt_chain(reference_data)
        # If we invoke the chain with an empty input, we get the prompt without the conversation history, which
        # is what we want.
        output = prompt_chain.invoke(input="")
        json_schema_tokens = llm.get_num_tokens(json.dumps(json_schema))
        return llm.get_num_tokens(output.text) + json_schema_tokens

    def chunk_messages(self, input: str, prompt_token_count: int) -> list[str]:
        """Chunk messages using a splitter that considers the token count.
        Strategy:
        - chunk_size (in tokens) = The LLM's token limit - prompt_token_count
        - chunk_overlap is chosen to be 20%

        Note:
        Since we don't know the token limit of the LLM, we assume it to be 8192.
        """
        llm_provider_model = self.get_llm_provider_model()
        model_token_limit = llm_provider_model.max_token_limit
        overlap_percentage = 0.2
        chunk_size_tokens = model_token_limit - prompt_token_count
        overlap_tokens = int(chunk_size_tokens * overlap_percentage)
        # TODO: tracing
        # self.logger.debug(f"Chunksize in tokens: {chunk_size_tokens} with {overlap_tokens} tokens overlap")

        try:
            encoding = tiktoken.encoding_for_model(llm_provider_model.name)
            encoding_name = encoding.name
        except KeyError:
            # The same encoder we use for llm.get_num_tokens_from_messages
            encoding_name = "gpt2"

        text_splitter = RecursiveCharacterTextSplitter.from_tiktoken_encoder(
            encoding_name=encoding_name,
            chunk_size=chunk_size_tokens,
            chunk_overlap=overlap_tokens,
        )

        return text_splitter.split_text(input)

    def get_tool_class(self, data: dict):
        return dict_to_json_schema(data)


class StructuredDataSchemaValidatorMixin:
    @field_validator("data_schema")
    def validate_data_schema(cls, value):
        try:
            parsed_value = json.loads(value)
        except json.JSONDecodeError as e:
            raise PydanticCustomError("invalid_schema", "Invalid schema") from e

        if not isinstance(parsed_value, dict) or len(parsed_value) == 0:
            raise PydanticCustomError("invalid_schema", "Invalid schema")

        return value


class ExtractStructuredData(
    ExtractStructuredDataNodeMixin, LLMResponse, StructuredDataSchemaValidatorMixin, OutputMessageTagMixin
):
    """Extract structured data from the input"""

    model_config = ConfigDict(
        json_schema_extra=NodeSchema(
            label="Extract Structured Data",
            icon="fa-solid fa-database",
            documentation_link=settings.DOCUMENTATION_LINKS["node_extract_structured_data"],
        )
    )

    data_schema: str = Field(
        default='{"name": "the name of the user"}',
        description="A JSON object structure where the key is the name of the field and the value the description",
        json_schema_extra=UiSchema(widget=Widgets.expandable_text),
    )

    @property
    def is_passthrough(self) -> bool:
        return False


class ExtractParticipantData(
    ExtractStructuredDataNodeMixin, LLMResponse, StructuredDataSchemaValidatorMixin, OutputMessageTagMixin
):
    """Extract structured data and saves it as participant data"""

    model_config = ConfigDict(
        json_schema_extra=NodeSchema(
            label="Update Participant Data",
            icon="fa-solid fa-user-pen",
            documentation_link=settings.DOCUMENTATION_LINKS["node_update_participant_data"],
        )
    )

    data_schema: str = Field(
        default='{"name": "the name of the user"}',
        description="A JSON object structure where the key is the name of the field and the value the description",
        json_schema_extra=UiSchema(widget=Widgets.expandable_text),
    )
    key_name: str = ""

    @property
    def is_passthrough(self) -> bool:
        return True

    def get_reference_data(self, state) -> dict:
        """Returns the participant data as reference. If there is a `key_name`, the value in the participant data
        corresponding to that key will be returned insteadg
        """
        session = state.get("experiment_session")
        if not session:
            return {}

        participant_data = (
            ParticipantData.objects.for_experiment(session.experiment).filter(participant=session.participant).first()
        )
        if not participant_data:
            return {}

        data = participant_data.data
        if self.key_name:
            # string, list or dict
            return data.get(self.key_name, "")
        return data

    def update_reference_data(self, new_data: dict, reference_data: dict | list | str) -> dict:
        if isinstance(reference_data, dict):
            # new_data may be a subset, superset or wholly different set of keys than the reference_data, so merge
            return reference_data | new_data

        # if reference data is a string or list, we cannot merge, so let's override
        return new_data

    def post_extraction_hook(self, output, state):
        session = state.get("experiment_session")
        if not session:
            return

        if self.key_name:
            output = {self.key_name: output}

        try:
            participant_data = ParticipantData.objects.for_experiment(session.experiment).get(
                participant=session.participant
            )
            participant_data.data = participant_data.data | output
            participant_data.save()
        except ParticipantData.DoesNotExist:
            ParticipantData.objects.create(
                participant=session.participant,
                experiment=session.experiment,
                team=session.team,
                data=output,
            )


class AssistantNode(PipelineNode, OutputMessageTagMixin):
    """Calls an OpenAI assistant"""

    model_config = ConfigDict(
        json_schema_extra=NodeSchema(
            label="OpenAI Assistant",
            icon="fa-solid fa-user-tie",
            documentation_link=settings.DOCUMENTATION_LINKS["node_assistant"],
        )
    )

    assistant_id: int = Field(
        ..., json_schema_extra=UiSchema(widget=Widgets.select, options_source=OptionsSource.assistant)
    )
    citations_enabled: bool = Field(
        default=True,
        description="Whether to include cited sources in responses",
        json_schema_extra=UiSchema(widget=Widgets.toggle),
    )
    input_formatter: str = Field("", description="(Optional) Use {input} to designate the user input")

    @field_validator("input_formatter")
    def ensure_input_variable_exists(cls, value):
        value = value or ""
        acceptable_var = "input"
        if value:
            prompt_variables = set(PromptTemplate.from_template(value).input_variables)
            if acceptable_var not in prompt_variables:
                raise PydanticCustomError("invalid_input_formatter", "The input formatter must contain {input}")

            acceptable_vars = set([acceptable_var])
            extra_vars = prompt_variables - acceptable_vars
            if extra_vars:
                raise PydanticCustomError("invalid_input_formatter", "Only {input} is allowed")

    def _process(self, input, state: PipelineState, **kwargs) -> PipelineState:
        try:
            assistant = OpenAiAssistant.objects.get(id=self.assistant_id)
        except OpenAiAssistant.DoesNotExist:
            raise PipelineNodeBuildError(f"Assistant {self.assistant_id} does not exist") from None

        session: ExperimentSession | None = state.get("experiment_session")
        runnable = self._get_assistant_runnable(assistant, session=session)
        attachments = self._get_attachments(state)
        chain_output: ChainOutput = runnable.invoke(input, config=self._config, attachments=attachments)
        output = chain_output.output

        return PipelineState.from_node_output(
            node_name=self.name,
            node_id=self.node_id,
            output=output,
            input_message_metadata=runnable.history_manager.input_message_metadata or {},
            output_message_metadata=runnable.history_manager.output_message_metadata or {},
        )

    def _get_attachments(self, state) -> list:
        return [att for att in state.get("temp_state", {}).get("attachments", []) if att.upload_to_assistant]

    def _get_assistant_runnable(self, assistant: OpenAiAssistant, session: ExperimentSession):
        history_manager = PipelineHistoryManager.for_assistant()
        adapter = AssistantAdapter.for_pipeline(session=session, node=self, disabled_tools=self.disabled_tools)

        allowed_tools = adapter.get_allowed_tools()
        # TODO: tracing
        # if len(adapter.tools) != len(allowed_tools):
        #     self.logger.info(
        #         "Some tools have been disabled: %s",
        #         [tool.name for tool in adapter.tools if tool not in allowed_tools]
        #     )

        if allowed_tools:
            return AgentAssistantChat(adapter=adapter, history_manager=history_manager)
        else:
            if assistant.tools_enabled:
                logging.info("Tools have been disabled")
            return AssistantChat(adapter=adapter, history_manager=history_manager)


CODE_NODE_DOCS = f"{settings.DOCUMENTATION_BASE_URL}{settings.DOCUMENTATION_LINKS['node_code']}"
DEFAULT_FUNCTION = f"""# You must define a main function, which takes the node input as a string.
# Return a string to pass to the next node.

# Learn more about Python nodes at {CODE_NODE_DOCS}

def main(input: str, **kwargs) -> str:
    return input
"""


class CodeNode(PipelineNode, OutputMessageTagMixin, RestrictedPythonExecutionMixin):
    """Runs python"""

    model_config = ConfigDict(
        json_schema_extra=NodeSchema(
            label="Python Node",
            icon="fa-solid fa-file-code",
            documentation_link=settings.DOCUMENTATION_LINKS["node_code"],
        )
    )
    code: str = Field(
        default=DEFAULT_FUNCTION,
        description="The code to run",
        json_schema_extra=UiSchema(widget=Widgets.code),
    )

    @classmethod
    def _get_default_code(cls) -> str:
        return DEFAULT_FUNCTION

    @classmethod
    def _get_function_args(cls) -> list[str]:
        return ["input", "**kwargs"]

    def _process(self, input: str, state: PipelineState) -> PipelineState | Command:
        output_state = PipelineState()
        try:
            result = self.compile_and_execute_code(
                additional_globals=self._get_custom_functions(state, output_state), input=input
            )
        except WaitForNextInput:
            return Command(goto=END)
        except AbortPipeline as abort:
            return interrupt(abort.to_json())
        except Exception as exc:
<<<<<<< HEAD
            message = get_code_error_message(filename, self.code)
            raise CodeNodeRunError(message) from exc
=======
            message = get_code_error_message("<inline_code>", self.code)
            raise PipelineNodeRunError(message) from exc
>>>>>>> 3b3d4247

        if isinstance(result, Command):
            return result
        return Command(
            goto=self._outgoing_nodes,
            update=PipelineState.from_node_output(
                node_name=self.name, node_id=self.node_id, output=str(result), **output_state
            ),
        )

    def _get_custom_functions(self, state: PipelineState, output_state: PipelineState) -> dict:
        """
        Args:
            state: The input state. Do not modify this state.
            output_state: An empty state dict to which state modifications should be made.
        """
        participant_data_proxy = self.get_participant_data_proxy(state)
        pipeline_state = PipelineState.clone(state)

        # copy this from input to output to create a consistent view within the code execution
        output_state["temp_state"] = pipeline_state.get("temp_state") or {}

        # add this node into the state so that we can trace the path
        pipeline_state["outputs"] = {**state["outputs"], self.name: {"node_id": self.node_id}}
        return {
            "get_participant_data": participant_data_proxy.get,
            "set_participant_data": participant_data_proxy.set,
            "set_participant_data_key": participant_data_proxy.set_key,
            "append_to_participant_data_key": participant_data_proxy.append_to_key,
            "increment_participant_data_key": participant_data_proxy.increment_key,
            "get_participant_schedules": participant_data_proxy.get_schedules,
            "get_temp_state_key": self._get_temp_state_key(output_state),
            "set_temp_state_key": self._set_temp_state_key(output_state),
            "get_session_state_key": self._get_session_state_key(state["experiment_session"]),
            "set_session_state_key": self._set_session_state_key(state["experiment_session"]),
            "get_selected_route": pipeline_state.get_selected_route,
            "get_node_path": pipeline_state.get_node_path,
            "get_all_routes": pipeline_state.get_all_routes,
            "add_message_tag": output_state.add_message_tag,
            "add_session_tag": output_state.add_session_tag,
            "get_node_output": pipeline_state.get_node_output_by_name,
            # control flow
            "abort_with_message": self._abort_pipeline(),
            "require_node_outputs": self._require_node_outputs(state),
        }

    def _abort_pipeline(self):
        def abort_pipeline(message, tag_name: str = None):
            """Calling this will terminate the pipeline execution. No further nodes will get executed in
            any branch of the pipeline graph.

            The message provided will be used to notify the user about the reason for the termination.
            If a tag name is provided, it will be used to tag the output message."""
            raise AbortPipeline(message, tag_name)

        return abort_pipeline

    def _require_node_outputs(self, state: PipelineState):
        """A helper function to require inputs from a specific node"""

        def require_node_outputs(*node_names):
            """This function is used to ensure that the specified nodes have been executed and their outputs
            are available in the pipeline's state. If any of the specified nodes have not been executed,
            the node will not execute and the pipeline will wait for the required nodes to complete.

            This should be called at the start of the main function."""
            if len(node_names) == 1 and isinstance(node_names[0], list):
                node_names = node_names[0]
            if not all(isinstance(name, str) for name in node_names):
                raise CodeNodeRunError("Node names passed to 'require_node_outputs' must be a string")
            for node_name in node_names:
                if node_name not in state["outputs"]:
                    raise WaitForNextInput(f"Node '{node_name}' has not produced any output yet")

        return require_node_outputs

    def _get_session_state_key(self, session: ExperimentSession):
        def get_session_state_key(key_name: str):
            """Returns the value of the session state's key with the given name.
            If the key does not exist, it returns `None`."""
            return session.state.get(key_name)

        return get_session_state_key

    def _set_session_state_key(self, session: ExperimentSession):
        def set_session_state_key(key_name: str, value):
            """Sets the value of the session state's key with the given name to the provided data.
            This will override any existing data."""
            session.state[key_name] = value
            session.save(update_fields=["state"])

        return set_session_state_key

    def _get_temp_state_key(self, state: PipelineState):
        def get_temp_state_key(key_name: str):
            """Returns the value of the temporary state key with the given name.
            If the key does not exist, it returns `None`."""
            return state["temp_state"].get(key_name)

        return get_temp_state_key

    def _set_temp_state_key(self, state: PipelineState):
        def set_temp_state_key(key_name: str, value):
            """Sets the value of the temporary state key with the given name to the provided data.
            This will override any existing data for the key unless the key is read-only, in which case
            an error will be raised. Read-only keys are: `user_input`, `outputs`, `attachments`."""
            if key_name in {"user_input", "outputs", "attachments"}:
                raise CodeNodeRunError(f"Cannot set the '{key_name}' key of the temporary state")
            state["temp_state"][key_name] = value

        return set_temp_state_key<|MERGE_RESOLUTION|>--- conflicted
+++ resolved
@@ -1115,13 +1115,8 @@
         except AbortPipeline as abort:
             return interrupt(abort.to_json())
         except Exception as exc:
-<<<<<<< HEAD
-            message = get_code_error_message(filename, self.code)
+            message = get_code_error_message("<inline_code>", self.code)
             raise CodeNodeRunError(message) from exc
-=======
-            message = get_code_error_message("<inline_code>", self.code)
-            raise PipelineNodeRunError(message) from exc
->>>>>>> 3b3d4247
 
         if isinstance(result, Command):
             return result
