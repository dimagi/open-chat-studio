--- conflicted
+++ resolved
@@ -985,15 +985,9 @@
                 "set_temp_state_key": self._set_temp_state_key(state),
                 "get_session_state_key": self._get_session_state_key(state["experiment_session"]),
                 "set_session_state_key": self._set_session_state_key(state["experiment_session"]),
-<<<<<<< HEAD
-                "get_route": lambda node_name: state.get_route(node_name),
-                "get_node_path": lambda node_name: state.get_node_path(node_name),
-                "get_all_routes": lambda: state.get_all_routes(),
-=======
                 "get_selected_route": pipeline_state.get_selected_route,
                 "get_node_path": pipeline_state.get_node_path,
                 "get_all_routes": pipeline_state.get_all_routes,
->>>>>>> be033e0f
             }
         )
         return custom_globals
