--- conflicted
+++ resolved
@@ -341,18 +341,15 @@
 
         node = Node.objects.get(flow_id=node_id, pipeline__version_number=pipeline_version)
         tools = get_node_tools(node, session, attachment_callback=history_manager.attach_file_id)
-<<<<<<< HEAD
         built_in_tools = node.params.get("built_in_tools")
         llm_service = self.get_llm_service()
         if llm_service:
             llm_service.attach_built_in_tools(built_in_tools, tools)
-=======
         if self.collection_index_id:
             collection = Collection.objects.get(id=self.collection_index_id)
             builtin_tools = {"type": "file_search", "vector_store_ids": [collection.openai_vector_store_id]}
             tools.append(builtin_tools)
 
->>>>>>> 9fa54912
         chat_adapter = ChatAdapter.for_pipeline(
             session=session,
             node=self,
