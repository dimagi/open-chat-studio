--- conflicted
+++ resolved
@@ -65,7 +65,6 @@
         views.chatbot_chat_embed,
         name="chatbot_chat_embed",
     ),
-<<<<<<< HEAD
     path(
         "<int:experiment_id>/settings/edit-mode/",
         views.settings_edit_mode,
@@ -81,7 +80,5 @@
         views.save_all_settings,
         name="save_all_settings",
     ),
-=======
     path("<int:pk>/copy/", views.copy_chatbot, name="copy"),
->>>>>>> af460181
 ]