--- conflicted
+++ resolved
@@ -40,7 +40,6 @@
         return experiment
 
 
-<<<<<<< HEAD
 class ChatbotSettingsForm(forms.ModelForm):
     description = forms.CharField(widget=forms.Textarea(attrs={"rows": 2}), required=False)
     seed_message = forms.CharField(widget=forms.Textarea(attrs={"rows": 2}), required=False)
@@ -92,10 +91,10 @@
             experiment.save()
             self.save_m2m()
         return experiment
-=======
+
+
 class CopyChatbotForm(forms.Form):
     new_name = forms.CharField(
         max_length=255,
         required=True,
-    )
->>>>>>> af460181
+    )