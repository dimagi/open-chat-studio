--- conflicted
+++ resolved
@@ -234,11 +234,8 @@
 class MessagingProviderType(models.TextChoices):
     twilio = "twilio", _("Twilio")
     turnio = "turnio", _("Turn.io")
-<<<<<<< HEAD
     sureadhere = "sureadhere", _("SureAdhere")
-=======
     slack = "slack", _("Slack")
->>>>>>> c83cfa76
 
     @property
     def form_cls(self) -> type[forms.ProviderTypeConfigForm]:
@@ -247,13 +244,10 @@
                 return forms.TwilioMessagingConfigForm
             case MessagingProviderType.turnio:
                 return forms.TurnIOMessagingConfigForm
-<<<<<<< HEAD
             case MessagingProviderType.sureadhere:
                 return forms.SureAdhereMessagingConfigForm
-=======
             case MessagingProviderType.slack:
                 return forms.SlackMessagingConfigForm
->>>>>>> c83cfa76
         raise Exception(f"No config form configured for {self}")
 
     def get_messaging_service(self, config: dict) -> messaging_service.MessagingService:
@@ -262,13 +256,10 @@
                 return messaging_service.TwilioService(**config)
             case MessagingProviderType.turnio:
                 return messaging_service.TurnIOService(**config)
-<<<<<<< HEAD
             case MessagingProviderType.sureadhere:
                 return messaging_service.SureAdhereService(**config)
-=======
             case MessagingProviderType.slack:
                 return messaging_service.SlackService(**config)
->>>>>>> c83cfa76
         raise Exception(f"No messaging service configured for {self}")
 
     @staticmethod
