--- conflicted
+++ resolved
@@ -151,7 +151,6 @@
         return audio.convert_audio(ogg_audio, target_format="wav", source_format="ogg")
 
 
-<<<<<<< HEAD
 class SureAdhereService(MessagingService):
     _type: ClassVar[str] = "sureadhere"
     supported_platforms: ClassVar[list] = [ChannelPlatform.SUREADHERE]
@@ -181,7 +180,8 @@
         data = {"patient_Id": to, "message_Body": message}
         response = requests.post(send_msg_url, headers=headers, json=data)
         response.raise_for_status()
-=======
+
+
 class SlackService(MessagingService):
     _type: ClassVar[str] = "slack"
     supported_platforms: ClassVar[list] = [ChannelPlatform.SLACK]
@@ -223,5 +223,4 @@
             logger.exception(message)
             raise ServiceProviderConfigError(self._type, message) from e
 
-        self.client.conversations_join(channel=channel_id)
->>>>>>> c83cfa76
+        self.client.conversations_join(channel=channel_id)