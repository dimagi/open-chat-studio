from __future__ import annotations

import logging
import time
from typing import TYPE_CHECKING, Any
from uuid import UUID

from django.core.cache import cache
from django.utils import timezone

from apps.annotations.models import TagCategories
from apps.service_providers.tracing.const import OCS_TRACE_PROVIDER, SpanLevel
from apps.trace.error_parser import get_tags_from_error
from apps.trace.models import Span, Trace, TraceStatus

from .base import Tracer

if TYPE_CHECKING:
    from apps.experiments.models import ExperimentSession

logger = logging.getLogger("ocs.tracing")


# TODO in followup PR: Return link to trace in get_trace_metadata
class OCSTracer(Tracer):
    """
    Internal OCS tracer that creates Trace objects in the database.
    """

    def __init__(self, experiment_id: int, team_id: int):
        super().__init__(OCS_TRACE_PROVIDER, {})
        self.experiment_id = experiment_id
        self.team_id = team_id
        self.start_time: float = None
        self.trace = None
        self.spans: dict[UUID, Span] = {}
        self.error_detected = False
        # error_span_id is used to track the span in which an error occurred
        self.error_span_id = None

    @property
    def ready(self) -> bool:
        """OCS tracer is always ready when no trace is active."""
        return self.trace is not None

    def start_trace(
        self,
        trace_name: str,
        trace_id: UUID,
        session: ExperimentSession,
        inputs: dict[str, Any] | None = None,
        metadata: dict[str, Any] | None = None,
    ) -> None:
        """Start a trace and record the start time."""
        super().start_trace(trace_name, trace_id, session, inputs, metadata)
        self.trace = Trace.objects.create(
            trace_id=trace_id,
            experiment_id=self.experiment_id,
            team_id=self.team_id,
            session=session,
            duration=0,
            participant=session.participant,
        )

        self.start_time = time.time()
        self.session = session

    def end_trace(self, outputs: dict[str, Any] | None = None, error: Exception | None = None) -> None:
        """End the trace and create a Trace object in the database."""
        if not self.ready or not self.start_time:
            super().end_trace(outputs, error)
            return

        try:
            end_time = time.time()
            duration = end_time - self.start_time
            duration_ms = int(duration * 1000)

            self.trace.duration = duration_ms
            if self.error_detected:
                self.trace.status = TraceStatus.ERROR
            else:
                self.trace.status = TraceStatus.SUCCESS
            self.trace.save()

            logger.debug(
                "Created trace in DB | experiment_id=%s, session_id=%s, duration=%sms",
                self.experiment_id,
                self.session.id,
                duration_ms,
            )
        except Exception:
            logger.exception(
                "Error saving trace in DB | experiment_id=%s, session_id=%s, output_message_id=%s",
                self.experiment_id,
                self.session.id,
                self.trace.output_message_id,
            )
        finally:
            self.trace = None
            self.spans = {}
            self.error_detected = False
            super().end_trace(outputs, error)

    def start_span(
        self,
        span_id: UUID,
        span_name: str,
        inputs: dict[str, Any],
        metadata: dict[str, Any] | None = None,
        level: SpanLevel = "DEFAULT",
    ) -> None:
        if not self.ready:
            return

        self.spans[span_id] = self._get_current_observation().span(
            span_id=span_id,
            span_name=span_name,
            inputs=inputs,
            metadata=metadata or {},
        )

    def end_span(
        self,
        span_id: UUID,
        outputs: dict[str, Any] | None = None,
        error: Exception | None = None,
    ) -> None:
        if not self.ready:
            return

        span = self.spans.pop(span_id)
        span.output = outputs or {}
        span.end_time = timezone.now()
        if error:
            self.error_detected = True
            span.status = TraceStatus.ERROR
            span.error = str(error)

            if self.error_span_id is None:
                # Only tag the span in which the error occured
                self.error_span_id = span_id
                tags = get_tags_from_error(error)
                for tag in tags:
                    span.create_and_add_tag(tag=tag, team=span.team, tag_category=TagCategories.ERROR)

            self._bust_caches()
        else:
            span.status = TraceStatus.SUCCESS
        span.save()

    def get_langchain_callback(self) -> None:
        """Return a mock callback handler since OCS tracer doesn't need LangChain integration."""
        return None

    def add_trace_tags(self, tags: list[str]) -> None:
        pass

    def set_output_message_id(self, output_message_id: str) -> None:
        """Set the output message ID for the trace."""
        if self.trace:
            self.trace.output_message_id = output_message_id

    def set_input_message_id(self, input_message_id: str) -> None:
        """Set the input message ID for the trace."""
        if self.trace:
            self.trace.input_message_id = input_message_id

    def _get_current_observation(self) -> Span | Trace:
        """
        Returns the most recent active span if one exists, otherwise returns the root trace.
        This ensures new spans are properly nested under their parent spans.
        """
        if self.spans:
            last_span = next(reversed(self.spans))
            return self.spans[last_span]
        else:
            return self.trace

<<<<<<< HEAD
    def get_trace_metadata(self) -> dict[str, Any]:
        if not self.ready:
            return

        return {
            "trace_id": self.trace.id,
            "trace_url": self.trace.get_absolute_url(),
            "trace_provider": self.type,
        }
=======
    def _bust_caches(self):
        """
        Bust any relevant caches when an error is detected in a span.
        """
        from apps.experiments.models import Experiment

        cache_key = Experiment.TREND_CACHE_KEY_TEMPLATE.format(experiment_id=self.experiment_id)
        cache.delete(cache_key)
>>>>>>> ff783fda
<|MERGE_RESOLUTION|>--- conflicted
+++ resolved
@@ -177,7 +177,6 @@
         else:
             return self.trace
 
-<<<<<<< HEAD
     def get_trace_metadata(self) -> dict[str, Any]:
         if not self.ready:
             return
@@ -187,7 +186,7 @@
             "trace_url": self.trace.get_absolute_url(),
             "trace_provider": self.type,
         }
-=======
+
     def _bust_caches(self):
         """
         Bust any relevant caches when an error is detected in a span.
@@ -195,5 +194,4 @@
         from apps.experiments.models import Experiment
 
         cache_key = Experiment.TREND_CACHE_KEY_TEMPLATE.format(experiment_id=self.experiment_id)
-        cache.delete(cache_key)
->>>>>>> ff783fda
+        cache.delete(cache_key)