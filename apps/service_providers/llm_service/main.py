from io import BytesIO
from time import sleep
from typing import Any

import pydantic
from langchain.agents.openai_assistant import OpenAIAssistantRunnable as BrokenOpenAIAssistantRunnable
from langchain_anthropic import ChatAnthropic
from langchain_core.callbacks import BaseCallbackHandler, CallbackManager
from langchain_core.language_models import BaseChatModel
from langchain_core.load import dumpd
from langchain_core.messages import HumanMessage
from langchain_core.runnables import RunnableConfig, ensure_config
from langchain_google_genai import ChatGoogleGenerativeAI
from langchain_openai.chat_models import AzureChatOpenAI, ChatOpenAI
from openai import OpenAI
from openai._base_client import SyncAPIClient

from apps.service_providers.llm_service.callbacks import TokenCountingCallbackHandler
from apps.service_providers.llm_service.token_counters import (
    AnthropicTokenCounter,
    GeminiTokenCounter,
    OpenAITokenCounter,
)


class OpenAIAssistantRunnable(BrokenOpenAIAssistantRunnable):
    # This is a temporary solution to fix langchain's compatability with the assistants v2 API. This code is
    # copied from:
    # `https://github.com/langchain-ai/langchain/blob/54adcd9e828e24bb24b2055f410137aca6a12834/libs/langchain/
    # langchain/agents/openai_assistant/base.py#L256`.
    # and updated so that the thread API gets an `attachments` key instead of the previous `file_ids` key.
    # TODO: Here's a PR that tries to fix it in LangChain: https://github.com/langchain-ai/langchain/pull/21484

    def invoke(self, input: dict, config: RunnableConfig | None = None):
        config = ensure_config(config)
        callback_manager = CallbackManager.configure(
            inheritable_callbacks=config.get("callbacks"),
            inheritable_tags=config.get("tags"),
            inheritable_metadata=config.get("metadata"),
        )
        run_manager = callback_manager.on_chain_start(dumpd(self), input, name=config.get("run_name"))
        try:
            # Being run within AgentExecutor and there are tool outputs to submit.
            if self.as_agent and input.get("intermediate_steps"):
                tool_outputs = self._parse_intermediate_steps(input["intermediate_steps"])
                run = self.client.beta.threads.runs.submit_tool_outputs(**tool_outputs)
            # Starting a new thread and a new run.
            elif "thread_id" not in input:
                thread = {
                    "messages": [
                        {
                            "role": "user",
                            "content": input["content"],
                            "attachments": input.get("attachments", {}),
                            "metadata": input.get("message_metadata"),
                        }
                    ],
                    "metadata": input.get("thread_metadata"),
                }
                run = self._create_thread_and_run(input, thread)
            # Starting a new run in an existing thread.
            elif "run_id" not in input:
                _ = self.client.beta.threads.messages.create(
                    input["thread_id"],
                    content=input["content"],
                    role="user",
                    attachments=input.get("attachments", {}),
                    metadata=input.get("message_metadata"),
                )
                run = self._create_run(input)
            # Submitting tool outputs to an existing run, outside the AgentExecutor
            # framework.
            else:
                run = self.client.beta.threads.runs.submit_tool_outputs(**input)
            run = self._wait_for_run(run.id, run.thread_id)
        except BaseException as e:
            run_manager.on_chain_error(e)
            raise e
        try:
            response = self._get_response(run)
        except BaseException as e:
            run_manager.on_chain_error(e, metadata=run.dict())
            raise e
        else:
            run_manager.on_chain_end(response)
            return response

    def _wait_for_run(self, run_id: str, thread_id: str, progress_states=("in_progress", "queued")) -> Any:
        in_progress = True
        while in_progress:
            run = self.client.beta.threads.runs.retrieve(run_id, thread_id=thread_id)
            in_progress = run.status in progress_states
            if in_progress:
                sleep(self.check_every_ms / 1000)
        return run


class LlmService(pydantic.BaseModel):
    _type: str
    supports_transcription: bool = False
    supports_assistants: bool = False

    def get_raw_client(self) -> SyncAPIClient:
        raise NotImplementedError

    def get_assistant(self, assistant_id: str, as_agent=False):
        raise NotImplementedError

    def get_chat_model(self, llm_model: str, temperature: float) -> BaseChatModel:
        raise NotImplementedError

    def transcribe_audio(self, audio: BytesIO) -> str:
        raise NotImplementedError

    def get_callback_handler(self, model: str) -> BaseCallbackHandler:
        raise NotImplementedError

    def attach_built_in_tools(self, built_in_tools: list[str], config: dict = None) -> list:
        raise NotImplementedError


class OpenAIGenericService(LlmService):
    openai_api_key: str
    openai_api_base: str

    def get_chat_model(self, llm_model: str, temperature: float) -> BaseChatModel:
        model = ChatOpenAI(model=llm_model, temperature=temperature, **self._get_model_kwargs())
        try:
            model.get_num_tokens_from_messages([HumanMessage("Hello")])
        except Exception:
            # fallback if the model is not available for encoding
            match llm_model:
                case True if "gpt-4o" in llm_model:
                    model.tiktoken_model_name = "gpt-4o"
                case True if "gpt-3.5" in llm_model:
                    model.tiktoken_model_name = "gpt-3.5-turbo"
                case _:
                    model.tiktoken_model_name = "gpt-4"
        return model

    def get_callback_handler(self, model: str) -> BaseCallbackHandler:
        return TokenCountingCallbackHandler(OpenAITokenCounter(model))

    def _get_model_kwargs(self):
        return {
            "openai_api_key": self.openai_api_key,
            "openai_api_base": self.openai_api_base,
        }


class OpenAILlmService(OpenAIGenericService):
    openai_api_base: str = None
    openai_organization: str = None

    def _get_model_kwargs(self):
        return {
            **super()._get_model_kwargs(),
            "openai_organization": self.openai_organization,
        }

    def get_raw_client(self) -> OpenAI:
        return OpenAI(api_key=self.openai_api_key, organization=self.openai_organization, base_url=self.openai_api_base)

    def get_assistant(self, assistant_id: str, as_agent=False):
        return OpenAIAssistantRunnable(assistant_id=assistant_id, as_agent=as_agent, client=self.get_raw_client())

    def transcribe_audio(self, audio: BytesIO) -> str:
        transcript = self.get_raw_client().audio.transcriptions.create(
            model="whisper-1",
            file=audio,
        )
        return transcript.text

    def attach_built_in_tools(self, built_in_tools: list[str], config: dict = None) -> list:
        tools = []
        for tool_name in built_in_tools:
            if tool_name == "web-search":
                tools.append({"type": "web_search_preview"})
            else:
                raise ValueError(f"Unsupported built-in tool for openai: '{tool_name}'")
        return tools


class AzureLlmService(LlmService):
    openai_api_key: str
    openai_api_base: str
    openai_api_version: str

    def get_chat_model(self, llm_model: str, temperature: float) -> BaseChatModel:
        return AzureChatOpenAI(
            azure_endpoint=self.openai_api_base,
            openai_api_version=self.openai_api_version,
            openai_api_key=self.openai_api_key,
            deployment_name=llm_model,
            temperature=temperature,
        )

    def get_callback_handler(self, model: str) -> BaseCallbackHandler:
        return TokenCountingCallbackHandler(OpenAITokenCounter(model))

<<<<<<< HEAD
    def attach_built_in_tools(self, built_in_tools: list[str], config: dict = None) -> list:
        pass
=======
    def attach_built_in_tools(self, built_in_tools: list[str]) -> list:
        return []
>>>>>>> 14d34560


class AnthropicLlmService(LlmService):
    anthropic_api_key: str
    anthropic_api_base: str

    def get_chat_model(self, llm_model: str, temperature: float) -> BaseChatModel:
        return ChatAnthropic(
            anthropic_api_key=self.anthropic_api_key,
            anthropic_api_url=self.anthropic_api_base,
            model=llm_model,
            temperature=temperature,
        )

    def get_callback_handler(self, model: str) -> BaseCallbackHandler:
        return TokenCountingCallbackHandler(AnthropicTokenCounter())

<<<<<<< HEAD
    def attach_built_in_tools(self, built_in_tools: list[str], config: dict = None) -> list:
        tools = []
        for tool_name in built_in_tools:
            if tool_name == "web-search":
                tool = {
                    "type": "web_search_20250305",
                    "name": "web_search",
                    "max_uses": 5,
                }
                allowed = config.get("allowed_domains", "").strip()
                if allowed:
                    tool["allowed_domains"] = allowed.split()
                blocked = config.get("blocked_domains", "").strip()
                if blocked:
                    tool["blocked_domains"] = blocked.split()
                tools.append(tool)
            else:
                raise ValueError(f"Unsupported built-in tool for anthropic: '{tool_name}'")
        return tools
=======
    def attach_built_in_tools(self, built_in_tools: list[str]) -> list:
        return []
>>>>>>> 14d34560


class DeepSeekLlmService(LlmService):
    deepseek_api_key: str
    deepseek_api_base: str

    def get_chat_model(self, llm_model: str, temperature: float) -> BaseChatModel:
        return ChatOpenAI(
            model=llm_model,
            temperature=temperature,
            openai_api_key=self.deepseek_api_key,
            openai_api_base=self.deepseek_api_base,
        )

    def get_callback_handler(self, model: str) -> BaseCallbackHandler:
        return TokenCountingCallbackHandler(OpenAITokenCounter(model))

<<<<<<< HEAD
    def attach_built_in_tools(self, built_in_tools: list[str], config: dict = None) -> list:
        pass
=======
    def attach_built_in_tools(self, built_in_tools: list[str]) -> list:
        return []
>>>>>>> 14d34560


class GoogleLlmService(LlmService):
    google_api_key: str

    def get_chat_model(self, llm_model: str, temperature: float) -> BaseChatModel:
        return ChatGoogleGenerativeAI(
            model=llm_model,
            google_api_key=self.google_api_key,
            temperature=temperature,
        )

    def get_callback_handler(self, model: str) -> BaseCallbackHandler:
        return TokenCountingCallbackHandler(GeminiTokenCounter(model, self.google_api_key))

<<<<<<< HEAD
    def attach_built_in_tools(self, built_in_tools: list[str], config: dict = None) -> list:
        pass
=======
    def attach_built_in_tools(self, built_in_tools: list[str]) -> list:
        return []
>>>>>>> 14d34560
        # Commenting it for now until we fix it
        # otherwise gemini would not work if code execution or web search is selected in the node
        # tools = []
        # for tool_name in built_in_tools:
        #     if tool_name == "web-search":
        #         tools.append(GenAITool(google_search={}))
        #     elif tool_name == "code-execution":
        #         tools.append(GenAITool(code_execution={}))
        #     else:
        #         raise ValueError(f"Unsupported built-in tool for gemini: '{tool_name}'")
        # return tools<|MERGE_RESOLUTION|>--- conflicted
+++ resolved
@@ -198,13 +198,8 @@
     def get_callback_handler(self, model: str) -> BaseCallbackHandler:
         return TokenCountingCallbackHandler(OpenAITokenCounter(model))
 
-<<<<<<< HEAD
-    def attach_built_in_tools(self, built_in_tools: list[str], config: dict = None) -> list:
-        pass
-=======
-    def attach_built_in_tools(self, built_in_tools: list[str]) -> list:
-        return []
->>>>>>> 14d34560
+    def attach_built_in_tools(self, built_in_tools: list[str]) -> list:
+        return []
 
 
 class AnthropicLlmService(LlmService):
@@ -222,30 +217,8 @@
     def get_callback_handler(self, model: str) -> BaseCallbackHandler:
         return TokenCountingCallbackHandler(AnthropicTokenCounter())
 
-<<<<<<< HEAD
-    def attach_built_in_tools(self, built_in_tools: list[str], config: dict = None) -> list:
-        tools = []
-        for tool_name in built_in_tools:
-            if tool_name == "web-search":
-                tool = {
-                    "type": "web_search_20250305",
-                    "name": "web_search",
-                    "max_uses": 5,
-                }
-                allowed = config.get("allowed_domains", "").strip()
-                if allowed:
-                    tool["allowed_domains"] = allowed.split()
-                blocked = config.get("blocked_domains", "").strip()
-                if blocked:
-                    tool["blocked_domains"] = blocked.split()
-                tools.append(tool)
-            else:
-                raise ValueError(f"Unsupported built-in tool for anthropic: '{tool_name}'")
-        return tools
-=======
-    def attach_built_in_tools(self, built_in_tools: list[str]) -> list:
-        return []
->>>>>>> 14d34560
+    def attach_built_in_tools(self, built_in_tools: list[str]) -> list:
+        return []
 
 
 class DeepSeekLlmService(LlmService):
@@ -263,13 +236,8 @@
     def get_callback_handler(self, model: str) -> BaseCallbackHandler:
         return TokenCountingCallbackHandler(OpenAITokenCounter(model))
 
-<<<<<<< HEAD
-    def attach_built_in_tools(self, built_in_tools: list[str], config: dict = None) -> list:
-        pass
-=======
-    def attach_built_in_tools(self, built_in_tools: list[str]) -> list:
-        return []
->>>>>>> 14d34560
+    def attach_built_in_tools(self, built_in_tools: list[str]) -> list:
+        return []
 
 
 class GoogleLlmService(LlmService):
@@ -285,13 +253,8 @@
     def get_callback_handler(self, model: str) -> BaseCallbackHandler:
         return TokenCountingCallbackHandler(GeminiTokenCounter(model, self.google_api_key))
 
-<<<<<<< HEAD
-    def attach_built_in_tools(self, built_in_tools: list[str], config: dict = None) -> list:
-        pass
-=======
-    def attach_built_in_tools(self, built_in_tools: list[str]) -> list:
-        return []
->>>>>>> 14d34560
+    def attach_built_in_tools(self, built_in_tools: list[str]) -> list:
+        return []
         # Commenting it for now until we fix it
         # otherwise gemini would not work if code execution or web search is selected in the node
         # tools = []
