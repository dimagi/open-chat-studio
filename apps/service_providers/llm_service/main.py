--- conflicted
+++ resolved
@@ -218,7 +218,6 @@
         return TokenCountingCallbackHandler(AnthropicTokenCounter())
 
     def attach_built_in_tools(self, built_in_tools: list[str]) -> list:
-<<<<<<< HEAD
         tools = []
         for tool_name in built_in_tools:
             if tool_name == "web-search":
@@ -226,9 +225,9 @@
             else:
                 raise ValueError(f"Unsupported built-in tool for anthropic: '{tool_name}'")
         return tools
-=======
-        pass
->>>>>>> b174e101
+
+    def attach_built_in_tools(self, built_in_tools: list[str]) -> list:
+        pass
 
 
 class DeepSeekLlmService(LlmService):
