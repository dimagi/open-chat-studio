--- conflicted
+++ resolved
@@ -167,9 +167,9 @@
         self.trace_service = session.experiment.trace_service if session else None
         self.ai_message = None
 
-<<<<<<< HEAD
         self.input_message_metadata = {}
         self.output_message_metadata = {}
+        self.history_mode = history_mode
 
     def attach_file_id(self, file_id: str):
         """Callback method used by a tool to attach a file id to the output message"""
@@ -177,11 +177,6 @@
             self.output_message_metadata["ocs_attachment_file_ids"] = []
 
         self.output_message_metadata["ocs_attachment_file_ids"].append(file_id)
-=======
-        self.input_message_metadata = None
-        self.output_message_metadata = None
-        self.history_mode = history_mode
->>>>>>> 9e00ac6f
 
     @classmethod
     def for_llm_chat(
