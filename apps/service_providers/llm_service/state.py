--- conflicted
+++ resolved
@@ -6,12 +6,7 @@
 
 from apps.annotations.models import Tag, TagCategories
 from apps.assistants.models import OpenAiAssistant
-<<<<<<< HEAD
-from apps.chat.agent.tools import get_tools
-=======
-from apps.channels.models import ChannelPlatform
 from apps.chat.agent.tools import get_assistant_tools, get_tools
->>>>>>> 9f98aebc
 from apps.chat.conversation import compress_chat_history
 from apps.chat.models import Chat, ChatMessage, ChatMessageType
 from apps.experiments.models import Experiment, ExperimentSession
@@ -22,32 +17,6 @@
 
 class BaseRunnableState(metaclass=ABCMeta):
     ai_message: ChatMessage | None = None
-
-    @property
-    def is_unauthorized_participant(self):
-        """Returns `true` if a participant is unauthorized. A participant is considered authorized when the
-        following conditions are met:
-        For web channels:
-        - They are a platform user
-        All other channels:
-        - Always True, since the external channel handles authorization
-        """
-        return self.session.experiment_channel.platform == ChannelPlatform.WEB and self.session.participant.user is None
-
-<<<<<<< HEAD
-    @abstractmethod
-    def get_prompt(self):
-=======
-    def get_participant_data(self):
-        if self.is_unauthorized_participant:
-            return ""
-        return self.session.get_participant_data(use_participant_tz=True) or ""
-
-    def get_participant_timezone(self):
-        return self.session.get_participant_timezone()
-
-    def get_current_datetime(self):
-        return pretty_date(timezone.now(), self.get_participant_timezone())
 
     def get_trace_metadata(self) -> dict:
         if self.trace_service:
@@ -70,7 +39,6 @@
     @property
     @abstractmethod
     def callback_handler(self) -> BaseCallbackHandler:
->>>>>>> 9f98aebc
         pass
 
     @abstractmethod
@@ -117,24 +85,7 @@
         return template.format(**context)
 
     def get_template_context(self, variables: list[str]):
-<<<<<<< HEAD
         return self.template_context.get_context(variables)
-=======
-        factories = {
-            "source_material": self.get_source_material,
-            "participant_data": self.get_participant_data,
-            "current_datetime": self.get_current_datetime,
-        }
-        context = {}
-        for key, factory in factories.items():
-            # allow partial matches to support format specifiers
-            if any(key in var for var in variables):
-                context[key] = factory()
-        return context
-
-    def get_source_material(self):
-        return self.experiment.source_material.material if self.experiment.source_material else ""
->>>>>>> 9f98aebc
 
     def get_prompt(self):
         return self.experiment.prompt_text
