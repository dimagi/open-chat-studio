--- conflicted
+++ resolved
@@ -124,34 +124,9 @@
                 context[key] = factory()
         return context
 
-<<<<<<< HEAD
-=======
-    @property
-    def is_unauthorized_participant(self):
-        """Returns `true` if a participant is unauthorized. A participant is considered authorized when the
-        following conditions are met:
-        For web channels:
-        - They are a platform user
-        All other channels:
-        - Always True, since the external channel handles authorization
-        """
-        return self.session.experiment_channel.platform == ChannelPlatform.WEB and self.session.participant.user is None
-
     def get_source_material(self):
         return self.experiment.source_material.material if self.experiment.source_material else ""
 
-    def get_participant_data(self):
-        if self.is_unauthorized_participant:
-            return ""
-        return self.session.get_participant_data(use_participant_tz=True) or ""
-
-    def get_participant_timezone(self):
-        return self.session.get_participant_timezone()
-
-    def get_current_datetime(self):
-        return pretty_date(timezone.now(), self.get_participant_timezone())
-
->>>>>>> 7c2a37cb
     def get_prompt(self):
         return self.experiment.prompt_text
 
