--- conflicted
+++ resolved
@@ -24,11 +24,7 @@
     is_default: bool = False
     deprecated: bool = False
     is_translation_default: bool = False
-<<<<<<< HEAD
-    parameters: BaseModel = BasicParameters
-=======
-    parameters: type[BaseModel] | None = None
->>>>>>> 133d2aed
+    parameters: type[BaseModel] = BasicParameters
 
 
 def k(n: int) -> int:
