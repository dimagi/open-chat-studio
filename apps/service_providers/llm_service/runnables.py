import functools
import logging
import re
import time
from operator import itemgetter
from time import sleep
from typing import Any, Literal

import openai
from langchain.agents import AgentExecutor, create_tool_calling_agent
from langchain.agents.openai_assistant.base import OpenAIAssistantFinish
from langchain.memory import ConversationBufferMemory
from langchain_core.load import Serializable
from langchain_core.memory import BaseMemory
from langchain_core.messages import BaseMessage
from langchain_core.output_parsers import StrOutputParser
from langchain_core.prompt_values import PromptValue
from langchain_core.prompts import ChatPromptTemplate, MessagesPlaceholder
from langchain_core.runnables import (
    Runnable,
    RunnableConfig,
    RunnableLambda,
    RunnablePassthrough,
    RunnableSerializable,
    ensure_config,
)

from apps.chat.models import Chat, ChatMessageType
from apps.experiments.models import Experiment, ExperimentSession
from apps.service_providers.llm_service.state import (
    AssistantExperimentState,
    AssistantState,
    ChatExperimentState,
    ChatRunnableState,
)

logger = logging.getLogger(__name__)


class GenerationError(Exception):
    pass


class GenerationCancelled(Exception):
    def __init__(self, output: "ChainOutput"):
        self.output = output


def create_experiment_runnable(experiment: Experiment, session: ExperimentSession):
    """Create an experiment runnable based on the experiment configuration."""
    if experiment.assistant:
        return AssistantExperimentRunnable(state=AssistantExperimentState(experiment=experiment, session=session))

    assert experiment.llm, "Experiment must have an LLM model"
    assert experiment.llm_provider, "Experiment must have an LLM provider"
    state = ChatExperimentState(experiment=experiment, session=session)
    if experiment.tools_enabled:
        return AgentExperimentRunnable(state=state)

    return SimpleExperimentRunnable(state=state)


class ChainOutput(Serializable):
    output: str
    """String text."""
    prompt_tokens: int
    """Number of tokens in the prompt."""
    completion_tokens: int
    """Number of tokens in the completion."""

    type: Literal["OcsChainOutput"] = "ChainOutput"

    @classmethod
    def is_lc_serializable(cls) -> bool:
        """Return whether this class is serializable."""
        return True

    @classmethod
    def get_lc_namespace(cls) -> list[str]:
        """Get the namespace of the langchain object."""
        return ["ocs", "schema", "chain_output"]


<<<<<<< HEAD
class ExperimentRunnable(RunnableSerializable[dict, ChainOutput]):
    state: ChatRunnableState
=======
class BaseExperimentRunnable(RunnableSerializable[str, ChainOutput], ABC):
    experiment: Experiment
    session: ExperimentSession
    input_key: str = "input"

    class Config:
        arbitrary_types_allowed = True

    @property
    def llm_service(self):
        return self.experiment.get_llm_service()

    @property
    def callback_handler(self):
        model = self.llm_service.get_chat_model(self.experiment.llm, self.experiment.temperature)
        return self.llm_service.get_callback_handler(model)

    def _save_message_to_history(self, message: str, type_: ChatMessageType):
        ChatMessage.objects.create(
            chat=self.session.chat,
            message_type=type_.value,
            content=message,
        )

    def format_input(self, input: dict):
        if self.experiment.input_formatter:
            input[self.input_key] = self.experiment.input_formatter.format(input=input[self.input_key])
        return input

    @property
    def is_unauthorized_participant(self):
        """Returns `true` if a participant is unauthorized. A participant is considered authorized when the
        following conditions are met:
        For web channels:
        - They are a platform user
        All other channels:
        - Always True, since the external channel handles authorization
        """
        return self.session.experiment_channel.platform == ChannelPlatform.WEB and self.session.participant.user is None

    @property
    def participant_data(self):
        if self.is_unauthorized_participant:
            return ""
        return self.session.get_participant_data(use_participant_tz=True) or ""

    @property
    def current_datetime(self):
        participant_tz = self.session.get_participant_timezone()
        return pretty_date(timezone.now(), participant_tz)


class ExperimentRunnable(BaseExperimentRunnable):
>>>>>>> a365c66a
    memory: BaseMemory = ConversationBufferMemory(return_messages=True, output_key="output", input_key="input")
    cancelled: bool = False
    last_cancel_check: float | None = None
    check_every_ms: int = 1000
    input_key: str = "input"

    class Config:
        arbitrary_types_allowed = True

    @classmethod
    def is_lc_serializable(cls) -> bool:
        return False

    def invoke(self, input: str, config: RunnableConfig | None = None) -> ChainOutput:
        callback = self.state.callback_handler
        config = ensure_config(config)
        config["callbacks"] = config["callbacks"] or []
        config["callbacks"].append(callback)

        self._populate_memory(input)

        if config.get("configurable", {}).get("save_input_to_history", True):
            self.state.save_message_to_history(input, ChatMessageType.HUMAN)

        output = self._get_output_check_cancellation(input, config)
        result = ChainOutput(
            output=output, prompt_tokens=callback.prompt_tokens, completion_tokens=callback.completion_tokens
        )
        if self.cancelled:
            raise GenerationCancelled(result)

        if config.get("configurable", {}).get("save_output_to_history", True):
            experiment_tag = config.get("configurable", {}).get("experiment_tag")
            self.state.save_message_to_history(output, ChatMessageType.AI, experiment_tag)
        return result

    def _get_output_check_cancellation(self, input, config):
        chain = self._build_chain()

        output = ""
        for token in chain.stream(input, config):
            output += self._parse_output(token)
            if self._chat_is_cancelled():
                return output
        return output

    def _parse_output(self, output):
        return output

    def _chat_is_cancelled(self):
        if self.cancelled:
            return True

        if self.last_cancel_check and self.check_every_ms:
            if self.last_cancel_check + self.check_every_ms > time.time():
                return False

        self.last_cancel_check = time.time()

        self.cancelled = self.state.check_cancellation()
        return self.cancelled

    def _build_chain(self) -> Runnable[dict[str, Any], Any]:
        raise NotImplementedError

    @property
    def prompt(self):
        return ChatPromptTemplate.from_messages(
            [
                ("system", self.state.get_prompt()),
                MessagesPlaceholder("history", optional=True),
                ("human", "{input}"),
            ]
        )

    def _populate_memory(self, input: str):
        input_messages = self.get_input_messages(input)
        self.memory.chat_memory.messages = self.state.get_chat_history(input_messages)

    def get_input_messages(self, input: str) -> list[BaseMessage]:
        """Return a list of messages which represent the fully populated LLM input.
        This will be used during history compression.
        """
        raise NotImplementedError


class SimpleExperimentRunnable(ExperimentRunnable):
    def get_input_messages(self, input: str):
        chain = self._input_chain()
        return chain.invoke(input).to_messages()

    def _build_chain(self):
        return self._input_chain() | self.state.get_chat_model() | StrOutputParser()

    def _input_chain(self) -> Runnable[str, PromptValue]:
        source_material = RunnableLambda(lambda x: self.state.get_source_material())
        participant_data = RunnableLambda(lambda x: self.state.get_participant_data())
        current_datetime = RunnableLambda(lambda x: self.state.get_current_datetime())
        return (
            {"input": RunnablePassthrough()}
            | RunnablePassthrough.assign(source_material=source_material)
            | RunnablePassthrough.assign(participant_data=participant_data)
            | RunnablePassthrough.assign(current_datetime=current_datetime)
            | RunnablePassthrough.assign(
                history=RunnableLambda(self.memory.load_memory_variables) | itemgetter("history")
            )
            | RunnableLambda(functools.partial(self.state.format_input, self.input_key))
            | self.prompt
        )


class AgentExperimentRunnable(ExperimentRunnable):
    def _parse_output(self, output):
        return output.get("output", "")

    def _input_chain(self) -> Runnable[dict[str, Any], dict]:
        source_material = RunnableLambda(lambda x: self.state.get_source_material())
        participant_data = RunnableLambda(lambda x: self.state.get_participant_data())
        current_datetime = RunnableLambda(lambda x: self.state.get_current_datetime())
        return (
            RunnablePassthrough.assign(source_material=source_material)
            | RunnablePassthrough.assign(participant_data=participant_data)
            | RunnablePassthrough.assign(current_datetime=current_datetime)
            | RunnableLambda(functools.partial(self.state.format_input, self.input_key))
        )

    def _build_chain(self):
        tools = self.state.get_tools()
        agent = self._input_chain() | create_tool_calling_agent(
            llm=self.state.get_chat_model(), tools=tools, prompt=self.prompt
        )
        executor = AgentExecutor.from_agent_and_tools(
            agent=agent,
            tools=tools,
            memory=self.memory,
            max_execution_time=120,
        )
        return {"input": RunnablePassthrough()} | executor

    @property
    def prompt(self):
        prompt = super().prompt
        return ChatPromptTemplate.from_messages(prompt.messages + [MessagesPlaceholder("agent_scratchpad")])

    def get_input_messages(self, input: str):
        chain = (
            self._input_chain()
            # Since it's hard to guess what the agent_scratchpad will look like, let's just assume its empty
            | RunnablePassthrough.assign(agent_scratchpad=lambda x: [])
            | self.prompt
        )
        chain = {"input": RunnablePassthrough()} | chain
        return chain.invoke(input).to_messages()


class AssistantExperimentRunnable(RunnableSerializable[dict, ChainOutput]):
    state: AssistantState
    input_key = "content"

    class Config:
        arbitrary_types_allowed = True

    def invoke(self, input: str, config: RunnableConfig | None = None) -> ChainOutput:
        callback = self.state.callback_handler
        config = ensure_config(config)
        config["callbacks"] = config["callbacks"] or []
        config["callbacks"].append(callback)

        input_dict = {"content": input}

        if config.get("configurable", {}).get("save_input_to_history", True):
            self.state.save_message_to_history(input, ChatMessageType.HUMAN)

        # Note: if this is not a new chat then the history won't be persisted to the thread
        thread_id = self.state.get_metadata(Chat.MetadataKeys.OPENAI_THREAD_ID)
        if thread_id:
            input_dict["thread_id"] = thread_id

        input_dict["instructions"] = self.state.get_assistant_instructions()

        response = self._get_response_with_retries(config, input_dict, thread_id)
        if not thread_id:
            self.state.set_metadata(Chat.MetadataKeys.OPENAI_THREAD_ID, response.thread_id)

        output = response.return_values["output"]
        self.state.save_message_to_history(output, ChatMessageType.AI)

        return ChainOutput(output=response.return_values["output"], prompt_tokens=0, completion_tokens=0)

    def _get_response_with_retries(self, config, input_dict, thread_id):
        assistant = self.state.get_openai_assistant()
        format_input = functools.partial(self.state.format_input, self.input_key)
        assistant_runnable = RunnableLambda(format_input) | assistant
        for i in range(3):
            try:
                response: OpenAIAssistantFinish = assistant_runnable.invoke(input_dict, config)
            except openai.BadRequestError as e:
                self._handle_api_error(thread_id, assistant, e)
            except ValueError as e:
                if re.search(r"cancelling|cancelled", str(e)):
                    raise GenerationCancelled(ChainOutput(output="", prompt_tokens=0, completion_tokens=0))
            else:
                return response
        raise GenerationError("Failed to get response after 3 retries")

    def _handle_api_error(self, thread_id, assistant, exc):
        """Handle OpenAI API errors.
        This should either raise an exception or return if the error was handled and the run should be retried.
        """
        message = exc.body.get("message") or ""
        match = re.match(r".*(thread_[\w]+) while a run (run_[\w]+) is active.*", message)
        if not match:
            raise exc

        error_thread_id, run_id = match.groups()
        if error_thread_id != thread_id:
            raise GenerationError(f"Thread ID mismatch: {error_thread_id} != {thread_id}", exc)

        self._cancel_run(assistant, thread_id, run_id)

    def _cancel_run(self, assistant, thread_id, run_id):
        logger.info("Cancelling run %s in thread %s", run_id, thread_id)
        run = assistant.client.beta.threads.runs.cancel(thread_id=thread_id, run_id=run_id)
        cancelling = run.status == "cancelling"
        while cancelling:
            run = assistant.client.beta.threads.runs.retrieve(run_id, thread_id=thread_id)
            cancelling = run.status == "cancelling"
            if cancelling:
                sleep(assistant.check_every_ms / 1000)<|MERGE_RESOLUTION|>--- conflicted
+++ resolved
@@ -81,64 +81,8 @@
         return ["ocs", "schema", "chain_output"]
 
 
-<<<<<<< HEAD
-class ExperimentRunnable(RunnableSerializable[dict, ChainOutput]):
+class ExperimentRunnable(RunnableSerializable[str, ChainOutput]):
     state: ChatRunnableState
-=======
-class BaseExperimentRunnable(RunnableSerializable[str, ChainOutput], ABC):
-    experiment: Experiment
-    session: ExperimentSession
-    input_key: str = "input"
-
-    class Config:
-        arbitrary_types_allowed = True
-
-    @property
-    def llm_service(self):
-        return self.experiment.get_llm_service()
-
-    @property
-    def callback_handler(self):
-        model = self.llm_service.get_chat_model(self.experiment.llm, self.experiment.temperature)
-        return self.llm_service.get_callback_handler(model)
-
-    def _save_message_to_history(self, message: str, type_: ChatMessageType):
-        ChatMessage.objects.create(
-            chat=self.session.chat,
-            message_type=type_.value,
-            content=message,
-        )
-
-    def format_input(self, input: dict):
-        if self.experiment.input_formatter:
-            input[self.input_key] = self.experiment.input_formatter.format(input=input[self.input_key])
-        return input
-
-    @property
-    def is_unauthorized_participant(self):
-        """Returns `true` if a participant is unauthorized. A participant is considered authorized when the
-        following conditions are met:
-        For web channels:
-        - They are a platform user
-        All other channels:
-        - Always True, since the external channel handles authorization
-        """
-        return self.session.experiment_channel.platform == ChannelPlatform.WEB and self.session.participant.user is None
-
-    @property
-    def participant_data(self):
-        if self.is_unauthorized_participant:
-            return ""
-        return self.session.get_participant_data(use_participant_tz=True) or ""
-
-    @property
-    def current_datetime(self):
-        participant_tz = self.session.get_participant_timezone()
-        return pretty_date(timezone.now(), participant_tz)
-
-
-class ExperimentRunnable(BaseExperimentRunnable):
->>>>>>> a365c66a
     memory: BaseMemory = ConversationBufferMemory(return_messages=True, output_key="output", input_key="input")
     cancelled: bool = False
     last_cancel_check: float | None = None
