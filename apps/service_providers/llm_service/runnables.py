--- conflicted
+++ resolved
@@ -24,11 +24,8 @@
     ensure_config,
 )
 
-<<<<<<< HEAD
 from apps.annotations.models import Tag
-=======
 from apps.channels.models import ChannelPlatform
->>>>>>> 33ba3ec0
 from apps.chat.agent.tools import get_tools
 from apps.chat.conversation import compress_chat_history
 from apps.chat.models import ChatMessage, ChatMessageType
