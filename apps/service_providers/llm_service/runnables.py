--- conflicted
+++ resolved
@@ -180,13 +180,6 @@
     def source_material(self):
         return self.experiment.source_material.material if self.experiment.source_material else ""
 
-<<<<<<< HEAD
-    @property
-    def participant_data(self):
-        return self.session.get_participant_data() or ""
-
-=======
->>>>>>> 14d96722
     def _build_chain(self) -> Runnable[dict[str, Any], Any]:
         raise NotImplementedError
 
