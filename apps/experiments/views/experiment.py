import logging
import unicodedata
import uuid
from datetime import datetime, timedelta
from functools import cached_property
from typing import cast
from urllib.parse import urlparse

import jwt
from celery.result import AsyncResult
from celery_progress.backend import Progress
from django.conf import settings
from django.contrib import messages
from django.contrib.auth.decorators import permission_required
from django.contrib.auth.mixins import PermissionRequiredMixin
from django.contrib.contenttypes.models import ContentType
from django.core.exceptions import PermissionDenied, ValidationError
from django.core.paginator import Paginator
from django.db import transaction
from django.db.models import Case, CharField, Count, F, IntegerField, Prefetch, Q, Subquery, Value, When
from django.db.models.fields.json import KeyTextTransform
from django.db.models.functions import Coalesce
from django.http import (
    FileResponse,
    Http404,
    HttpResponse,
    HttpResponseForbidden,
    HttpResponseRedirect,
    JsonResponse,
    QueryDict,
)
from django.shortcuts import get_object_or_404, redirect, render
from django.template.response import TemplateResponse
from django.urls import reverse
from django.utils import timezone
from django.utils.html import format_html
from django.utils.safestring import mark_safe
from django.utils.timesince import timesince
from django.views.decorators.cache import cache_control, cache_page
from django.views.decorators.clickjacking import xframe_options_exempt
from django.views.decorators.csrf import csrf_exempt
from django.views.decorators.http import require_GET, require_POST
from django.views.generic import CreateView
from django.views.generic.edit import FormView
from django_tables2 import SingleTableView
from field_audit.models import AuditAction
from waffle import flag_is_active

from apps.analysis.const import LANGUAGE_CHOICES
from apps.annotations.models import CustomTaggedItem, Tag
from apps.assistants.sync import OpenAiSyncError, get_diff_with_openai_assistant, get_out_of_sync_files
from apps.channels.datamodels import Attachment, AttachmentType
from apps.channels.models import ChannelPlatform
from apps.chat.channels import WebChannel
from apps.chat.models import Chat, ChatAttachment, ChatMessage, ChatMessageType
from apps.events.models import (
    EventLogStatusChoices,
    StaticTrigger,
    TimeoutTrigger,
)
from apps.events.tables import (
    EventsTable,
)
from apps.experiments.decorators import (
    experiment_session_view,
    get_chat_session_access_cookie_data,
    set_session_access_cookie,
    verify_session_access_cookie,
)
from apps.experiments.email import send_chat_link_email, send_experiment_invitation
from apps.experiments.filters import (
    ExperimentSessionFilter,
    get_filter_context_data,
)
from apps.experiments.forms import (
    ConsentForm,
    ExperimentForm,
    ExperimentVersionForm,
    SurveyCompletedForm,
    TranslateMessagesForm,
)
from apps.experiments.helpers import get_real_user_or_none
from apps.experiments.models import (
    AgentTools,
    Experiment,
    ExperimentRoute,
    ExperimentRouteType,
    ExperimentSession,
    Participant,
    SessionStatus,
    SyntheticVoice,
)
from apps.experiments.tables import (
    ChildExperimentRoutesTable,
    ExperimentSessionsTable,
    ExperimentVersionsTable,
    ParentExperimentRoutesTable,
    TerminalBotsTable,
)
from apps.experiments.task_utils import get_message_task_response
from apps.experiments.tasks import (
    async_create_experiment_version,
    async_export_chat,
    get_response_for_webchat_task,
)
from apps.experiments.views.prompt import PROMPT_DATA_SESSION_KEY
from apps.experiments.views.utils import get_channels_context
from apps.files.models import File
from apps.filters.models import FilterSet
from apps.generics.chips import Chip
from apps.generics.views import paginate_session, render_session_details
from apps.service_providers.llm_service.default_models import get_default_translation_models_by_provider
from apps.service_providers.models import LlmProvider, LlmProviderModel
from apps.service_providers.utils import get_llm_provider_choices, get_models_by_team_grouped_by_provider
from apps.teams.decorators import login_and_team_required, team_required
from apps.teams.mixins import LoginAndTeamRequiredMixin
from apps.web.dynamic_filters.datastructures import FilterParams
from apps.web.waf import WafRule, waf_allow


class ExperimentSessionsTableView(LoginAndTeamRequiredMixin, SingleTableView, PermissionRequiredMixin):
    """
    This view is used to render experiment sessions. When called by a specific chatbot, it includes an "experiment_id"
    parameter in the request, which narrows the sessions to only those belonging to that chatbot.
    """

    model = ExperimentSession
    table_class = ExperimentSessionsTable
    template_name = "table/single_table.html"
    permission_required = "experiments.view_experimentsession"

    def get_queryset(self):
        """Returns a lightweight queryset for counting. Expensive annotations are added in get_table_data()."""
        experiment_filter = Q()
        if experiment_id := self.kwargs.get("experiment_id"):
            experiment_filter = Q(experiment__id=experiment_id)

        query_set = ExperimentSession.objects.filter(experiment_filter, team=self.request.team)
        timezone = self.request.session.get("detected_tz", None)

        session_filter = ExperimentSessionFilter()
        query_set = session_filter.apply(
            query_set, filter_params=FilterParams.from_request(self.request), timezone=timezone
        )
        return query_set

    def get_table_data(self):
        """Add expensive annotations only to the paginated data, not for counting."""
        queryset = super().get_table_data()
        # Add expensive annotations after filtering but before display
        queryset = (
            # Select related source
            # experiment: participant.get_link_to_experiment_data
            # participant__user: str(participant)
            # chat: tags prefetch
            queryset.select_related("experiment", "participant__user", "chat").prefetch_related(
                Prefetch(
                    "chat__tagged_items",
                    queryset=CustomTaggedItem.objects.select_related("tag", "user"),
                    to_attr="prefetched_tagged_items",
                ),
            )
        )
        # annotate_with_last_message_created_at is done by ExperimentSessionFilter
        return queryset.annotate_with_versions_list()


class ExperimentVersionsTableView(LoginAndTeamRequiredMixin, SingleTableView, PermissionRequiredMixin):
    model = Experiment
    table_class = ExperimentVersionsTable
    template_name = "experiments/experiment_version_table.html"
    permission_required = "experiments.view_experiment"

    def get_queryset(self):
        experiment_row = Experiment.objects.get_all().filter(id=self.kwargs["experiment_id"])
        other_versions = Experiment.objects.get_all().filter(working_version=self.kwargs["experiment_id"]).all()
        return (experiment_row | other_versions).order_by("-version_number")


class BaseExperimentView(LoginAndTeamRequiredMixin, PermissionRequiredMixin):
    model = Experiment
    template_name = "experiments/experiment_form.html"
    form_class = ExperimentForm

    @property
    def extra_context(self):
        if self.object and self.object.assistant_id:
            experiment_type = "assistant"
        elif self.object and self.object.pipeline_id:
            experiment_type = "pipeline"
        else:
            experiment_type = "llm"
        if self.request.POST.get("type"):
            experiment_type = self.request.POST.get("type")

        team_participant_identifiers = list(
            self.request.team.participant_set.filter(user=None).values_list("identifier", flat=True)
        )
        disable_version_button = False
        if self.object:
            team_participant_identifiers.extend(self.object.participant_allowlist)
            team_participant_identifiers = set(team_participant_identifiers)
            disable_version_button = self.object.create_version_task_id

        return {
            **{
                "title": self.title,
                "button_text": self.button_title,
                "active_tab": "experiments",
                "experiment_type": experiment_type,
                "available_tools": AgentTools.user_tool_choices(),
                "team_participant_identifiers": team_participant_identifiers,
                "disable_version_button": disable_version_button,
            },
            **_get_voice_provider_alpine_context(self.request),
        }

    def get_success_url(self):
        return reverse("chatbots:single_chatbot_home", args=[self.request.team.slug, self.object.pk])

    def get_queryset(self):
        return Experiment.objects.get_all().filter(team=self.request.team)

    def get_form_kwargs(self):
        kwargs = super().get_form_kwargs()
        kwargs["request"] = self.request
        return kwargs

    def form_valid(self, form):
        experiment = form.instance
        if experiment.assistant and ExperimentRoute.objects.filter(parent=experiment):
            messages.error(
                request=self.request, message="Assistants cannot be routers. Please remove the routes first."
            )
            return render(self.request, self.template_name, self.get_context_data())

        if experiment.conversational_consent_enabled and not experiment.seed_message:
            messages.error(
                request=self.request, message="A seed message is required when conversational consent is enabled!"
            )
            return render(self.request, self.template_name, self.get_context_data())
        response = super().form_valid(form)

        if self.request.POST.get("action") == "save_and_version":
            return redirect("experiments:create_version", self.request.team.slug, experiment.id)

        if self.request.POST.get("action") == "save_and_archive":
            experiment = get_object_or_404(Experiment, id=experiment.id, team=self.request.team)
            experiment.archive()
            return redirect("chatbots:chatbots_home", self.request.team.slug)
        return response


class CreateExperiment(BaseExperimentView, CreateView):
    title = "Create Experiment"
    button_title = "Create"
    permission_required = "experiments.add_experiment"

    def get_initial(self):
        initial = super().get_initial()
        long_data = self.request.session.pop(PROMPT_DATA_SESSION_KEY, None)
        if long_data:
            initial.update(long_data)
        return initial

    def form_valid(self, form):
        with transaction.atomic():
            form.instance.name = unicodedata.normalize("NFC", form.instance.name)
            self.object = form.save()

        task_id = async_create_experiment_version.delay(
            experiment_id=self.object.id, version_description="", make_default=True
        )
        self.object.create_version_task_id = task_id
        self.object.save(update_fields=["create_version_task_id"])

        return HttpResponseRedirect(self.get_success_url())

    def form_invalid(self, form):
        return self.render_to_response(self.get_context_data(form=form))

    def dispatch(self, request, *args, **kwargs):
        is_chatbot = kwargs.get("new_chatbot", False)
        if not is_chatbot:
            return HttpResponseRedirect(reverse("chatbots:new", args=[request.team.slug]))
        return super().dispatch(request, *args, **kwargs)


def _get_voice_provider_alpine_context(request):
    """Add context required by the experiments/experiment_form.html template."""
    exclude_services = [SyntheticVoice.OpenAIVoiceEngine]
    if flag_is_active(request, "flag_open_ai_voice_engine"):
        exclude_services = []

    form_attrs = {"enctype": "multipart/form-data"}
    if request.origin == "experiments":
        form_attrs["x-data"] = "experiment"

    return {
        "form_attrs": form_attrs,
        # map provider ID to provider type
        "voice_providers_types": dict(request.team.voiceprovider_set.values_list("id", "type")),
        "synthetic_voice_options": sorted(
            [
                {
                    "value": voice.id,
                    "text": str(voice),
                    "type": voice.service.lower(),
                    "provider_id": voice.voice_provider_id,
                }
                for voice in SyntheticVoice.get_for_team(request.team, exclude_services=exclude_services)
            ],
            key=lambda v: v["text"],
        ),
        "llm_providers": request.team.llmprovider_set.all(),
        "llm_options": get_llm_provider_choices(request.team),
    }


class CreateExperimentVersion(LoginAndTeamRequiredMixin, FormView, PermissionRequiredMixin):
    model = Experiment
    form_class = ExperimentVersionForm
    template_name = "experiments/create_version_form.html"
    title = "Create Experiment Version"
    button_title = "Create"
    permission_required = "experiments.add_experiment"

    @cached_property
    def object(self):
        return get_object_or_404(Experiment, pk=self.kwargs["experiment_id"], team=self.request.team)

    @cached_property
    def latest_version(self):
        return self.object.latest_version

    def get_form_kwargs(self) -> dict:
        form_kwargs = super().get_form_kwargs()
        if not self.latest_version:
            form_kwargs["initial"] = {"is_default_version": True}
        return form_kwargs

    def get_context_data(self, **kwargs):
        context = super().get_context_data(**kwargs)
        working_experiment = self.object
        version = working_experiment.version_details
        if self.latest_version:
            # Populate diffs
            version.compare(self.latest_version.version_details)

        context["version_details"] = version
        context["has_versions"] = self.latest_version is not None
        context["experiment"] = working_experiment
        return context

    def form_valid(self, form):
        description = form.cleaned_data["version_description"]
        is_default = form.cleaned_data["is_default_version"]
        working_version = self.object

        if working_version.is_archived:
            raise PermissionDenied("Unable to version an archived experiment.")

        if working_version.create_version_task_id:
            messages.error(self.request, "Version creation is already in progress.")
            return HttpResponseRedirect(self.get_success_url())

        error_msg = self._check_pipleline_and_assistant_for_errors()

        if error_msg:
            messages.error(self.request, error_msg)
            return render(self.request, self.template_name, self.get_context_data(form=form))

        task_id = async_create_experiment_version.delay(
            experiment_id=working_version.id, version_description=description, make_default=is_default
        )
        working_version.create_version_task_id = task_id
        working_version.save(update_fields=["create_version_task_id"])
        messages.success(self.request, "Creating new version. This might take a few minutes.")

        return HttpResponseRedirect(self.get_success_url())

    def _check_pipleline_and_assistant_for_errors(self) -> str:
        """Checks if the pipeline or assistant has errors before creating a new version."""
        experiment = self.object

        try:
            if self._is_assistant_out_of_sync(experiment):
                return "Assistant is out of sync with OpenAI. Please update the assistant first."
        except OpenAiSyncError as e:
            return str(e)

        if pipeline := experiment.pipeline:
            errors = pipeline.validate()
            if errors:
                return "Unable to create a new version when the pipeline has errors"

    def _is_assistant_out_of_sync(self, experiment: Experiment) -> bool:
        if not experiment.assistant:
            return False

        if not experiment.assistant.assistant_id:
            return True

        if len(get_diff_with_openai_assistant(experiment.assistant)) > 0:
            return True

        files_missing_local, files_missing_remote = get_out_of_sync_files(experiment.assistant)
        return bool(files_missing_local or files_missing_remote)

    def get_success_url(self):
        url = reverse(
            "chatbots:single_chatbot_home",
            kwargs={
                "team_slug": self.request.team.slug,
                "experiment_id": self.kwargs["experiment_id"],
            },
        )
        return f"{url}#versions"


def base_single_experiment_view(request, team_slug, experiment_id, template_name, active_tab) -> HttpResponse:
    experiment = get_object_or_404(Experiment.objects.get_all(), id=experiment_id, team=request.team)

    channels, available_platforms = get_channels_context(experiment)

    deployed_version = None
    if experiment != experiment.default_version:
        deployed_version = experiment.default_version.version_number

    bot_type_chip = None
    if active_tab == "experiments":
        if pipeline := experiment.pipeline:
            bot_type_chip = Chip(label=f"Pipeline: {pipeline.name}", url=pipeline.get_absolute_url())
        elif assistant := experiment.assistant:
            bot_type_chip = Chip(label=f"Assistant: {assistant.name}", url=assistant.get_absolute_url())

    context = {
        "active_tab": active_tab,
        "bot_type_chip": bot_type_chip,
        "experiment": experiment,
        "platforms": available_platforms,
        "channels": channels,
        "deployed_version": deployed_version,
        "allow_copy": not experiment.child_links.exists(),
        **_get_events_context(experiment, team_slug, request.origin),
    }
    if active_tab != "chatbots":
        context.update(**_get_terminal_bots_context(experiment, team_slug))
        context.update(**_get_routes_context(experiment, team_slug))
        session_table_url = reverse("experiments:sessions-list", args=(team_slug, experiment_id))
    else:
        session_table_url = reverse("chatbots:sessions-list", args=(team_slug, experiment_id))

    columns = ExperimentSessionFilter.columns(request.team, single_experiment=experiment)
    filter_context = get_filter_context_data(
        request.team,
        columns=columns,
        date_range_column="last_message",
        table_url=session_table_url,
        table_container_id="sessions-table",
        table_type=FilterSet.TableType.SESSIONS,
    )
    context.update(filter_context)

    return TemplateResponse(request, template_name, context)


def _get_events_context(experiment: Experiment, team_slug: str, origin=None):
    combined_events = []
    static_events = (
        StaticTrigger.objects.filter(experiment=experiment)
        .annotate(
            failure_count=Count(
                Case(When(event_logs__status=EventLogStatusChoices.FAILURE, then=1), output_field=IntegerField())
            )
        )
        .values("id", "experiment_id", "type", "action__action_type", "action__params", "failure_count", "is_active")
        .all()
    )
    timeout_events = (
        TimeoutTrigger.objects.filter(experiment=experiment)
        .annotate(
            failure_count=Count(
                Case(When(event_logs__status=EventLogStatusChoices.FAILURE, then=1), output_field=IntegerField())
            )
        )
        .values(
            "id",
            "experiment_id",
            "delay",
            "action__action_type",
            "action__params",
            "total_num_triggers",
            "failure_count",
            "is_active",
        )
        .all()
    )
    for event in static_events:
        combined_events.append({**event, "team_slug": team_slug})
    for event in timeout_events:
        combined_events.append({**event, "type": "__timeout__", "team_slug": team_slug})
    return {"show_events": len(combined_events) > 0, "events_table": EventsTable(combined_events, origin=origin)}


def _get_routes_context(experiment: Experiment, team_slug: str):
    route_type = ExperimentRouteType.PROCESSOR
    parent_links = experiment.parent_links.filter(type=route_type).all()
    return {
        "child_routes_table": ChildExperimentRoutesTable(experiment.child_links.filter(type=route_type).all()),
        "parent_routes_table": ParentExperimentRoutesTable(parent_links),
        "first_parent_id": parent_links[0].parent_id if parent_links else None,
        "can_make_child_routes": len(parent_links) == 0,
    }


def _get_terminal_bots_context(experiment: Experiment, team_slug: str):
    return {
        "terminal_bots_table": TerminalBotsTable(
            experiment.child_links.filter(type=ExperimentRouteType.TERMINAL).all()
        ),
    }


@require_POST
@login_and_team_required
def start_authed_web_session(request, team_slug: str, experiment_id: int, version_number: int):
    """Start an authed web session with the chosen experiment, be it a specific version or not"""
    experiment = get_object_or_404(Experiment, id=experiment_id, team=request.team)

    session = WebChannel.start_new_session(
        working_experiment=experiment,
        participant_user=request.user,
        participant_identifier=request.user.email,
        timezone=request.session.get("detected_tz", None),
        version=version_number,
    )
    return HttpResponseRedirect(
        reverse("experiments:experiment_chat_session", args=[team_slug, experiment_id, version_number, session.id])
    )


@login_and_team_required
def experiment_chat_session(
    request, team_slug: str, experiment_id: int, session_id: int, version_number: int, active_tab: str = "experiments"
):
    experiment = get_object_or_404(Experiment, id=experiment_id, team=request.team)
    session = get_object_or_404(
        ExperimentSession, participant__user=request.user, experiment_id=experiment_id, id=session_id
    )
    try:
        experiment_version = experiment.get_version(version_number)
    except Experiment.DoesNotExist:
        raise Http404() from None

    version_specific_vars = {
        "assistant": experiment_version.get_assistant(),
        "experiment_name": experiment_version.name,
        "experiment_version": experiment_version,
        "experiment_version_number": experiment_version.version_number,
    }
    return TemplateResponse(
        request,
        "experiments/chat/web_chat.html",
        {"experiment": experiment, "session": session, "active_tab": active_tab, **version_specific_vars},
    )


@waf_allow(WafRule.SizeRestrictions_BODY)
@experiment_session_view()
@verify_session_access_cookie
@require_POST
def experiment_session_message(request, team_slug: str, experiment_id: uuid.UUID, session_id: str, version_number: int):
    return _experiment_session_message(request, version_number)


@waf_allow(WafRule.SizeRestrictions_BODY)
@experiment_session_view()
@require_POST
@xframe_options_exempt
@csrf_exempt
def experiment_session_message_embed(
    request, team_slug: str, experiment_id: uuid.UUID, session_id: str, version_number: int
):
    if not request.experiment_session.participant.is_anonymous:
        return HttpResponseForbidden()

    return _experiment_session_message(request, version_number, embedded=True)


def _experiment_session_message(request, version_number: int, embedded=False):
    working_experiment = request.experiment
    session = request.experiment_session

    if working_experiment.is_archived:
        raise PermissionDenied("Cannot chat with an archived experiment.")

    try:
        experiment_version = working_experiment.get_version(version_number)
    except Experiment.DoesNotExist:
        raise Http404() from None

    message_text = request.POST["message"]
    uploaded_files = request.FILES
    attachments = []
    created_files = []
    for resource_type in ["code_interpreter", "file_search", "ocs_attachments"]:
        if resource_type not in uploaded_files:
            continue

        tool_resource, _created = ChatAttachment.objects.get_or_create(
            chat_id=session.chat_id,
            tool_type=resource_type,
        )
        for uploaded_file in uploaded_files.getlist(resource_type):
            new_file = File.objects.create(name=uploaded_file.name, file=uploaded_file, team=request.team)
            attachments.append(Attachment.from_file(new_file, cast(AttachmentType, resource_type), session.id))
            created_files.append(new_file)

        tool_resource.files.add(*created_files)

    if attachments and not message_text:
        message_text = "Please look at the attachments and respond appropriately"

    result = get_response_for_webchat_task.delay(
        experiment_session_id=session.id,
        experiment_id=experiment_version.id,
        message_text=message_text,
        attachments=[att.model_dump() for att in attachments],
    )
    version_specific_vars = {
        "assistant": experiment_version.get_assistant(),
        "experiment_version_number": experiment_version.version_number,
    }
    return TemplateResponse(
        request,
        "experiments/chat/experiment_response_htmx.html",
        {
            "experiment": working_experiment,
            "session": session,
            "message_text": message_text,
            "task_id": result.task_id,
            "created_files": created_files,
            "embedded": embedded,
            **version_specific_vars,
        },
    )


@experiment_session_view()
def get_message_response(request, team_slug: str, experiment_id: uuid.UUID, session_id: str, task_id: str):
    experiment = request.experiment
    session = request.experiment_session
    last_message = ChatMessage.objects.filter(chat=session.chat).order_by("-created_at").first()
    message_details = get_message_task_response(experiment, task_id)
    if not message_details:
        # don't render empty messages
        return HttpResponse()

    attachments = message_details.pop("attachments", [])
    return TemplateResponse(
        request,
        "experiments/chat/chat_message_response.html",
        {
            "experiment": experiment,
            "session": session,
            "task_id": task_id,
            "message_details": message_details,
            "last_message_datetime": last_message and last_message.created_at,
            "attachments": attachments,
        },
    )


@experiment_session_view()
@require_GET
@xframe_options_exempt
@team_required
def poll_messages_embed(request, team_slug: str, experiment_id: uuid.UUID, session_id: str):
    if not request.experiment_session.participant.is_anonymous:
        return HttpResponseForbidden()

    return _poll_messages(request)


@experiment_session_view()
@require_GET
@team_required
def poll_messages(request, team_slug: str, experiment_id: uuid.UUID, session_id: str):
    user = get_real_user_or_none(request.user)
    if user and request.experiment_session.participant.user != user:
        return HttpResponseForbidden()

    return _poll_messages(request)


def _poll_messages(request):
    params = request.GET.dict()
    since_param = params.get("since")

    since = timezone.now()
    if since_param and since_param != "null":
        try:
            since = datetime.fromisoformat(since_param)
        except ValueError as e:
            logging.exception(f"Unexpected `since` parameter value. Error: {e}")

    messages = (
        ChatMessage.objects.filter(
            message_type=ChatMessageType.AI, chat=request.experiment_session.chat, created_at__gt=since
        )
        .order_by("created_at")
        .all()
    )

    if messages:
        return TemplateResponse(
            request,
            "experiments/chat/system_message.html",
            {
                "messages": [message.content for message in messages],
                "last_message_datetime": messages[0].created_at,
            },
        )
    return HttpResponse()


@team_required
def start_session_public(request, team_slug: str, experiment_id: uuid.UUID):
    try:
        experiment = get_object_or_404(Experiment, public_id=experiment_id, team=request.team)
    except ValidationError:
        # old links dont have uuids
        raise Http404() from None

    experiment_version = experiment.default_version
    if not experiment_version.is_public:
        raise Http404

    consent = experiment_version.consent_form
    user = get_real_user_or_none(request.user)
    if not consent:
        identifier = user.email if user else str(uuid.uuid4())
        session = WebChannel.start_new_session(
            working_experiment=experiment,
            participant_user=user,
            participant_identifier=identifier,
            timezone=request.session.get("detected_tz", None),
        )
        return _record_consent_and_redirect(team_slug, experiment, session)

    if request.method == "POST":
        form = ConsentForm(consent, request.POST, initial={"identifier": user.email if user else None})
        if form.is_valid():
            verify_user = True
            if consent.capture_identifier:
                identifier = form.cleaned_data.get("identifier", None)
            else:
                # The identifier field will be disabled, so we must generate one
                verify_user = False
                if user:
                    identifier = user.email
                else:
                    identifier = Participant.create_anonymous(request.team, ChannelPlatform.WEB).identifier

            session = WebChannel.start_new_session(
                working_experiment=experiment,
                participant_user=user,
                participant_identifier=identifier,
                timezone=request.session.get("detected_tz", None),
            )
            if verify_user and consent.identifier_type == "email":
                return _verify_user_or_start_session(
                    identifier=identifier,
                    request=request,
                    experiment=experiment,
                    session=session,
                )
            else:
                return _record_consent_and_redirect(team_slug, experiment, session)
    else:
        form = ConsentForm(
            consent,
            initial={
                "experiment_id": experiment_version.id,
                "identifier": user.email if user else None,
            },
        )

    consent_notice = consent.get_rendered_content()
    version_specific_vars = {
        "experiment_name": experiment_version.name,
        "experiment_description": experiment_version.description,
    }
    return TemplateResponse(
        request,
        "experiments/start_experiment_session.html",
        {
            "active_tab": "experiments",
            "experiment": experiment,
            "consent_notice": mark_safe(consent_notice),
            "form": form,
            **version_specific_vars,
        },
    )


@xframe_options_exempt
@team_required
def start_session_public_embed(request, team_slug: str, experiment_id: uuid.UUID):
    """Special view for starting sessions from embedded widgets. This will ignore consent and pre-surveys and
    will ALWAYS create anonymous participants."""
    try:
        experiment = get_object_or_404(Experiment, public_id=experiment_id, team=request.team)
    except ValidationError:
        # old links dont have uuids
        raise Http404() from None

    experiment_version = experiment.default_version
    if not experiment_version.is_public:
        raise Http404

    participant = Participant.create_anonymous(request.team, ChannelPlatform.WEB)
    session = WebChannel.start_new_session(
        working_experiment=experiment,
        participant_identifier=participant.identifier,
        timezone=request.session.get("detected_tz", None),
        metadata={Chat.MetadataKeys.EMBED_SOURCE: request.headers.get("referer", None)},
    )
    redirect_url = (
        "chatbots:chatbot_chat_embed" if request.origin == "chatbots" else "experiments:experiment_chat_embed"
    )
    return redirect(redirect_url, team_slug, experiment.public_id, session.external_id)


def _verify_user_or_start_session(identifier, request, experiment, session):
    """
    Verifies if the user is allowed to access the chat.

    Process:
    1. If the user is currently logged in, they are considered verified.
    2. If not logged in, check for a session cookie from a prior public chat:
        - The session cookie should contain a `participant_id` field.
        - Match the specified `identifier` to the one of the participant from the session cookie.
        - If the identifiers match, the user previously verified their email and can proceed.
    3. If there is no match or if the session has expired, the user has to verify their email address.
    """
    team_slug = session.team.slug
    if request.user.is_authenticated:
        return _record_consent_and_redirect(team_slug, experiment, session)

    if not session.requires_participant_data():
        return _record_consent_and_redirect(team_slug, experiment, session)

    if session_data := get_chat_session_access_cookie_data(request, fail_silently=True):
        if Participant.objects.filter(
            id=session_data["participant_id"], identifier=identifier, team_id=session.team_id
        ).exists():
            return _record_consent_and_redirect(team_slug, experiment, session)

    token_expiry: datetime = send_chat_link_email(session)
    return TemplateResponse(
        request=request, template="account/participant_email_verify.html", context={"token_expiry": token_expiry}
    )


@team_required
def verify_public_chat_token(request, team_slug: str, experiment_id: uuid.UUID, token: str):
    try:
        claims = jwt.decode(token, settings.SECRET_KEY, algorithms="HS256")
        session = ExperimentSession.objects.select_related("experiment").get(external_id=claims["session"])
        return _record_consent_and_redirect(team_slug, session.experiment, session)
    except jwt.exceptions.ExpiredSignatureError:
        messages.warning(request=request, message="This link has expired")
        return redirect(reverse("experiments:start_session_public", args=(team_slug, experiment_id)))
    except Exception:
        messages.warning(request=request, message="This link could not be verified")
        return redirect(reverse("experiments:start_session_public", args=(team_slug, experiment_id)))


@require_POST
@permission_required("experiments.download_chats", raise_exception=True)
@login_and_team_required
def generate_chat_export(request, team_slug: str, experiment_id: str):
    timezone = request.session.get("detected_tz", None)
    experiment = get_object_or_404(Experiment, id=experiment_id, team__slug=team_slug)
    parsed_url = urlparse(request.htmx.current_url)
    query_params = QueryDict(parsed_url.query)
    task_id = async_export_chat.delay(experiment_id, query_params, timezone)
    return TemplateResponse(
        request, "experiments/components/exports.html", {"experiment": experiment, "task_id": task_id}
    )


@permission_required("experiments.download_chats", raise_exception=True)
@login_and_team_required
def get_export_download_link(request, team_slug: str, experiment_id: str, task_id: str):
    experiment = get_object_or_404(Experiment, id=experiment_id, team=request.team)
    info = Progress(AsyncResult(task_id)).get_info()
    context = {"experiment": experiment}
    if info["complete"] and info["success"]:
        file_id = info["result"]["file_id"]
        download_url = reverse("files:base", kwargs={"team_slug": team_slug, "pk": file_id})
        context["export_download_url"] = download_url
    else:
        context["task_id"] = task_id
    return TemplateResponse(request, "experiments/components/exports.html", context)


@login_and_team_required
@permission_required("experiments.invite_participants", raise_exception=True)
def send_invitation(request, team_slug: str, experiment_id: int, session_id: str):
    experiment = get_object_or_404(Experiment, id=experiment_id, team=request.team)
    session = ExperimentSession.objects.get(experiment=experiment, external_id=session_id)
    send_experiment_invitation(session)
    return TemplateResponse(
        request,
        "experiments/manage/invite_row.html",
        context={"request": request, "experiment": experiment, "session": session},
    )


def _record_consent_and_redirect(
    team_slug: str,
    experiment: Experiment,
    experiment_session: ExperimentSession,
):
    # record consent, update status
    experiment_session.consent_date = timezone.now()
    if experiment_session.experiment_version.pre_survey:
        experiment_session.status = SessionStatus.PENDING_PRE_SURVEY
        redirect_url_name = "experiments:experiment_pre_survey"
    else:
        experiment_session.status = SessionStatus.ACTIVE
        redirect_url_name = "chatbots:chatbot_chat"
    experiment_session.save()
    response = HttpResponseRedirect(
        reverse(
            redirect_url_name,
            args=[team_slug, experiment_session.experiment.public_id, experiment_session.external_id],
        )
    )
    return set_session_access_cookie(response, experiment, experiment_session)


@experiment_session_view(allowed_states=[SessionStatus.SETUP, SessionStatus.PENDING])
def start_session_from_invite(request, team_slug: str, experiment_id: uuid.UUID, session_id: str):
    default_version = request.experiment.default_version
    consent = default_version.consent_form

    initial = {
        "participant_id": request.experiment_session.participant.id,
        "identifier": request.experiment_session.participant.identifier,
    }
    if not request.experiment_session.participant:
        raise Http404()

    if not consent:
        return _record_consent_and_redirect(team_slug, request.experiment, request.experiment_session)

    if request.method == "POST":
        form = ConsentForm(consent, request.POST, initial=initial)
        if form.is_valid():
            return _record_consent_and_redirect(team_slug, request.experiment, request.experiment_session)

    else:
        form = ConsentForm(consent, initial=initial)

    consent_notice = consent.get_rendered_content()
    version_specific_vars = {
        "experiment_name": default_version.name,
        "experiment_description": default_version.description,
    }
    return TemplateResponse(
        request,
        "experiments/start_experiment_session.html",
        {
            "active_tab": "experiments",
            "experiment": default_version,
            "consent_notice": mark_safe(consent_notice),
            "form": form,
            **version_specific_vars,
        },
    )


@experiment_session_view(allowed_states=[SessionStatus.PENDING_PRE_SURVEY])
@verify_session_access_cookie
def experiment_pre_survey(request, team_slug: str, experiment_id: uuid.UUID, session_id: str):
    if request.method == "POST":
        form = SurveyCompletedForm(request.POST)
        if form.is_valid():
            request.experiment_session.status = SessionStatus.ACTIVE
            request.experiment_session.save()
            return HttpResponseRedirect(
                reverse(
                    "experiments:experiment_chat",
                    args=[team_slug, experiment_id, session_id],
                )
            )
    else:
        form = SurveyCompletedForm()

    default_version = request.experiment.default_version
    experiment_session = request.experiment_session
    version_specific_vars = {
        "experiment_name": default_version.name,
        "experiment_description": default_version.description,
        "pre_survey_link": experiment_session.get_pre_survey_link(default_version),
    }
    return TemplateResponse(
        request,
        "experiments/pre_survey.html",
        {
            "active_tab": "experiments",
            "form": form,
            "experiment": request.experiment,
            "experiment_session": experiment_session,
            **version_specific_vars,
        },
    )


@experiment_session_view(allowed_states=[SessionStatus.ACTIVE, SessionStatus.SETUP])
@verify_session_access_cookie
def experiment_chat(request, team_slug: str, experiment_id: uuid.UUID, session_id: str):
    return _experiment_chat_ui(request)


@experiment_session_view(allowed_states=[SessionStatus.ACTIVE, SessionStatus.SETUP])
@xframe_options_exempt
def experiment_chat_embed(request, team_slug: str, experiment_id: uuid.UUID, session_id: str):
    """Special view for embedding that doesn't have the cookie security. This is OK because of the additional
    checks to ensure the participant is 'anonymous'."""
    session = request.experiment_session
    if not session.participant.is_anonymous:
        raise Http404
    return _experiment_chat_ui(request, embedded=True)


def _experiment_chat_ui(request, embedded=False):
    experiment_version = request.experiment.default_version
    version_specific_vars = {
        "assistant": experiment_version.get_assistant(),
        "experiment_name": experiment_version.name,
        "experiment_version": experiment_version,
        "experiment_version_number": experiment_version.version_number,
    }
    return TemplateResponse(
        request,
        "experiments/chat/web_chat.html",
        {
            "experiment": request.experiment,
            "session": request.experiment_session,
            "active_tab": "chatbots" if request.origin == "chatbots" else "experiments",
            "embedded": embedded,
            **version_specific_vars,
        },
    )


def _get_languages_for_chat(session):
    available_language_codes = session.chat.translated_languages
    available_languages = [
        choice for choice in LANGUAGE_CHOICES if choice[0] == "" or choice[0] in available_language_codes
    ]
    translatable_languages = [
        choice for choice in LANGUAGE_CHOICES if choice[0] != "" and choice[0] not in available_language_codes
    ]
    return available_languages, translatable_languages


def _add_time_gap_info(messages, gap_threshold_hours=4):
    """
    Add time gap information to messages for display in the template.
    Returns a list of messages with time_gap and time_gap_text attributes added.
    """
    threshold = timedelta(hours=gap_threshold_hours)
    enhanced_messages = []

    for i, message in enumerate(messages):
        # Add gap info attributes
        message.time_gap_text = None

        if i > 0:
            prev_message = messages[i - 1]
            time_diff = message.created_at - prev_message.created_at

            if time_diff > threshold:
                message.time_gap_text = f"{timesince(prev_message.created_at, message.created_at)} later"

        enhanced_messages.append(message)

    return enhanced_messages


@experiment_session_view()
@verify_session_access_cookie
def experiment_session_messages_view(request, team_slug: str, experiment_id: uuid.UUID, session_id: str):
    """View for loading paginated messages with HTMX"""
    session = request.experiment_session
    experiment = request.experiment
    page = int(request.GET.get("page", 1))
    selected_tags = list(filter(None, request.GET.get("tag_filter", "").split(",")))
    language = request.GET.get("language", "")
    show_original_translation = request.GET.get("show_original_translation") == "on" and language
    try:
        message_id = int(request.GET.get("message_id", 0))
    except (ValueError, TypeError):
        message_id = 0

    chat_message_content_type = ContentType.objects.get_for_model(ChatMessage)
    all_tags = (
        Tag.objects.filter(
            annotations_customtaggeditem_items__content_type=chat_message_content_type,
            annotations_customtaggeditem_items__object_id__in=Subquery(
                ChatMessage.objects.filter(chat=session.chat).values("id")
            ),
        )
        .annotate(count=Count("annotations_customtaggeditem_items"))
        .distinct()
        .order_by(F("category").asc(nulls_first=True), "name")
    )
    available_languages, translatable_languages = _get_languages_for_chat(session)
    has_missing_translations = False
    translate_form_all = TranslateMessagesForm(
        team=request.team, translatable_languages=translatable_languages, is_translate_all_form=True
    )
    translate_form_remaining = TranslateMessagesForm(
        team=request.team, translatable_languages=translatable_languages, is_translate_all_form=False
    )
    default_message = "(message generated after last translation)"

    messages_queryset = (
        ChatMessage.objects.filter(chat=session.chat)
        .order_by("created_at")
        .prefetch_related(
            Prefetch(
                "tagged_items",
                queryset=CustomTaggedItem.objects.select_related("tag", "user"),
                to_attr="prefetched_tagged_items",
            )
        )
    )
    if selected_tags:
        messages_queryset = messages_queryset.filter(tags__name__in=selected_tags).distinct()

    if language:
        messages_queryset = messages_queryset.annotate(
            translation=Coalesce(
                KeyTextTransform(language, "translations"),
                Value(default_message),
                output_field=CharField(),
            )
        )
        has_missing_translations = messages_queryset.exclude(**{f"translations__{language}__isnull": False}).exists()
    show_all = request.GET.get("show_all") == "on"
    page_size = 10
    if show_all:
        current_page_messages = list(messages_queryset)
        total_pages = 1
        page_start_index = 1
    else:
        # on the first load, scroll to the page to focus on a specific message_id
        if message_id and not request.GET.get("page"):
            messages_before = messages_queryset.filter(id__lt=message_id).count()
            page = (messages_before // page_size) + 1

        paginator = Paginator(messages_queryset, per_page=page_size, orphans=page_size // 3)
        current_page = paginator.page(page)
        current_page_messages = list(current_page.object_list)
        total_pages = paginator.num_pages
        page_start_index = current_page.start_index()

<<<<<<< HEAD
=======
    # Add time gap information to messages
    current_page_messages = _add_time_gap_info(current_page_messages)

>>>>>>> 550f2fe2
    context = {
        "experiment_session": session,
        "experiment": experiment,
        "messages": current_page_messages,
        "page": page,
        "total_pages": total_pages,
        "total_messages": len(messages_queryset),
        "page_size": page_size,
        "page_start_index": page_start_index,
        "selected_tags": selected_tags,
        "language": language,
        "available_languages": available_languages,
        "available_tags": [t.name for t in Tag.objects.filter(team__slug=team_slug, is_system_tag=False).all()],
        "has_missing_translations": has_missing_translations,
        "show_original_translation": show_original_translation,
        "translate_form_all": translate_form_all,
        "translate_form_remaining": translate_form_remaining,
        "default_message": default_message,
        "default_translation_models_by_providers": get_default_translation_models_by_provider(),
        "llm_provider_models_dict": get_models_by_team_grouped_by_provider(request.team),
        "all_tags": all_tags,
        "message_id": message_id,
    }

    return TemplateResponse(
        request,
        "experiments/components/session_messages.html",
        context,
    )


@experiment_session_view()
@verify_session_access_cookie
def translate_messages_view(request, team_slug: str, experiment_id: uuid.UUID, session_id: str):
    from apps.analysis.translation import translate_messages_with_llm

    session = request.experiment_session
    provider_id = request.POST.get("llm_provider", "")
    model_id = request.POST.get("llm_provider_model", "")
    valid_languages = [choice[0] for choice in LANGUAGE_CHOICES if choice[0]]
    translate_all = request.POST.get("translate_all", "false") == "true"
    if translate_all:
        language = request.POST.get("target_language")
    else:
        language = request.POST.get("language")

    if not language or language not in valid_languages:
        messages.error(request, "No language selected for translation.")
        return redirect_to_messages_view(request, session)
    if not provider_id or not model_id:
        messages.error(request, "No LLM provider model selected.")
        return redirect_to_messages_view(request, session)
    try:
        try:
            llm_provider = LlmProvider.objects.get(id=provider_id, team=request.team)
            llm_provider_model = LlmProviderModel.objects.get(id=model_id)
        except (LlmProvider.DoesNotExist, LlmProviderModel.DoesNotExist):
            messages.error(request, "Selected provider or model not found.")
            return redirect_to_messages_view(request, session)

        messages_to_translate = ChatMessage.objects.filter(chat=session.chat).exclude(
            **{f"translations__{language}__isnull": False}
        )
        if not messages_to_translate.exists():
            messages.info(request, "All messages already have translations for this language.")
            return redirect_to_messages_view(request, session)
        translate_messages_with_llm(
            messages=list(messages_to_translate),
            target_language=language,
            llm_provider=llm_provider,
            llm_provider_model=llm_provider_model,
        )
    except Exception as e:
        logging.exception("Error translating messages")
        messages.error(request, f"Translation failed: {str(e)}")
        return redirect_to_messages_view(request, session)

    return redirect_to_messages_view(request, session)


def redirect_to_messages_view(request, session):
    url = reverse(
        "experiments:experiment_session_messages_view",
        args=[request.team.slug, session.experiment.public_id, session.external_id],
    )
    params = {}
    search = request.POST.get("search", "").strip()
    show_original_translation = request.POST.get("show_original_translation", "")
    language = request.POST.get("language", "")
    params["language"] = language or request.POST.get("target_language", "")
    if search:
        params["search"] = search
    if show_original_translation:
        params["show_original_translation"] = show_original_translation

    if params:
        from urllib.parse import urlencode

        url += "?" + urlencode(params)

    return HttpResponseRedirect(url)


@experiment_session_view(allowed_states=[SessionStatus.ACTIVE, SessionStatus.SETUP])
@verify_session_access_cookie
@require_POST
def end_experiment(request, team_slug: str, experiment_id: uuid.UUID, session_id: str):
    experiment_session = request.experiment_session
    experiment_session.update_status(SessionStatus.PENDING_REVIEW, commit=False)
    experiment_session.end(commit=True)
    return HttpResponseRedirect(reverse("experiments:experiment_review", args=[team_slug, experiment_id, session_id]))


@experiment_session_view(allowed_states=[SessionStatus.PENDING_REVIEW])
@verify_session_access_cookie
def experiment_review(request, team_slug: str, experiment_id: uuid.UUID, session_id: str):
    form = None
    survey_link = None
    survey_text = None
    experiment_version = request.experiment.default_version
    if request.method == "POST":
        # no validation needed
        request.experiment_session.status = SessionStatus.COMPLETE
        request.experiment_session.reviewed_at = timezone.now()
        request.experiment_session.save()
        return HttpResponseRedirect(
            reverse("experiments:experiment_complete", args=[team_slug, experiment_id, session_id])
        )
    elif experiment_version.post_survey:
        form = SurveyCompletedForm()
        survey_link = request.experiment_session.get_post_survey_link(experiment_version)
        survey_text = experiment_version.post_survey.confirmation_text.format(survey_link=survey_link)

    version_specific_vars = {
        "experiment.post_survey": experiment_version.post_survey,
        "survey_link": survey_link,
        "survey_text": survey_text,
        "experiment_name": experiment_version.name,
    }
    return TemplateResponse(
        request,
        "experiments/experiment_review.html",
        {
            "experiment": request.experiment,
            "experiment_session": request.experiment_session,
            "messages": ChatMessage.objects.filter(chat_id=request.experiment_session.chat_id).all(),
            "active_tab": "experiments",
            "form": form,
            "available_tags": [t.name for t in Tag.objects.filter(team__slug=team_slug, is_system_tag=False).all()],
            **version_specific_vars,
        },
    )


@experiment_session_view(allowed_states=[SessionStatus.COMPLETE])
@verify_session_access_cookie
def experiment_complete(request, team_slug: str, experiment_id: uuid.UUID, session_id: str):
    return TemplateResponse(
        request,
        "experiments/experiment_complete.html",
        {
            "experiment": request.experiment,
            "experiment_session": request.experiment_session,
            "active_tab": "experiments",
        },
    )


@experiment_session_view()
@verify_session_access_cookie
def experiment_session_details_view(request, team_slug: str, experiment_id: uuid.UUID, session_id: str):
    return render_session_details(
        request,
        team_slug,
        experiment_id,
        session_id,
        active_tab="experiments",
        template_path="experiments/experiment_session_view.html",
    )


@login_and_team_required
def experiment_session_pagination_view(request, team_slug: str, experiment_id: uuid.UUID, session_id: str):
    return paginate_session(
        request,
        team_slug,
        experiment_id,
        session_id,
        view_name="experiments:experiment_session_view",
    )


@team_required
def download_file(request, team_slug: str, session_id: int, pk: int):
    resource = get_object_or_404(
        File, id=pk, team__slug=team_slug, chatattachment__chat__experiment_session__id=session_id
    )
    try:
        file = resource.file.open()
        return FileResponse(file, as_attachment=True, filename=resource.file.name)
    except FileNotFoundError:
        raise Http404() from None


@team_required
def get_image_html(request, team_slug: str, session_id: int, pk: int):
    """Return HTML for displaying an image attachment."""
    resource = get_object_or_404(
        File, id=pk, team__slug=team_slug, chatattachment__chat__experiment_session__id=session_id
    )

    if not resource.is_image:
        raise Http404("File is not an image")

    # Generate the image URL
    image_url = reverse("experiments:download_file", args=[team_slug, session_id, pk])

    # Return HTML for the image
    html = format_html(
        '<img src="{}" alt="{}" class="max-w-md max-h-64 rounded border shadow-sm mt-2">', image_url, resource.name
    )

    return HttpResponse(html)


@require_POST
@transaction.atomic
@login_and_team_required
def set_default_experiment(request, team_slug: str, experiment_id: int, version_number: int):
    experiment = get_object_or_404(
        Experiment, working_version_id=experiment_id, version_number=version_number, team=request.team
    )
    Experiment.objects.exclude(version_number=version_number).filter(
        team__slug=team_slug, working_version_id=experiment_id
    ).update(is_default_version=False, audit_action=AuditAction.AUDIT)
    experiment.is_default_version = True
    experiment.save()
    url = (
        reverse(
            "chatbots:single_chatbot_home",
            kwargs={"team_slug": request.team.slug, "experiment_id": experiment_id},
        )
        + "#versions"
    )
    return redirect(url)


@require_POST
@transaction.atomic
@login_and_team_required
def archive_experiment_version(request, team_slug: str, experiment_id: int, version_number: int):
    """
    Archives a single released version of an experiment, unless it's the default version
    """
    experiment = get_object_or_404(
        Experiment, working_version_id=experiment_id, version_number=version_number, team=request.team
    )
    url = (
        reverse(
            "chatbots:single_chatbot_home",
            kwargs={"team_slug": request.team.slug, "experiment_id": experiment_id},
        )
        + "#versions"
    )
    if experiment.is_default_version:
        return redirect(url)
    experiment.archive()
    return redirect(url)


@require_POST
@transaction.atomic
@login_and_team_required
def update_version_description(request, team_slug: str, experiment_id: int, version_number: int):
    experiment = get_object_or_404(
        Experiment, working_version_id=experiment_id, version_number=version_number, team=request.team
    )
    experiment.version_description = request.POST.get("description", "").strip()
    experiment.save()

    return HttpResponse()


@login_and_team_required
def get_release_status_badge(request, team_slug: str, experiment_id: int):
    experiment = get_object_or_404(Experiment, id=experiment_id, team=request.team)
    context = {"has_changes": experiment.compare_with_latest(), "experiment": experiment}
    return render(request, "experiments/components/unreleased_badge.html", context)


@cache_control(max_age=settings.EXPERIMENT_TREND_CACHE_TIMEOUT, private=True)
@cache_page(settings.EXPERIMENT_TREND_CACHE_TIMEOUT)
@require_GET
@login_and_team_required
@permission_required("experiments.view_experiment")
def trends_data(request, team_slug: str, experiment_id: int):
    """
    Returns JSON data for the experiment's trend barchart chart.
    """
    try:
        experiment = get_object_or_404(Experiment.objects.filter(team__slug=team_slug), id=experiment_id)
        successes, errors = experiment.get_trend_data()
        data = {"successes": successes, "errors": errors}
        return JsonResponse({"trends": data})
    except Exception:
        logging.exception(f"Error loading barchart data for experiment {experiment_id}")
        return JsonResponse({"error": "Failed to load barchart data", "datasets": []}, status=500)


@require_GET
@login_and_team_required
@permission_required("experiments.view_experiment")
def get_experiment_version_names(request, team_slug: str, experiment_id: int):
    """
    Returns JSON data for the filters widget
    """
    try:
        experiment = get_object_or_404(Experiment.objects.filter(team__slug=team_slug), id=experiment_id)
        version_names = Experiment.objects.get_version_names(experiment.team, working_version=experiment)
        return JsonResponse({"version_names": version_names})
    except Exception:
        logging.exception(f"Error loading version names for experiment {experiment_id}")
        return JsonResponse({"error": "Failed to load barchart data", "datasets": []}, status=500)<|MERGE_RESOLUTION|>--- conflicted
+++ resolved
@@ -1172,12 +1172,9 @@
         total_pages = paginator.num_pages
         page_start_index = current_page.start_index()
 
-<<<<<<< HEAD
-=======
     # Add time gap information to messages
     current_page_messages = _add_time_gap_info(current_page_messages)
 
->>>>>>> 550f2fe2
     context = {
         "experiment_session": session,
         "experiment": experiment,
