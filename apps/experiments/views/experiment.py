import logging
import unicodedata
import uuid
from datetime import datetime
from functools import cached_property
from typing import cast
from urllib.parse import parse_qs, urlparse

import jwt
from celery.result import AsyncResult
from celery_progress.backend import Progress
from django.conf import settings
from django.contrib import messages
from django.contrib.auth.decorators import permission_required
from django.contrib.auth.mixins import PermissionRequiredMixin
from django.contrib.contenttypes.models import ContentType
from django.core.exceptions import PermissionDenied, ValidationError
from django.core.paginator import Paginator
from django.db import transaction
from django.db.models import Case, CharField, Count, F, IntegerField, Prefetch, Subquery, Value, When
from django.db.models.fields.json import KeyTextTransform
from django.db.models.functions import Coalesce
from django.http import FileResponse, Http404, HttpResponse, HttpResponseForbidden, HttpResponseRedirect, JsonResponse
from django.shortcuts import get_object_or_404, redirect, render
from django.template.response import TemplateResponse
from django.urls import reverse
from django.utils import timezone
from django.utils.html import format_html
from django.utils.safestring import mark_safe
from django.views.decorators.clickjacking import xframe_options_exempt
from django.views.decorators.csrf import csrf_exempt
from django.views.decorators.http import require_GET, require_POST
from django.views.generic import CreateView, UpdateView
from django.views.generic.edit import FormView
from django_tables2 import SingleTableView
from field_audit.models import AuditAction
from waffle import flag_is_active

from apps.analysis.const import LANGUAGE_CHOICES
from apps.annotations.models import CustomTaggedItem, Tag
from apps.assistants.sync import OpenAiSyncError, get_diff_with_openai_assistant, get_out_of_sync_files
from apps.channels.datamodels import Attachment, AttachmentType
from apps.channels.models import ChannelPlatform
from apps.chat.channels import WebChannel
from apps.chat.models import Chat, ChatAttachment, ChatMessage, ChatMessageType
from apps.events.models import (
    EventLogStatusChoices,
    StaticTrigger,
    TimeoutTrigger,
)
from apps.events.tables import (
    EventsTable,
)
from apps.experiments.decorators import (
    experiment_session_view,
    get_chat_session_access_cookie_data,
    set_session_access_cookie,
    verify_session_access_cookie,
)
from apps.experiments.email import send_chat_link_email, send_experiment_invitation
from apps.experiments.filters import (
    DynamicExperimentSessionFilter,
    get_experiment_filter_context_data,
)
from apps.experiments.forms import (
    ConsentForm,
    ExperimentForm,
    ExperimentInvitationForm,
    ExperimentVersionForm,
    SurveyCompletedForm,
    TranslateMessagesForm,
)
from apps.experiments.helpers import get_real_user_or_none
from apps.experiments.models import (
    AgentTools,
    Experiment,
    ExperimentRoute,
    ExperimentRouteType,
    ExperimentSession,
    Participant,
    SessionStatus,
    SyntheticVoice,
)
from apps.experiments.tables import (
    ChildExperimentRoutesTable,
    ExperimentSessionsTable,
    ExperimentTable,
    ExperimentVersionsTable,
    ParentExperimentRoutesTable,
    TerminalBotsTable,
)
from apps.experiments.task_utils import get_message_task_response
from apps.experiments.tasks import (
    async_create_experiment_version,
    async_export_chat,
    get_response_for_webchat_task,
)
from apps.experiments.views.prompt import PROMPT_DATA_SESSION_KEY
from apps.experiments.views.utils import get_channels_context
from apps.files.models import File
from apps.generics import actions
from apps.generics.chips import Chip
from apps.generics.views import generic_home, paginate_session, render_session_details
from apps.service_providers.llm_service.default_models import get_default_translation_models_by_provider
from apps.service_providers.models import LlmProvider, LlmProviderModel
from apps.service_providers.utils import get_llm_provider_choices, get_models_by_team_grouped_by_provider
from apps.teams.decorators import login_and_team_required, team_required
from apps.teams.mixins import LoginAndTeamRequiredMixin
from apps.utils.base_experiment_table_view import BaseExperimentTableView


@login_and_team_required
@permission_required("experiments.view_experiment", raise_exception=True)
def experiments_home(request, team_slug: str):
    actions_ = [
        actions.Action(
            "experiments:new",
            label="Add New",
            button_style="btn-primary",
            required_permissions=["experiments.add_experiment"],
        )
    ]
    return generic_home(
<<<<<<< HEAD
        request, team_slug, "Experiments", "experiments:table", actions=actions_, show_modal_or_banner=True
=======
        request,
        team_slug,
        "Experiments",
        "experiments:table",
        actions=actions_,
        show_modal_or_banner=show_modal,
        load_trend_modules=True,
>>>>>>> 3d1ef460
    )


class ExperimentTableView(BaseExperimentTableView):
    model = Experiment
    table_class = ExperimentTable
    permission_required = "experiments.view_experiment"


class ExperimentSessionsTableView(LoginAndTeamRequiredMixin, SingleTableView, PermissionRequiredMixin):
    model = ExperimentSession
    paginate_by = 25
    table_class = ExperimentSessionsTable
    template_name = "table/single_table.html"
    permission_required = "experiments.view_experimentsession"

    def get_queryset(self):
        query_set = (
            ExperimentSession.objects.with_last_message_created_at()
            .filter(team=self.request.team, experiment__id=self.kwargs["experiment_id"])
            .select_related("participant__user", "chat")
            .prefetch_related(
                "chat__tags",
                "chat__messages__tags",
                Prefetch(
                    "chat__tagged_items",
                    queryset=CustomTaggedItem.objects.select_related("tag", "user"),
                    to_attr="prefetched_tagged_items",
                ),
            )
        )
        timezone = self.request.session.get("detected_tz", None)
        filters = self.request.GET
        if not filters and (hx_url := self.request.headers.get("HX-Current-URL")):
            parsed_url = urlparse(hx_url)
            filters = parse_qs(parsed_url.query)

        session_filter = DynamicExperimentSessionFilter(query_set, filters, timezone)
        query_set = session_filter.apply()
        return query_set


class ExperimentVersionsTableView(LoginAndTeamRequiredMixin, SingleTableView, PermissionRequiredMixin):
    model = Experiment
    paginate_by = 25
    table_class = ExperimentVersionsTable
    template_name = "experiments/experiment_version_table.html"
    permission_required = "experiments.view_experiment"

    def get_queryset(self):
        experiment_row = Experiment.objects.get_all().filter(id=self.kwargs["experiment_id"])
        other_versions = Experiment.objects.get_all().filter(working_version=self.kwargs["experiment_id"]).all()
        return (experiment_row | other_versions).order_by("-version_number")


class BaseExperimentView(LoginAndTeamRequiredMixin, PermissionRequiredMixin):
    model = Experiment
    template_name = "experiments/experiment_form.html"
    form_class = ExperimentForm

    @property
    def extra_context(self):
        if self.object and self.object.assistant_id:
            experiment_type = "assistant"
        elif self.object and self.object.pipeline_id:
            experiment_type = "pipeline"
        else:
            experiment_type = "llm"
        if self.request.POST.get("type"):
            experiment_type = self.request.POST.get("type")

        team_participant_identifiers = list(
            self.request.team.participant_set.filter(user=None).values_list("identifier", flat=True)
        )
        disable_version_button = False
        if self.object:
            team_participant_identifiers.extend(self.object.participant_allowlist)
            team_participant_identifiers = set(team_participant_identifiers)
            disable_version_button = self.object.create_version_task_id

        return {
            **{
                "title": self.title,
                "button_text": self.button_title,
                "active_tab": "experiments",
                "experiment_type": experiment_type,
                "available_tools": AgentTools.user_tool_choices(),
                "team_participant_identifiers": team_participant_identifiers,
                "disable_version_button": disable_version_button,
            },
            **_get_voice_provider_alpine_context(self.request),
        }

    def get_success_url(self):
        return reverse("experiments:single_experiment_home", args=[self.request.team.slug, self.object.pk])

    def get_queryset(self):
        return Experiment.objects.get_all().filter(team=self.request.team)

    def get_form_kwargs(self):
        kwargs = super().get_form_kwargs()
        kwargs["request"] = self.request
        return kwargs

    def form_valid(self, form):
        experiment = form.instance
        if experiment.assistant and ExperimentRoute.objects.filter(parent=experiment):
            messages.error(
                request=self.request, message="Assistants cannot be routers. Please remove the routes first."
            )
            return render(self.request, self.template_name, self.get_context_data())

        if experiment.conversational_consent_enabled and not experiment.seed_message:
            messages.error(
                request=self.request, message="A seed message is required when conversational consent is enabled!"
            )
            return render(self.request, self.template_name, self.get_context_data())
        response = super().form_valid(form)

        if self.request.POST.get("action") == "save_and_version":
            return redirect("experiments:create_version", self.request.team.slug, experiment.id)

        if self.request.POST.get("action") == "save_and_archive":
            experiment = get_object_or_404(Experiment, id=experiment.id, team=self.request.team)
            experiment.archive()
            return redirect("experiments:experiments_home", self.request.team.slug)
        return response


class CreateExperiment(BaseExperimentView, CreateView):
    title = "Create Experiment"
    button_title = "Create"
    permission_required = "experiments.add_experiment"

    def get_initial(self):
        initial = super().get_initial()
        long_data = self.request.session.pop(PROMPT_DATA_SESSION_KEY, None)
        if long_data:
            initial.update(long_data)
        return initial

    def form_valid(self, form):
        with transaction.atomic():
            form.instance.name = unicodedata.normalize("NFC", form.instance.name)
            self.object = form.save()

        task_id = async_create_experiment_version.delay(
            experiment_id=self.object.id, version_description="", make_default=True
        )
        self.object.create_version_task_id = task_id
        self.object.save(update_fields=["create_version_task_id"])

        return HttpResponseRedirect(self.get_success_url())

    def form_invalid(self, form):
        return self.render_to_response(self.get_context_data(form=form))

    def dispatch(self, request, *args, **kwargs):
        is_chatbot = kwargs.get("new_chatbot", False)
        if not is_chatbot:
            return HttpResponseRedirect(reverse("chatbots:new", args=[request.team.slug]))
        return super().dispatch(request, *args, **kwargs)


class EditExperiment(BaseExperimentView, UpdateView):
    title = "Update Experiment"
    button_title = "Update"
    permission_required = "experiments.change_experiment"

    def get_initial(self):
        initial = super().get_initial()
        initial["type"] = "assistant" if self.object.assistant_id else "llm"
        return initial

    def get_object(self, queryset=None):
        obj = super().get_object(queryset)
        if obj.working_version:
            raise Http404("Experiment not found.")
        return obj

    def post(self, request, *args, **kwargs):
        if self.get_object().is_archived:
            raise PermissionDenied("Cannot edit archived experiments.")
        return super().post(request, *args, **kwargs)


def _get_voice_provider_alpine_context(request):
    """Add context required by the experiments/experiment_form.html template."""
    exclude_services = [SyntheticVoice.OpenAIVoiceEngine]
    if flag_is_active(request, "flag_open_ai_voice_engine"):
        exclude_services = []

    form_attrs = {"enctype": "multipart/form-data"}
    if request.origin == "experiments":
        form_attrs["x-data"] = "experiment"

    return {
        "form_attrs": form_attrs,
        # map provider ID to provider type
        "voice_providers_types": dict(request.team.voiceprovider_set.values_list("id", "type")),
        "synthetic_voice_options": sorted(
            [
                {
                    "value": voice.id,
                    "text": str(voice),
                    "type": voice.service.lower(),
                    "provider_id": voice.voice_provider_id,
                }
                for voice in SyntheticVoice.get_for_team(request.team, exclude_services=exclude_services)
            ],
            key=lambda v: v["text"],
        ),
        "llm_providers": request.team.llmprovider_set.all(),
        "llm_options": get_llm_provider_choices(request.team),
    }


@login_and_team_required
@permission_required("experiments.delete_experiment", raise_exception=True)
def delete_experiment(request, team_slug: str, pk: int):
    safety_layer = get_object_or_404(Experiment, id=pk, team=request.team)
    safety_layer.delete()
    return redirect("experiments:experiments_home", team_slug=team_slug)


class CreateExperimentVersion(LoginAndTeamRequiredMixin, FormView, PermissionRequiredMixin):
    model = Experiment
    form_class = ExperimentVersionForm
    template_name = "experiments/create_version_form.html"
    title = "Create Experiment Version"
    button_title = "Create"
    permission_required = "experiments.add_experiment"

    @cached_property
    def object(self):
        return get_object_or_404(Experiment, pk=self.kwargs["experiment_id"], team=self.request.team)

    @cached_property
    def latest_version(self):
        return self.object.latest_version

    def get_form_kwargs(self) -> dict:
        form_kwargs = super().get_form_kwargs()
        if not self.latest_version:
            form_kwargs["initial"] = {"is_default_version": True}
        return form_kwargs

    def get_context_data(self, **kwargs):
        context = super().get_context_data(**kwargs)
        working_experiment = self.object
        version = working_experiment.version_details
        if self.latest_version:
            # Populate diffs
            version.compare(self.latest_version.version_details)

        context["version_details"] = version
        context["has_versions"] = self.latest_version is not None
        context["experiment"] = working_experiment
        return context

    def form_valid(self, form):
        description = form.cleaned_data["version_description"]
        is_default = form.cleaned_data["is_default_version"]
        working_version = self.object

        if working_version.is_archived:
            raise PermissionDenied("Unable to version an archived experiment.")

        if working_version.create_version_task_id:
            messages.error(self.request, "Version creation is already in progress.")
            return HttpResponseRedirect(self.get_success_url())

        error_msg = self._check_pipleline_and_assistant_for_errors()

        if error_msg:
            messages.error(self.request, error_msg)
            return render(self.request, self.template_name, self.get_context_data(form=form))

        task_id = async_create_experiment_version.delay(
            experiment_id=working_version.id, version_description=description, make_default=is_default
        )
        working_version.create_version_task_id = task_id
        working_version.save(update_fields=["create_version_task_id"])
        messages.success(self.request, "Creating new version. This might take a few minutes.")

        return HttpResponseRedirect(self.get_success_url())

    def _check_pipleline_and_assistant_for_errors(self) -> str:
        """Checks if the pipeline or assistant has errors before creating a new version."""
        experiment = self.object

        try:
            if self._is_assistant_out_of_sync(experiment):
                return "Assistant is out of sync with OpenAI. Please update the assistant first."
        except OpenAiSyncError as e:
            return str(e)

        if pipeline := experiment.pipeline:
            errors = pipeline.validate()
            if errors:
                return "Unable to create a new version when the pipeline has errors"

    def _is_assistant_out_of_sync(self, experiment: Experiment) -> bool:
        if not experiment.assistant:
            return False

        if not experiment.assistant.assistant_id:
            return True

        if len(get_diff_with_openai_assistant(experiment.assistant)) > 0:
            return True

        files_missing_local, files_missing_remote = get_out_of_sync_files(experiment.assistant)
        return bool(files_missing_local or files_missing_remote)

    def get_success_url(self):
        url = reverse(
            "experiments:single_experiment_home",
            kwargs={
                "team_slug": self.request.team.slug,
                "experiment_id": self.kwargs["experiment_id"],
            },
        )
        return f"{url}#versions"


@login_and_team_required
@permission_required("experiments.view_experiment", raise_exception=True)
def version_create_status(request, team_slug: str, experiment_id: int):
    experiment = Experiment.objects.get(id=experiment_id, team=request.team)
    return TemplateResponse(
        request,
        "experiments/create_version_button.html",
        {
            "active_tab": "experiments",
            "experiment": experiment,
            "trigger_refresh": experiment.create_version_task_id is not None,
        },
    )


def base_single_experiment_view(request, team_slug, experiment_id, template_name, active_tab) -> HttpResponse:
    experiment = get_object_or_404(Experiment.objects.get_all(), id=experiment_id, team=request.team)

    channels, available_platforms = get_channels_context(experiment)

    deployed_version = None
    if experiment != experiment.default_version:
        deployed_version = experiment.default_version.version_number

    bot_type_chip = None
    if active_tab == "experiments":
        if pipeline := experiment.pipeline:
            bot_type_chip = Chip(label=f"Pipeline: {pipeline.name}", url=pipeline.get_absolute_url())
        elif assistant := experiment.assistant:
            bot_type_chip = Chip(label=f"Assistant: {assistant.name}", url=assistant.get_absolute_url())

    context = {
        "active_tab": active_tab,
        "bot_type_chip": bot_type_chip,
        "experiment": experiment,
        "platforms": available_platforms,
        "channels": channels,
        "deployed_version": deployed_version,
        "allow_copy": not experiment.child_links.exists(),
        **_get_events_context(experiment, team_slug, request.origin),
    }
    if active_tab != "chatbots":
        context.update(**_get_terminal_bots_context(experiment, team_slug))
        context.update(**_get_routes_context(experiment, team_slug))
        session_table_url = reverse("experiments:sessions-list", args=(team_slug, experiment_id))
    else:
        session_table_url = reverse("chatbots:sessions-list", args=(team_slug, experiment_id))

    context.update(
        get_experiment_filter_context_data(
            request.team,
            session_table_url,
            single_experiment=experiment,
        )
    )

    return TemplateResponse(request, template_name, context)


@login_and_team_required
@permission_required("experiments.view_experiment", raise_exception=True)
def single_experiment_home(request, team_slug: str, experiment_id: int):
    return base_single_experiment_view(
        request, team_slug, experiment_id, "experiments/single_experiment_home.html", "experiments"
    )


def _get_events_context(experiment: Experiment, team_slug: str, origin=None):
    combined_events = []
    static_events = (
        StaticTrigger.objects.filter(experiment=experiment)
        .annotate(
            failure_count=Count(
                Case(When(event_logs__status=EventLogStatusChoices.FAILURE, then=1), output_field=IntegerField())
            )
        )
        .values("id", "experiment_id", "type", "action__action_type", "action__params", "failure_count", "is_active")
        .all()
    )
    timeout_events = (
        TimeoutTrigger.objects.filter(experiment=experiment)
        .annotate(
            failure_count=Count(
                Case(When(event_logs__status=EventLogStatusChoices.FAILURE, then=1), output_field=IntegerField())
            )
        )
        .values(
            "id",
            "experiment_id",
            "delay",
            "action__action_type",
            "action__params",
            "total_num_triggers",
            "failure_count",
            "is_active",
        )
        .all()
    )
    for event in static_events:
        combined_events.append({**event, "team_slug": team_slug})
    for event in timeout_events:
        combined_events.append({**event, "type": "__timeout__", "team_slug": team_slug})
    return {"show_events": len(combined_events) > 0, "events_table": EventsTable(combined_events, origin=origin)}


def _get_routes_context(experiment: Experiment, team_slug: str):
    route_type = ExperimentRouteType.PROCESSOR
    parent_links = experiment.parent_links.filter(type=route_type).all()
    return {
        "child_routes_table": ChildExperimentRoutesTable(experiment.child_links.filter(type=route_type).all()),
        "parent_routes_table": ParentExperimentRoutesTable(parent_links),
        "first_parent_id": parent_links[0].parent_id if parent_links else None,
        "can_make_child_routes": len(parent_links) == 0,
    }


def _get_terminal_bots_context(experiment: Experiment, team_slug: str):
    return {
        "terminal_bots_table": TerminalBotsTable(
            experiment.child_links.filter(type=ExperimentRouteType.TERMINAL).all()
        ),
    }


@require_POST
@login_and_team_required
def start_authed_web_session(request, team_slug: str, experiment_id: int, version_number: int):
    """Start an authed web session with the chosen experiment, be it a specific version or not"""
    experiment = get_object_or_404(Experiment, id=experiment_id, team=request.team)

    session = WebChannel.start_new_session(
        working_experiment=experiment,
        participant_user=request.user,
        participant_identifier=request.user.email,
        timezone=request.session.get("detected_tz", None),
        version=version_number,
    )
    return HttpResponseRedirect(
        reverse("experiments:experiment_chat_session", args=[team_slug, experiment_id, version_number, session.id])
    )


@login_and_team_required
def experiment_chat_session(
    request, team_slug: str, experiment_id: int, session_id: int, version_number: int, active_tab: str = "experiments"
):
    experiment = get_object_or_404(Experiment, id=experiment_id, team=request.team)
    session = get_object_or_404(
        ExperimentSession, participant__user=request.user, experiment_id=experiment_id, id=session_id
    )
    try:
        experiment_version = experiment.get_version(version_number)
    except Experiment.DoesNotExist:
        raise Http404() from None

    version_specific_vars = {
        "assistant": experiment_version.get_assistant(),
        "experiment_name": experiment_version.name,
        "experiment_version": experiment_version,
        "experiment_version_number": experiment_version.version_number,
    }
    return TemplateResponse(
        request,
        "experiments/experiment_chat.html",
        {"experiment": experiment, "session": session, "active_tab": active_tab, **version_specific_vars},
    )


@experiment_session_view()
@verify_session_access_cookie
@require_POST
def experiment_session_message(request, team_slug: str, experiment_id: uuid.UUID, session_id: str, version_number: int):
    return _experiment_session_message(request, version_number)


@experiment_session_view()
@require_POST
@xframe_options_exempt
@csrf_exempt
def experiment_session_message_embed(
    request, team_slug: str, experiment_id: uuid.UUID, session_id: str, version_number: int
):
    if not request.experiment_session.participant.is_anonymous:
        return HttpResponseForbidden()

    return _experiment_session_message(request, version_number, embedded=True)


def _experiment_session_message(request, version_number: int, embedded=False):
    working_experiment = request.experiment
    session = request.experiment_session

    if working_experiment.is_archived:
        raise PermissionDenied("Cannot chat with an archived experiment.")

    try:
        experiment_version = working_experiment.get_version(version_number)
    except Experiment.DoesNotExist:
        raise Http404() from None

    message_text = request.POST["message"]
    uploaded_files = request.FILES
    attachments = []
    created_files = []
    for resource_type in ["code_interpreter", "file_search", "ocs_attachments"]:
        if resource_type not in uploaded_files:
            continue

        tool_resource, _created = ChatAttachment.objects.get_or_create(
            chat_id=session.chat_id,
            tool_type=resource_type,
        )
        for uploaded_file in uploaded_files.getlist(resource_type):
            new_file = File.objects.create(name=uploaded_file.name, file=uploaded_file, team=request.team)
            attachments.append(Attachment.from_file(new_file, cast(AttachmentType, resource_type), session.id))
            created_files.append(new_file)

        tool_resource.files.add(*created_files)

    if attachments and not message_text:
        message_text = "Please look at the attachments and respond appropriately"

    result = get_response_for_webchat_task.delay(
        experiment_session_id=session.id,
        experiment_id=experiment_version.id,
        message_text=message_text,
        attachments=[att.model_dump() for att in attachments],
    )
    version_specific_vars = {
        "assistant": experiment_version.get_assistant(),
        "experiment_version_number": experiment_version.version_number,
    }
    return TemplateResponse(
        request,
        "experiments/chat/experiment_response_htmx.html",
        {
            "experiment": working_experiment,
            "session": session,
            "message_text": message_text,
            "task_id": result.task_id,
            "created_files": created_files,
            "embedded": embedded,
            **version_specific_vars,
        },
    )


@experiment_session_view()
def get_message_response(request, team_slug: str, experiment_id: uuid.UUID, session_id: str, task_id: str):
    experiment = request.experiment
    session = request.experiment_session
    last_message = ChatMessage.objects.filter(chat=session.chat).order_by("-created_at").first()
    message_details = get_message_task_response(experiment, task_id)
    if not message_details:
        # don't render empty messages
        return HttpResponse()

    attachments = message_details.pop("attachments", [])
    return TemplateResponse(
        request,
        "experiments/chat/chat_message_response.html",
        {
            "experiment": experiment,
            "session": session,
            "task_id": task_id,
            "message_details": message_details,
            "last_message_datetime": last_message and last_message.created_at,
            "attachments": attachments,
        },
    )


@experiment_session_view()
@require_GET
@xframe_options_exempt
@team_required
def poll_messages_embed(request, team_slug: str, experiment_id: uuid.UUID, session_id: str):
    if not request.experiment_session.participant.is_anonymous:
        return HttpResponseForbidden()

    return _poll_messages(request)


@experiment_session_view()
@require_GET
@team_required
def poll_messages(request, team_slug: str, experiment_id: uuid.UUID, session_id: str):
    user = get_real_user_or_none(request.user)
    if user and request.experiment_session.participant.user != user:
        return HttpResponseForbidden()

    return _poll_messages(request)


def _poll_messages(request):
    params = request.GET.dict()
    since_param = params.get("since")

    since = timezone.now()
    if since_param and since_param != "null":
        try:
            since = datetime.fromisoformat(since_param)
        except ValueError as e:
            logging.exception(f"Unexpected `since` parameter value. Error: {e}")

    messages = (
        ChatMessage.objects.filter(
            message_type=ChatMessageType.AI, chat=request.experiment_session.chat, created_at__gt=since
        )
        .order_by("created_at")
        .all()
    )

    if messages:
        return TemplateResponse(
            request,
            "experiments/chat/system_message.html",
            {
                "messages": [message.content for message in messages],
                "last_message_datetime": messages[0].created_at,
            },
        )
    return HttpResponse()


@team_required
def start_session_public(request, team_slug: str, experiment_id: uuid.UUID):
    try:
        experiment = get_object_or_404(Experiment, public_id=experiment_id, team=request.team)
    except ValidationError:
        # old links dont have uuids
        raise Http404() from None

    experiment_version = experiment.default_version
    if not experiment_version.is_public:
        raise Http404

    consent = experiment_version.consent_form
    user = get_real_user_or_none(request.user)
    if not consent:
        identifier = user.email if user else str(uuid.uuid4())
        session = WebChannel.start_new_session(
            working_experiment=experiment,
            participant_user=user,
            participant_identifier=identifier,
            timezone=request.session.get("detected_tz", None),
        )
        return _record_consent_and_redirect(team_slug, experiment, session, request.origin)

    if request.method == "POST":
        form = ConsentForm(consent, request.POST, initial={"identifier": user.email if user else None})
        if form.is_valid():
            verify_user = True
            if consent.capture_identifier:
                identifier = form.cleaned_data.get("identifier", None)
            else:
                # The identifier field will be disabled, so we must generate one
                verify_user = False
                if user:
                    identifier = user.email
                else:
                    identifier = Participant.create_anonymous(request.team, ChannelPlatform.WEB).identifier

            session = WebChannel.start_new_session(
                working_experiment=experiment,
                participant_user=user,
                participant_identifier=identifier,
                timezone=request.session.get("detected_tz", None),
            )
            if verify_user and consent.identifier_type == "email":
                return _verify_user_or_start_session(
                    identifier=identifier,
                    request=request,
                    experiment=experiment,
                    session=session,
                )
            else:
                return _record_consent_and_redirect(team_slug, experiment, session)
    else:
        form = ConsentForm(
            consent,
            initial={
                "experiment_id": experiment_version.id,
                "identifier": user.email if user else None,
            },
        )

    consent_notice = consent.get_rendered_content()
    version_specific_vars = {
        "experiment_name": experiment_version.name,
        "experiment_description": experiment_version.description,
    }
    return TemplateResponse(
        request,
        "experiments/start_experiment_session.html",
        {
            "active_tab": "experiments",
            "experiment": experiment,
            "consent_notice": mark_safe(consent_notice),
            "form": form,
            **version_specific_vars,
        },
    )


@xframe_options_exempt
@team_required
def start_session_public_embed(request, team_slug: str, experiment_id: uuid.UUID):
    """Special view for starting sessions from embedded widgets. This will ignore consent and pre-surveys and
    will ALWAYS create anonymous participants."""
    try:
        experiment = get_object_or_404(Experiment, public_id=experiment_id, team=request.team)
    except ValidationError:
        # old links dont have uuids
        raise Http404() from None

    experiment_version = experiment.default_version
    if not experiment_version.is_public:
        raise Http404

    participant = Participant.create_anonymous(request.team, ChannelPlatform.WEB)
    session = WebChannel.start_new_session(
        working_experiment=experiment,
        participant_identifier=participant.identifier,
        timezone=request.session.get("detected_tz", None),
        metadata={Chat.MetadataKeys.EMBED_SOURCE: request.headers.get("referer", None)},
    )
    redirect_url = (
        "chatbots:chatbot_chat_embed" if request.origin == "chatbots" else "experiments:experiment_chat_embed"
    )
    return redirect(redirect_url, team_slug, experiment.public_id, session.external_id)


def _verify_user_or_start_session(identifier, request, experiment, session):
    """
    Verifies if the user is allowed to access the chat.

    Process:
    1. If the user is currently logged in, they are considered verified.
    2. If not logged in, check for a session cookie from a prior public chat:
        - The session cookie should contain a `participant_id` field.
        - Match the specified `identifier` to the one of the participant from the session cookie.
        - If the identifiers match, the user previously verified their email and can proceed.
    3. If there is no match or if the session has expired, the user has to verify their email address.
    """
    team_slug = session.team.slug
    if request.user.is_authenticated:
        return _record_consent_and_redirect(team_slug, experiment, session)

    if not session.requires_participant_data():
        return _record_consent_and_redirect(team_slug, experiment, session)

    if session_data := get_chat_session_access_cookie_data(request, fail_silently=True):
        if Participant.objects.filter(
            id=session_data["participant_id"], identifier=identifier, team_id=session.team_id
        ).exists():
            return _record_consent_and_redirect(team_slug, experiment, session)

    token_expiry: datetime = send_chat_link_email(session)
    return TemplateResponse(
        request=request, template="account/participant_email_verify.html", context={"token_expiry": token_expiry}
    )


@team_required
def verify_public_chat_token(request, team_slug: str, experiment_id: uuid.UUID, token: str):
    try:
        claims = jwt.decode(token, settings.SECRET_KEY, algorithms="HS256")
        session = ExperimentSession.objects.select_related("experiment").get(external_id=claims["session"])
        return _record_consent_and_redirect(team_slug, session.experiment, session)
    except jwt.exceptions.ExpiredSignatureError:
        messages.warning(request=request, message="This link has expired")
        return redirect(reverse("experiments:start_session_public", args=(team_slug, experiment_id)))
    except Exception:
        messages.warning(request=request, message="This link could not be verified")
        return redirect(reverse("experiments:start_session_public", args=(team_slug, experiment_id)))


@login_and_team_required
@permission_required("experiments.invite_participants", raise_exception=True)
def experiment_invitations(request, team_slug: str, experiment_id: int, origin="experiments"):
    experiment = get_object_or_404(Experiment, id=experiment_id, team=request.team)
    experiment_version = experiment.default_version
    sessions = experiment.sessions.order_by("-created_at").filter(
        status__in=["setup", "pending"],
        participant__isnull=False,
    )
    form = ExperimentInvitationForm(initial={"experiment_id": experiment_id})
    if request.method == "POST":
        post_form = ExperimentInvitationForm(request.POST)
        if post_form.is_valid():
            if ExperimentSession.objects.filter(
                team=request.team,
                experiment_id=experiment_id,
                status__in=["setup", "pending"],
                participant__identifier=post_form.cleaned_data["email"],
            ).exists():
                participant_email = post_form.cleaned_data["email"]
                messages.info(request, f"{participant_email} already has a pending invitation.")
            else:
                with transaction.atomic():
                    session = WebChannel.start_new_session(
                        experiment,
                        participant_identifier=post_form.cleaned_data["email"],
                        session_status=SessionStatus.SETUP,
                        timezone=request.session.get("detected_tz", None),
                    )
                if post_form.cleaned_data["invite_now"]:
                    send_experiment_invitation(session)
        else:
            form = post_form

    version_specific_vars = {
        "experiment_name": experiment_version.name,
        "experiment_description": experiment_version.description,
    }
    template_name = (
        "chatbots/chatbot_invitations.html" if origin == "chatbots" else "experiments/experiment_invitations.html"
    )
    return TemplateResponse(
        request,
        template_name,
        {"invitation_form": form, "experiment": experiment, "sessions": sessions, **version_specific_vars},
    )


@require_POST
@permission_required("experiments.download_chats", raise_exception=True)
@login_and_team_required
def generate_chat_export(request, team_slug: str, experiment_id: str):
    timezone = request.session.get("detected_tz", None)
    experiment = get_object_or_404(Experiment, id=experiment_id)
    parsed_url = urlparse(request.headers.get("HX-Current-URL"))
    query_params = parse_qs(parsed_url.query)
    task_id = async_export_chat.delay(experiment_id, query_params, timezone)
    return TemplateResponse(
        request, "experiments/components/exports.html", {"experiment": experiment, "task_id": task_id}
    )


@permission_required("experiments.download_chats", raise_exception=True)
@login_and_team_required
def get_export_download_link(request, team_slug: str, experiment_id: str, task_id: str):
    experiment = get_object_or_404(Experiment, id=experiment_id, team=request.team)
    info = Progress(AsyncResult(task_id)).get_info()
    context = {"experiment": experiment}
    if info["complete"] and info["success"]:
        file_id = info["result"]["file_id"]
        download_url = reverse("files:base", kwargs={"team_slug": team_slug, "pk": file_id})
        context["export_download_url"] = download_url
    else:
        context["task_id"] = task_id
    return TemplateResponse(request, "experiments/components/exports.html", context)


@login_and_team_required
@permission_required("experiments.invite_participants", raise_exception=True)
def send_invitation(request, team_slug: str, experiment_id: int, session_id: str):
    experiment = get_object_or_404(Experiment, id=experiment_id, team=request.team)
    session = ExperimentSession.objects.get(experiment=experiment, external_id=session_id)
    send_experiment_invitation(session)
    return TemplateResponse(
        request,
        "experiments/manage/invite_row.html",
        context={"request": request, "experiment": experiment, "session": session},
    )


def _record_consent_and_redirect(
    team_slug: str, experiment: Experiment, experiment_session: ExperimentSession, origin="experiments"
):
    # record consent, update status
    experiment_session.consent_date = timezone.now()
    if experiment_session.experiment_version.pre_survey:
        experiment_session.status = SessionStatus.PENDING_PRE_SURVEY
        redirect_url_name = "experiments:experiment_pre_survey"
    else:
        experiment_session.status = SessionStatus.ACTIVE
        redirect_url_name = "chatbots:chatbot_chat" if origin == "chatbots" else "experiments:experiment_chat"
    experiment_session.save()
    response = HttpResponseRedirect(
        reverse(
            redirect_url_name,
            args=[team_slug, experiment_session.experiment.public_id, experiment_session.external_id],
        )
    )
    return set_session_access_cookie(response, experiment, experiment_session)


@experiment_session_view(allowed_states=[SessionStatus.SETUP, SessionStatus.PENDING])
def start_session_from_invite(request, team_slug: str, experiment_id: uuid.UUID, session_id: str):
    default_version = request.experiment.default_version
    consent = default_version.consent_form

    initial = {
        "participant_id": request.experiment_session.participant.id,
        "identifier": request.experiment_session.participant.identifier,
    }
    if not request.experiment_session.participant:
        raise Http404()

    if not consent:
        return _record_consent_and_redirect(team_slug, request.experiment, request.experiment_session)

    if request.method == "POST":
        form = ConsentForm(consent, request.POST, initial=initial)
        if form.is_valid():
            return _record_consent_and_redirect(team_slug, request.experiment, request.experiment_session)

    else:
        form = ConsentForm(consent, initial=initial)

    consent_notice = consent.get_rendered_content()
    version_specific_vars = {
        "experiment_name": default_version.name,
        "experiment_description": default_version.description,
    }
    return TemplateResponse(
        request,
        "experiments/start_experiment_session.html",
        {
            "active_tab": "experiments",
            "experiment": default_version,
            "consent_notice": mark_safe(consent_notice),
            "form": form,
            **version_specific_vars,
        },
    )


@experiment_session_view(allowed_states=[SessionStatus.PENDING_PRE_SURVEY])
@verify_session_access_cookie
def experiment_pre_survey(request, team_slug: str, experiment_id: uuid.UUID, session_id: str):
    if request.method == "POST":
        form = SurveyCompletedForm(request.POST)
        if form.is_valid():
            request.experiment_session.status = SessionStatus.ACTIVE
            request.experiment_session.save()
            return HttpResponseRedirect(
                reverse(
                    "experiments:experiment_chat",
                    args=[team_slug, experiment_id, session_id],
                )
            )
    else:
        form = SurveyCompletedForm()

    default_version = request.experiment.default_version
    experiment_session = request.experiment_session
    version_specific_vars = {
        "experiment_name": default_version.name,
        "experiment_description": default_version.description,
        "pre_survey_link": experiment_session.get_pre_survey_link(default_version),
    }
    return TemplateResponse(
        request,
        "experiments/pre_survey.html",
        {
            "active_tab": "experiments",
            "form": form,
            "experiment": request.experiment,
            "experiment_session": experiment_session,
            **version_specific_vars,
        },
    )


@experiment_session_view(allowed_states=[SessionStatus.ACTIVE, SessionStatus.SETUP])
@verify_session_access_cookie
def experiment_chat(request, team_slug: str, experiment_id: uuid.UUID, session_id: str):
    return _experiment_chat_ui(request)


@experiment_session_view(allowed_states=[SessionStatus.ACTIVE, SessionStatus.SETUP])
@xframe_options_exempt
def experiment_chat_embed(request, team_slug: str, experiment_id: uuid.UUID, session_id: str):
    """Special view for embedding that doesn't have the cookie security. This is OK because of the additional
    checks to ensure the participant is 'anonymous'."""
    session = request.experiment_session
    if not session.participant.is_anonymous:
        raise Http404
    return _experiment_chat_ui(request, embedded=True)


def _experiment_chat_ui(request, embedded=False):
    experiment_version = request.experiment.default_version
    version_specific_vars = {
        "assistant": experiment_version.get_assistant(),
        "experiment_name": experiment_version.name,
        "experiment_version": experiment_version,
        "experiment_version_number": experiment_version.version_number,
    }
    return TemplateResponse(
        request,
        "experiments/experiment_chat.html",
        {
            "experiment": request.experiment,
            "session": request.experiment_session,
            "active_tab": "chatbots" if request.origin == "chatbots" else "experiments",
            "embedded": embedded,
            **version_specific_vars,
        },
    )


def _get_languages_for_chat(session):
    available_language_codes = session.chat.translated_languages
    available_languages = [
        choice for choice in LANGUAGE_CHOICES if choice[0] == "" or choice[0] in available_language_codes
    ]
    translatable_languages = [
        choice for choice in LANGUAGE_CHOICES if choice[0] != "" and choice[0] not in available_language_codes
    ]
    return available_languages, translatable_languages


@experiment_session_view()
@verify_session_access_cookie
def experiment_session_messages_view(request, team_slug: str, experiment_id: uuid.UUID, session_id: str):
    """View for loading paginated messages with HTMX"""
    session = request.experiment_session
    experiment = request.experiment
    page = int(request.GET.get("page", 1))
    selected_tags = list(filter(None, request.GET.get("tag_filter", "").split(",")))
    language = request.GET.get("language", "")
    show_original_translation = request.GET.get("show_original_translation") == "on" and language

    chat_message_content_type = ContentType.objects.get_for_model(ChatMessage)
    all_tags = (
        Tag.objects.filter(
            annotations_customtaggeditem_items__content_type=chat_message_content_type,
            annotations_customtaggeditem_items__object_id__in=Subquery(
                ChatMessage.objects.filter(chat=session.chat).values("id")
            ),
        )
        .annotate(count=Count("annotations_customtaggeditem_items"))
        .distinct()
        .order_by(F("category").asc(nulls_first=True), "name")
    )
    available_languages, translatable_languages = _get_languages_for_chat(session)
    has_missing_translations = False
    translate_form_all = TranslateMessagesForm(
        team=request.team, translatable_languages=translatable_languages, is_translate_all_form=True
    )
    translate_form_remaining = TranslateMessagesForm(
        team=request.team, translatable_languages=translatable_languages, is_translate_all_form=False
    )
    default_message = "(message generated after last translation)"

    messages_queryset = (
        ChatMessage.objects.filter(chat=session.chat)
        .order_by("created_at")
        .prefetch_related(
            Prefetch(
                "tagged_items",
                queryset=CustomTaggedItem.objects.select_related("tag", "user"),
                to_attr="prefetched_tagged_items",
            )
        )
    )
    if selected_tags:
        messages_queryset = messages_queryset.filter(tags__name__in=selected_tags).distinct()

    if language:
        messages_queryset = messages_queryset.annotate(
            translation=Coalesce(
                KeyTextTransform(language, "translations"),
                Value(default_message),
                output_field=CharField(),
            )
        )
        has_missing_translations = messages_queryset.exclude(**{f"translations__{language}__isnull": False}).exists()
    show_all = request.GET.get("show_all") == "on"
    page_size = 10
    if show_all:
        current_page_messages = list(messages_queryset)
        total_pages = 1
        page_start_index = 1
    else:
        paginator = Paginator(messages_queryset, per_page=page_size, orphans=page_size // 3)
        current_page = paginator.page(page)
        current_page_messages = current_page.object_list
        total_pages = paginator.num_pages
        page_start_index = current_page.start_index()
    context = {
        "experiment_session": session,
        "experiment": experiment,
        "messages": current_page_messages,
        "page": page,
        "total_pages": total_pages,
        "total_messages": len(messages_queryset),
        "page_size": page_size,
        "page_start_index": page_start_index,
        "selected_tags": selected_tags,
        "language": language,
        "available_languages": available_languages,
        "available_tags": [t.name for t in Tag.objects.filter(team__slug=team_slug, is_system_tag=False).all()],
        "has_missing_translations": has_missing_translations,
        "show_original_translation": show_original_translation,
        "translate_form_all": translate_form_all,
        "translate_form_remaining": translate_form_remaining,
        "default_message": default_message,
        "default_translation_models_by_providers": get_default_translation_models_by_provider(),
        "llm_provider_models_dict": get_models_by_team_grouped_by_provider(request.team),
        "all_tags": all_tags,
    }

    return TemplateResponse(
        request,
        "experiments/components/experiment_chat.html",
        context,
    )


@experiment_session_view()
@verify_session_access_cookie
def translate_messages_view(request, team_slug: str, experiment_id: uuid.UUID, session_id: str):
    from apps.analysis.translation import translate_messages_with_llm

    session = request.experiment_session
    provider_id = request.POST.get("llm_provider", "")
    model_id = request.POST.get("llm_provider_model", "")
    valid_languages = [choice[0] for choice in LANGUAGE_CHOICES if choice[0]]
    translate_all = request.POST.get("translate_all", "false") == "true"
    if translate_all:
        language = request.POST.get("target_language")
    else:
        language = request.POST.get("language")

    if not language or language not in valid_languages:
        messages.error(request, "No language selected for translation.")
        return redirect_to_messages_view(request, session)
    if not provider_id or not model_id:
        messages.error(request, "No LLM provider model selected.")
        return redirect_to_messages_view(request, session)
    try:
        try:
            llm_provider = LlmProvider.objects.get(id=provider_id, team=request.team)
            llm_provider_model = LlmProviderModel.objects.get(id=model_id)
        except (LlmProvider.DoesNotExist, LlmProviderModel.DoesNotExist):
            messages.error(request, "Selected provider or model not found.")
            return redirect_to_messages_view(request, session)

        messages_to_translate = ChatMessage.objects.filter(chat=session.chat).exclude(
            **{f"translations__{language}__isnull": False}
        )
        if not messages_to_translate.exists():
            messages.info(request, "All messages already have translations for this language.")
            return redirect_to_messages_view(request, session)
        translate_messages_with_llm(
            messages=list(messages_to_translate),
            target_language=language,
            llm_provider=llm_provider,
            llm_provider_model=llm_provider_model,
        )
    except Exception as e:
        logging.exception("Error translating messages")
        messages.error(request, f"Translation failed: {str(e)}")
        return redirect_to_messages_view(request, session)

    return redirect_to_messages_view(request, session)


def redirect_to_messages_view(request, session):
    url = reverse(
        "experiments:experiment_session_messages_view",
        args=[request.team.slug, session.experiment.public_id, session.external_id],
    )
    params = {}
    search = request.POST.get("search", "").strip()
    show_original_translation = request.POST.get("show_original_translation", "")
    language = request.POST.get("language", "")
    params["language"] = language or request.POST.get("target_language", "")
    if search:
        params["search"] = search
    if show_original_translation:
        params["show_original_translation"] = show_original_translation

    if params:
        from urllib.parse import urlencode

        url += "?" + urlencode(params)

    return HttpResponseRedirect(url)


@experiment_session_view(allowed_states=[SessionStatus.ACTIVE, SessionStatus.SETUP])
@verify_session_access_cookie
@require_POST
def end_experiment(request, team_slug: str, experiment_id: uuid.UUID, session_id: str):
    experiment_session = request.experiment_session
    experiment_session.update_status(SessionStatus.PENDING_REVIEW, commit=False)
    experiment_session.end(commit=True)
    return HttpResponseRedirect(reverse("experiments:experiment_review", args=[team_slug, experiment_id, session_id]))


@experiment_session_view(allowed_states=[SessionStatus.PENDING_REVIEW])
@verify_session_access_cookie
def experiment_review(request, team_slug: str, experiment_id: uuid.UUID, session_id: str):
    form = None
    survey_link = None
    survey_text = None
    experiment_version = request.experiment.default_version
    if request.method == "POST":
        # no validation needed
        request.experiment_session.status = SessionStatus.COMPLETE
        request.experiment_session.reviewed_at = timezone.now()
        request.experiment_session.save()
        return HttpResponseRedirect(
            reverse("experiments:experiment_complete", args=[team_slug, experiment_id, session_id])
        )
    elif experiment_version.post_survey:
        form = SurveyCompletedForm()
        survey_link = request.experiment_session.get_post_survey_link(experiment_version)
        survey_text = experiment_version.post_survey.confirmation_text.format(survey_link=survey_link)

    version_specific_vars = {
        "experiment.post_survey": experiment_version.post_survey,
        "survey_link": survey_link,
        "survey_text": survey_text,
        "experiment_name": experiment_version.name,
    }
    return TemplateResponse(
        request,
        "experiments/experiment_review.html",
        {
            "experiment": request.experiment,
            "experiment_session": request.experiment_session,
            "active_tab": "experiments",
            "form": form,
            "available_tags": [t.name for t in Tag.objects.filter(team__slug=team_slug, is_system_tag=False).all()],
            **version_specific_vars,
        },
    )


@experiment_session_view(allowed_states=[SessionStatus.COMPLETE])
@verify_session_access_cookie
def experiment_complete(request, team_slug: str, experiment_id: uuid.UUID, session_id: str):
    return TemplateResponse(
        request,
        "experiments/experiment_complete.html",
        {
            "experiment": request.experiment,
            "experiment_session": request.experiment_session,
            "active_tab": "experiments",
        },
    )


@experiment_session_view()
@verify_session_access_cookie
def experiment_session_details_view(request, team_slug: str, experiment_id: uuid.UUID, session_id: str):
    return render_session_details(
        request,
        team_slug,
        experiment_id,
        session_id,
        active_tab="experiments",
        template_path="experiments/experiment_session_view.html",
    )


@login_and_team_required
def experiment_session_pagination_view(request, team_slug: str, experiment_id: uuid.UUID, session_id: str):
    return paginate_session(
        request,
        team_slug,
        experiment_id,
        session_id,
        view_name="experiments:experiment_session_view",
    )


@team_required
def download_file(request, team_slug: str, session_id: int, pk: int):
    resource = get_object_or_404(
        File, id=pk, team__slug=team_slug, chatattachment__chat__experiment_session__id=session_id
    )
    try:
        file = resource.file.open()
        return FileResponse(file, as_attachment=True, filename=resource.file.name)
    except FileNotFoundError:
        raise Http404() from None


@team_required
def get_image_html(request, team_slug: str, session_id: int, pk: int):
    """Return HTML for displaying an image attachment."""
    resource = get_object_or_404(
        File, id=pk, team__slug=team_slug, chatattachment__chat__experiment_session__id=session_id
    )

    if not resource.is_image:
        raise Http404("File is not an image")

    # Generate the image URL
    image_url = reverse("experiments:download_file", args=[team_slug, session_id, pk])

    # Return HTML for the image
    html = format_html(
        '<img src="{}" alt="{}" class="max-w-md max-h-64 rounded border shadow-sm mt-2">', image_url, resource.name
    )

    return HttpResponse(html)


@require_POST
@transaction.atomic
@login_and_team_required
def set_default_experiment(request, team_slug: str, experiment_id: int, version_number: int):
    experiment = get_object_or_404(
        Experiment, working_version_id=experiment_id, version_number=version_number, team=request.team
    )
    Experiment.objects.exclude(version_number=version_number).filter(
        team__slug=team_slug, working_version_id=experiment_id
    ).update(is_default_version=False, audit_action=AuditAction.AUDIT)
    experiment.is_default_version = True
    experiment.save()
    url = (
        reverse(
            "experiments:single_experiment_home",
            kwargs={"team_slug": request.team.slug, "experiment_id": experiment_id},
        )
        + "#versions"
    )
    return redirect(url)


@require_POST
@transaction.atomic
@login_and_team_required
def archive_experiment_version(request, team_slug: str, experiment_id: int, version_number: int):
    """
    Archives a single released version of an experiment, unless it's the default version
    """
    experiment = get_object_or_404(
        Experiment, working_version_id=experiment_id, version_number=version_number, team=request.team
    )
    url = (
        reverse(
            "experiments:single_experiment_home",
            kwargs={"team_slug": request.team.slug, "experiment_id": experiment_id},
        )
        + "#versions"
    )
    if experiment.is_default_version:
        return redirect(url)
    experiment.archive()
    return redirect(url)


@require_POST
@transaction.atomic
@login_and_team_required
def update_version_description(request, team_slug: str, experiment_id: int, version_number: int):
    experiment = get_object_or_404(
        Experiment, working_version_id=experiment_id, version_number=version_number, team=request.team
    )
    experiment.version_description = request.POST.get("description", "").strip()
    experiment.save()

    return HttpResponse()


@login_and_team_required
def experiment_version_details(request, team_slug: str, experiment_id: int, version_number: int):
    try:
        experiment_version = Experiment.objects.get_all().get(
            team=request.team, working_version_id=experiment_id, version_number=version_number
        )
    except Experiment.DoesNotExist:
        raise Http404() from None

    context = {"version_details": experiment_version.version_details, "experiment": experiment_version}
    return render(request, "experiments/components/experiment_version_details_content.html", context)


@login_and_team_required
def get_release_status_badge(request, team_slug: str, experiment_id: int):
    experiment = get_object_or_404(Experiment, id=experiment_id, team=request.team)
    context = {"has_changes": experiment.compare_with_latest(), "experiment": experiment}
    return render(request, "experiments/components/unreleased_badge.html", context)


@login_and_team_required
@permission_required(("experiments.change_experiment", "pipelines.add_pipeline"))
def migrate_experiment_view(request, team_slug, experiment_id):
    from apps.pipelines.helper import convert_non_pipeline_experiment_to_pipeline

    experiment = get_object_or_404(Experiment, id=experiment_id, team__slug=team_slug)
    failed_url = reverse(
        "experiments:single_experiment_home",
        kwargs={"team_slug": team_slug, "experiment_id": experiment_id},
    )
    if experiment.parent_links.exists():
        messages.error(
            request, "Child experiments will be migrated along with their 'parent'. Please migrate the parent."
        )
        return redirect(failed_url)

    try:
        with transaction.atomic():
            experiment = Experiment.objects.get(id=experiment_id)
            convert_non_pipeline_experiment_to_pipeline(experiment)
        messages.success(request, f'Successfully migrated experiment "{experiment.name}" to chatbot!')
        return redirect("chatbots:single_chatbot_home", team_slug=team_slug, experiment_id=experiment_id)
    except Exception:
        logging.exception(
            "Failed to migrate experiment to chatbot", details={"team_slug": team_slug, "experiment_id": experiment_id}
        )
        messages.error(request, "There was an error during the migration. Please try again later.")
        return redirect(failed_url)


@require_GET
@login_and_team_required
@permission_required("experiments.view_experiment")
def trends_data(request, team_slug: str, experiment_id: int):
    """
    Returns JSON data for the experiment's trend barchart chart.
    """
    try:
        experiment = get_object_or_404(Experiment.objects.filter(team__slug=team_slug), id=experiment_id)
        successes, errors = experiment.default_version.get_trend_data()
        data = {"successes": successes, "errors": errors}
        return JsonResponse({"trends": data})
    except Exception:
        logging.exception(f"Error loading barchart data for experiment {experiment_id}")
        return JsonResponse({"error": "Failed to load barchart data", "datasets": []}, status=500)<|MERGE_RESOLUTION|>--- conflicted
+++ resolved
@@ -121,17 +121,13 @@
         )
     ]
     return generic_home(
-<<<<<<< HEAD
-        request, team_slug, "Experiments", "experiments:table", actions=actions_, show_modal_or_banner=True
-=======
         request,
         team_slug,
         "Experiments",
         "experiments:table",
         actions=actions_,
-        show_modal_or_banner=show_modal,
+        show_modal_or_banner=True,
         load_trend_modules=True,
->>>>>>> 3d1ef460
     )
 
 
