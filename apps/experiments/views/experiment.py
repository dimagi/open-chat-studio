import logging
import uuid
from datetime import datetime
from urllib.parse import quote

from celery.result import AsyncResult
from celery_progress.backend import Progress
from django import forms
from django.conf import settings
from django.contrib import messages
from django.contrib.auth.decorators import permission_required
from django.contrib.auth.mixins import PermissionRequiredMixin
from django.contrib.postgres.search import SearchQuery, SearchRank, SearchVector
from django.core.exceptions import PermissionDenied, ValidationError
from django.db import transaction
from django.db.models import Case, Count, IntegerField, Q, When
from django.http import Http404, HttpResponse, HttpResponseRedirect
from django.shortcuts import get_object_or_404, redirect, render
from django.template.response import TemplateResponse
from django.urls import reverse
from django.utils import timezone
from django.utils.html import format_html
from django.utils.safestring import mark_safe
from django.utils.translation import gettext
from django.views.decorators.http import require_POST
from django.views.generic import CreateView, UpdateView
from django_tables2 import SingleTableView
from langchain_core.prompts import PromptTemplate
from waffle import flag_is_active

from apps.annotations.models import Tag
from apps.channels.forms import ChannelForm
from apps.channels.models import ChannelPlatform, ExperimentChannel
from apps.chat.models import ChatMessage, ChatMessageType
from apps.events.models import (
    EventLogStatusChoices,
    StaticTrigger,
    StaticTriggerType,
    TimeoutTrigger,
)
from apps.events.tables import (
    EventsTable,
)
from apps.events.tasks import enqueue_static_triggers
from apps.experiments.decorators import experiment_session_view, set_session_access_cookie, verify_session_access_cookie
from apps.experiments.email import send_experiment_invitation
from apps.experiments.exceptions import ChannelAlreadyUtilizedException
from apps.experiments.export import experiment_to_csv
from apps.experiments.forms import (
    ConsentForm,
    ExperimentInvitationForm,
    SurveyCompletedForm,
)
from apps.experiments.helpers import get_real_user_or_none
from apps.experiments.models import (
<<<<<<< HEAD
    AgentTools,
    Experiment,
    ExperimentSession,
    Participant,
=======
    Experiment,
    ExperimentSession,
    Participant,
    ParticipantData,
>>>>>>> 36075cfc
    SessionStatus,
    SyntheticVoice,
)
from apps.experiments.tables import ExperimentSessionsTable, ExperimentTable
from apps.experiments.tasks import get_response_for_webchat_task
from apps.experiments.views.prompt import PROMPT_DATA_SESSION_KEY
from apps.files.forms import get_file_formset
from apps.files.views import BaseAddFileHtmxView, BaseDeleteFileView
from apps.service_providers.utils import get_llm_provider_choices
from apps.teams.decorators import login_and_team_required
from apps.teams.mixins import LoginAndTeamRequiredMixin
from apps.users.models import CustomUser


@login_and_team_required
@permission_required("experiments.view_experiment", raise_exception=True)
def experiments_home(request, team_slug: str):
    return TemplateResponse(
        request,
        "generic/object_home.html",
        {
            "active_tab": "experiments",
            "title": "Experiments",
            "info_link": settings.DOCUMENTATION_LINKS["experiment"],
            "new_object_url": reverse("experiments:new", args=[team_slug]),
            "table_url": reverse("experiments:table", args=[team_slug]),
            "enable_search": True,
        },
    )


class ExperimentTableView(SingleTableView, PermissionRequiredMixin):
    model = Experiment
    paginate_by = 25
    table_class = ExperimentTable
    template_name = "table/single_table.html"
    permission_required = "experiments.view_experiment"

    def get_queryset(self):
        query_set = Experiment.objects.filter(team=self.request.team)
        search = self.request.GET.get("search")
        if search:
            search_vector = SearchVector("name", weight="A") + SearchVector("description", weight="B")
            search_query = SearchQuery(search)
            query_set = (
                query_set.annotate(document=search_vector, rank=SearchRank(search_vector, search_query))
                .filter(Q(document=search_query) | Q(owner__username__icontains=search))
                .order_by("-rank")
            )
        return query_set


class ExperimentSessionsTableView(SingleTableView, PermissionRequiredMixin):
    model = ExperimentSession
    paginate_by = 25
    table_class = ExperimentSessionsTable
    template_name = "table/single_table.html"
    permission_required = "annotations.view_customtaggeditem"

    def get_queryset(self):
        query_set = ExperimentSession.objects.with_last_message_created_at().filter(
            team=self.request.team, experiment__id=self.kwargs["experiment_id"]
        )
        tags_query = self.request.GET.get("tags")
        if tags_query:
            tags = tags_query.split("&")
            query_set = query_set.filter(chat__tags__name__in=tags).distinct()
        return query_set


class ExperimentForm(forms.ModelForm):
    PROMPT_HELP_TEXT = """
        Use {source_material} to place source material in the prompt. Use {participant_data} to place participant
        data in the prompt.
    """
    type = forms.ChoiceField(
        choices=[("llm", gettext("Base Language Model")), ("assistant", gettext("OpenAI Assistant"))],
        widget=forms.RadioSelect(attrs={"x-model": "type"}),
    )
    description = forms.CharField(widget=forms.Textarea(attrs={"rows": 2}), required=False)
    prompt_text = forms.CharField(widget=forms.Textarea(attrs={"rows": 6}), required=False, help_text=PROMPT_HELP_TEXT)
    input_formatter = forms.CharField(widget=forms.Textarea(attrs={"rows": 2}), required=False)
    seed_message = forms.CharField(widget=forms.Textarea(attrs={"rows": 2}), required=False)
    tools = forms.MultipleChoiceField(widget=forms.CheckboxSelectMultiple, choices=AgentTools.choices, required=False)

    class Meta:
        model = Experiment
        fields = [
            "name",
            "description",
            "llm_provider",
            "llm",
            "assistant",
            "max_token_limit",
            "temperature",
            "prompt_text",
            "input_formatter",
            "safety_layers",
            "conversational_consent_enabled",
            "source_material",
            "seed_message",
            "pre_survey",
            "post_survey",
            "consent_form",
            "voice_provider",
            "synthetic_voice",
            "no_activity_config",
            "safety_violation_notification_emails",
            "voice_response_behaviour",
            "tools",
        ]
        labels = {
            "source_material": "Inline Source Material",
        }
        help_texts = {
            "source_material": "Use the '{source_material}' tag to inject source material directly into your prompt.",
            "assistant": "If you have an OpenAI assistant, you can select it here to use it for this experiment.",
        }

    def __init__(self, request, *args, **kwargs):
        super().__init__(*args, **kwargs)
        self.request = request
        team = request.team
        exclude_services = [SyntheticVoice.OpenAIVoiceEngine]
        if flag_is_active(request, "open_ai_voice_engine"):
            exclude_services = []

        # Limit to team's data
        self.fields["llm_provider"].queryset = team.llmprovider_set
        self.fields["assistant"].queryset = team.openaiassistant_set
        self.fields["voice_provider"].queryset = team.voiceprovider_set.exclude(
            syntheticvoice__service__in=exclude_services
        )
        self.fields["safety_layers"].queryset = team.safetylayer_set
        self.fields["source_material"].queryset = team.sourcematerial_set
        self.fields["pre_survey"].queryset = team.survey_set
        self.fields["post_survey"].queryset = team.survey_set
        self.fields["consent_form"].queryset = team.consentform_set
        self.fields["no_activity_config"].queryset = team.noactivitymessageconfig_set
        self.fields["synthetic_voice"].queryset = SyntheticVoice.get_for_team(team, exclude_services)

        # Alpine.js bindings
        self.fields["voice_provider"].widget.attrs = {
            "x-model.fill": "voiceProvider",
        }
        self.fields["llm_provider"].widget.attrs = {
            "x-model.number.fill": "llmProviderId",
        }
        # special template for dynamic select options
        self.fields["synthetic_voice"].widget.template_name = "django/forms/widgets/select_dynamic.html"
        self.fields["llm"].widget.template_name = "django/forms/widgets/select_dynamic.html"

    def clean(self):
        cleaned_data = super().clean()

        errors = {}
        bot_type = cleaned_data["type"]
        if bot_type == "llm":
            cleaned_data["assistant"] = None
            if not cleaned_data.get("prompt_text"):
                errors["prompt_text"] = "Prompt text is required unless you select an OpenAI Assistant"
            if not cleaned_data.get("llm_provider"):
                errors["llm_provider"] = "LLM Provider is required unless you select an OpenAI Assistant"
            if not cleaned_data.get("llm"):
                errors["llm"] = "LLM is required unless you select an OpenAI Assistant"
        else:
            if not cleaned_data.get("assistant"):
                errors["assistant"] = "Assistant is required when creating an assistant experiment"

        if errors:
            raise forms.ValidationError(errors)

        _validate_prompt_variables(cleaned_data)
        return cleaned_data

    def save(self, commit=True):
        experiment = super().save(commit=False)
        experiment.team = self.request.team
        experiment.owner = self.request.user
        if commit:
            experiment.save()
            self.save_m2m()
        return experiment


def _validate_prompt_variables(form_data):
    required_variables = set(PromptTemplate.from_template(form_data.get("prompt_text")).input_variables)
    available_variables = set(["participant_data"])
    if form_data.get("source_material"):
        available_variables.add("source_material")
    missing_vars = required_variables - available_variables
    known_vars = {"source_material", "participant_data"}
    if missing_vars:
        errors = []
        unknown_vars = missing_vars - known_vars
        if unknown_vars:
            errors.append("Prompt contains unknown variables: " + ", ".join(unknown_vars))
            missing_vars -= unknown_vars
        if missing_vars:
            errors.append(f"Prompt expects {', '.join(missing_vars)} but it is not provided.")
        raise forms.ValidationError({"prompt_text": errors})


class BaseExperimentView(LoginAndTeamRequiredMixin, PermissionRequiredMixin):
    model = Experiment
    template_name = "experiments/experiment_form.html"
    form_class = ExperimentForm

    @property
    def extra_context(self):
        experiment_type = "assistant" if self.object and self.object.assistant_id else "llm"
        if self.request.POST.get("type"):
            experiment_type = self.request.POST.get("type")
        return {
            **{
                "title": self.title,
                "button_text": self.button_title,
                "active_tab": "experiments",
                "experiment_type": experiment_type,
                "available_tools": AgentTools.choices,
            },
            **_get_voice_provider_alpine_context(self.request),
        }

    def get_success_url(self):
        return reverse("experiments:single_experiment_home", args=[self.request.team.slug, self.object.pk])

    def get_queryset(self):
        return Experiment.objects.filter(team=self.request.team)

    def get_form_kwargs(self):
        kwargs = super().get_form_kwargs()
        kwargs["request"] = self.request
        return kwargs

    def form_valid(self, form):
        experiment = form.instance
        if experiment.conversational_consent_enabled and not experiment.seed_message:
            messages.error(
                request=self.request, message="A seed message is required when conversational consent is enabled!"
            )
            return render(self.request, self.template_name, self.get_context_data())
        return super().form_valid(form)


class CreateExperiment(BaseExperimentView, CreateView):
    title = "Create Experiment"
    button_title = "Create"
    permission_required = "experiments.add_experiment"

    def get_context_data(self, **kwargs):
        context = super().get_context_data(**kwargs)
        if "file_formset" not in context:
            context["file_formset"] = self._get_file_formset()
        return context

    def _get_file_formset(self):
        if flag_is_active(self.request, "experiment_rag"):
            return get_file_formset(self.request)

    def get_initial(self):
        initial = super().get_initial()
        long_data = self.request.session.pop(PROMPT_DATA_SESSION_KEY, None)
        if long_data:
            initial.update(long_data)
        return initial

    def post(self, request, *args, **kwargs):
        self.object = None
        form = self.get_form()
        file_formset = self._get_file_formset()
        if form.is_valid() and (not file_formset or file_formset.is_valid()):
            return self.form_valid(form, file_formset)
        else:
            return self.form_invalid(form, file_formset)

    @transaction.atomic()
    def form_valid(self, form, file_formset):
        self.object = form.save()
        if file_formset:
            files = file_formset.save(self.request)
            self.object.files.set(files)

        return HttpResponseRedirect(self.get_success_url())

    def form_invalid(self, form, file_formset):
        return self.render_to_response(self.get_context_data(form=form, file_formset=file_formset))


class EditExperiment(BaseExperimentView, UpdateView):
    title = "Update Experiment"
    button_title = "Update"
    permission_required = "experiments.change_experiment"

    def get_initial(self):
        initial = super().get_initial()
        initial["type"] = "assistant" if self.object.assistant_id else "llm"
        return initial

    def form_valid(self, form):
        response = super().form_valid(form)
        return response


def _get_voice_provider_alpine_context(request):
    """Add context required by the experiments/experiment_form.html template."""
    exclude_services = [SyntheticVoice.OpenAIVoiceEngine]
    if flag_is_active(request, "open_ai_voice_engine"):
        exclude_services = []
    return {
        "form_attrs": {"x-data": "experiment", "enctype": "multipart/form-data"},
        # map provider ID to provider type
        "voice_providers_types": dict(request.team.voiceprovider_set.values_list("id", "type")),
        "synthetic_voice_options": sorted(
            [
                {
                    "value": voice.id,
                    "text": str(voice),
                    "type": voice.service.lower(),
                    "provider_id": voice.voice_provider_id,
                }
                for voice in SyntheticVoice.get_for_team(request.team, exclude_services=exclude_services)
            ],
            key=lambda v: v["text"],
        ),
        "llm_providers": request.team.llmprovider_set.all(),
        "llm_options": get_llm_provider_choices(request.team),
    }


@login_and_team_required
@permission_required("experiments.delete_experiment", raise_exception=True)
def delete_experiment(request, team_slug: str, pk: int):
    safety_layer = get_object_or_404(Experiment, id=pk, team=request.team)
    safety_layer.delete()
    messages.success(request, "Experiment Deleted")
    return redirect("experiments:experiments_home", team_slug)


class AddFileToExperiment(BaseAddFileHtmxView):
    @transaction.atomic()
    def form_valid(self, form):
        experiment = get_object_or_404(Experiment, team=self.request.team, pk=self.kwargs["pk"])
        file = super().form_valid(form)
        experiment.files.add(file)
        return file

    def get_delete_url(self, file):
        return reverse("experiments:remove_file", args=[self.request.team.slug, self.kwargs["pk"], file.pk])


class DeleteFileFromExperiment(BaseDeleteFileView):
    pass


@login_and_team_required
@permission_required("experiments.view_experiment", raise_exception=True)
def single_experiment_home(request, team_slug: str, experiment_id: int):
    experiment = get_object_or_404(Experiment, id=experiment_id, team=request.team)
    user_sessions = ExperimentSession.objects.with_last_message_created_at().filter(
        participant__user=request.user,
        experiment=experiment,
    )
    channels = experiment.experimentchannel_set.exclude(platform__in=[ChannelPlatform.WEB, ChannelPlatform.API]).all()
    used_platforms = {channel.platform_enum for channel in channels}
    available_platforms = set(ChannelPlatform.for_dropdown()) - used_platforms
    platform_forms = {}
    form_kwargs = {"team": request.team}
    for platform in available_platforms:
        if platform.form(**form_kwargs):
            platform_forms[platform] = platform.form(**form_kwargs)

    return TemplateResponse(
        request,
        "experiments/single_experiment_home.html",
        {
            "active_tab": "experiments",
            "experiment": experiment,
            "user_sessions": user_sessions,
            "platforms": available_platforms,
            "platform_forms": platform_forms,
            "channels": channels,
            "available_tags": experiment.team.tag_set.all(),
            "filter_tags_url": reverse(
                "experiments:sessions-list", kwargs={"team_slug": team_slug, "experiment_id": experiment.id}
            ),
            **_get_events_context(experiment, team_slug),
        },
    )


def _get_events_context(experiment: Experiment, team_slug: str):
    combined_events = []
    static_events = (
        StaticTrigger.objects.filter(experiment=experiment)
        .annotate(
            failure_count=Count(
                Case(When(event_logs__status=EventLogStatusChoices.FAILURE, then=1), output_field=IntegerField())
            )
        )
        .values("id", "experiment_id", "type", "action__action_type", "action__params", "failure_count")
        .all()
    )
    timeout_events = (
        TimeoutTrigger.objects.filter(experiment=experiment)
        .annotate(
            failure_count=Count(
                Case(When(event_logs__status=EventLogStatusChoices.FAILURE, then=1), output_field=IntegerField())
            )
        )
        .values(
            "id",
            "experiment_id",
            "delay",
            "action__action_type",
            "action__params",
            "total_num_triggers",
            "failure_count",
        )
        .all()
    )
    for event in static_events:
        combined_events.append({**event, "team_slug": team_slug})
    for event in timeout_events:
        combined_events.append({**event, "type": "__timeout__", "team_slug": team_slug})
    return {"show_events": len(combined_events) > 0, "events_table": EventsTable(combined_events)}


@login_and_team_required
@permission_required("channels.add_experimentchannel", raise_exception=True)
def create_channel(request, team_slug: str, experiment_id: int):
    experiment = get_object_or_404(Experiment, id=experiment_id, team=request.team)
    existing_platforms = {channel.platform_enum for channel in experiment.experimentchannel_set.all()}
    form = ChannelForm(data=request.POST)
    if not form.is_valid():
        messages.error(request, "Form has errors: " + form.errors.as_text())
    else:
        platform = ChannelPlatform(form.cleaned_data["platform"])
        if platform in existing_platforms:
            messages.error(request, f"Channel for {platform.label} already exists")
            return redirect("experiments:single_experiment_home", team_slug, experiment_id)

        extra_form = platform.extra_form(data=request.POST)
        config_data = {}
        if extra_form:
            if extra_form.is_valid():
                config_data = extra_form.cleaned_data
            else:
                messages.error(request, format_html("Channel data has errors: " + extra_form.errors.as_text()))
                return redirect("experiments:single_experiment_home", team_slug, experiment_id)

        try:
            ExperimentChannel.check_usage_by_another_experiment(
                platform, identifier=config_data[platform.channel_identifier_key], new_experiment=experiment
            )
        except ChannelAlreadyUtilizedException as exception:
            messages.error(request, exception.html_message)
            return redirect("experiments:single_experiment_home", team_slug, experiment_id)

        form.save(experiment, config_data)
        if extra_form:
            message = extra_form.get_success_message(channel=form.instance)
            if message:
                messages.info(request, message)
    return redirect("experiments:single_experiment_home", team_slug, experiment_id)


@login_and_team_required
def update_delete_channel(request, team_slug: str, experiment_id: int, channel_id: int):
    channel = get_object_or_404(
        ExperimentChannel, id=channel_id, experiment_id=experiment_id, experiment__team__slug=team_slug
    )
    if request.POST.get("action") == "delete":
        if not request.user.has_perm("channels.delete_experimentchannel"):
            raise PermissionDenied

        channel.soft_delete()
        return redirect("experiments:single_experiment_home", team_slug, experiment_id)

    if not request.user.has_perm("channels.change_experimentchannel"):
        raise PermissionDenied

    form = channel.form(data=request.POST)
    if not form.is_valid():
        messages.error(request, "Form has errors: " + form.errors.as_text())
    else:
        extra_form = channel.extra_form(data=request.POST)
        config_data = {}
        if extra_form:
            if extra_form.is_valid():
                config_data = extra_form.cleaned_data
            else:
                messages.error(request, format_html("Channel data has errors: " + extra_form.errors.as_text()))
                return redirect("experiments:single_experiment_home", team_slug, experiment_id)

        platform = ChannelPlatform(form.cleaned_data["platform"])
        channel_identifier = config_data[platform.channel_identifier_key]
        try:
            ExperimentChannel.check_usage_by_another_experiment(
                platform, identifier=channel_identifier, new_experiment=channel.experiment
            )
        except ChannelAlreadyUtilizedException as exception:
            messages.error(request, exception.html_message)
            return redirect("experiments:single_experiment_home", team_slug, experiment_id)

        form.save(channel.experiment, config_data)
    return redirect("experiments:single_experiment_home", team_slug, experiment_id)


def _start_experiment_session(
    experiment: Experiment,
    experiment_channel: ExperimentChannel,
    participant_identifier: str,
    participant_user: CustomUser | None = None,
    session_status: SessionStatus = SessionStatus.ACTIVE,
    timezone: str | None = None,
) -> ExperimentSession:
    if not participant_identifier and not participant_user:
        raise ValueError("Either participant_identifier or participant_user must be specified!")

    if participant_user and participant_identifier != participant_user.email:
        # This should technically never happen, since we disable the input for logged in users
        raise Exception(f"User {participant_user.email} cannot impersonate participant {participant_identifier}")

    with transaction.atomic():
        try:
            participant = Participant.objects.get(team=experiment.team, identifier=participant_identifier)
            if participant_user and participant.user is None:
                # If a participant becomes a user, we must reconcile the user and participant
                participant.user = participant_user
                participant.save()
        except Participant.DoesNotExist:
            participant = Participant.objects.create(
                user=participant_user,
                identifier=participant_identifier,
                team=experiment.team,
            )
        session = ExperimentSession.objects.create(
            team=experiment.team,
            experiment=experiment,
            llm=experiment.llm,
            experiment_channel=experiment_channel,
            status=session_status,
            participant=participant,
        )

        # Record the participant's timezone
        if timezone:
            data_records = ParticipantData.objects.filter(participant=participant)
            for data_record in data_records:
                data_record.data["timezone"] = timezone
                data_record.save()
            ParticipantData.objects.bulk_update(data_records, fields=["data"])

    if participant.experimentsession_set.count() == 1:
        enqueue_static_triggers.delay(session.id, StaticTriggerType.PARTICIPANT_JOINED_EXPERIMENT)
    enqueue_static_triggers.delay(session.id, StaticTriggerType.CONVERSATION_START)
    return _check_and_process_seed_message(session)


def _check_and_process_seed_message(session: ExperimentSession):
    if session.experiment.seed_message:
        session.seed_task_id = get_response_for_webchat_task.delay(
            session.id, message_text=session.experiment.seed_message
        ).task_id
        session.save()
    return session


@require_POST
@login_and_team_required
def start_authed_web_session(request, team_slug: str, experiment_id: int):
    experiment = get_object_or_404(Experiment, id=experiment_id, team=request.team)
    experiment_channel = _ensure_experiment_channel_exists(
        experiment=experiment, platform="web", name=f"{experiment.id}-web"
    )
    session = _start_experiment_session(
        experiment,
        experiment_channel=experiment_channel,
        participant_user=request.user,
        participant_identifier=request.user.email,
        timezone=request.session.get("detected_tz", None),
    )
    return HttpResponseRedirect(
        reverse("experiments:experiment_chat_session", args=[team_slug, experiment_id, session.id])
    )


def _ensure_experiment_channel_exists(experiment: Experiment, platform: str, name: str) -> ExperimentChannel:
    channel, _created = ExperimentChannel.objects.get_or_create(experiment=experiment, platform=platform, name=name)
    return channel


@login_and_team_required
def experiment_chat_session(request, team_slug: str, experiment_id: int, session_id: int):
    experiment = get_object_or_404(Experiment, id=experiment_id, team=request.team)
    session = get_object_or_404(
        ExperimentSession, participant__user=request.user, experiment_id=experiment_id, id=session_id
    )
    return TemplateResponse(
        request,
        "experiments/experiment_chat.html",
        {
            "experiment": experiment,
            "session": session,
            "active_tab": "experiments",
        },
    )


@require_POST
def experiment_session_message(request, team_slug: str, experiment_id: int, session_id: int):
    message_text = request.POST["message"]
    experiment = get_object_or_404(Experiment, id=experiment_id, team=request.team)
    # hack for anonymous user/teams
    user = get_real_user_or_none(request.user)
    session = get_object_or_404(ExperimentSession, participant__user=user, experiment_id=experiment_id, id=session_id)
    result = get_response_for_webchat_task.delay(session.id, message_text)
    return TemplateResponse(
        request,
        "experiments/chat/experiment_response_htmx.html",
        {
            "experiment": experiment,
            "session": session,
            "message_text": message_text,
            "task_id": result.task_id,
        },
    )


# @login_and_team_required
def get_message_response(request, team_slug: str, experiment_id: int, session_id: int, task_id: str):
    experiment = get_object_or_404(Experiment, id=experiment_id, team=request.team)
    # hack for anonymous user/teams
    user = get_real_user_or_none(request.user)
    session = get_object_or_404(ExperimentSession, participant__user=user, experiment_id=experiment_id, id=session_id)
    last_message = ChatMessage.objects.filter(chat=session.chat).order_by("-created_at").first()
    progress = Progress(AsyncResult(task_id)).get_info()
    # don't render empty messages
    skip_render = progress["complete"] and progress["success"] and not progress["result"]
    return TemplateResponse(
        request,
        "experiments/chat/chat_message_response.html",
        {
            "experiment": experiment,
            "session": session,
            "task_id": task_id,
            "progress": progress,
            "skip_render": skip_render,
            "last_message_datetime": last_message and quote(last_message.created_at.isoformat()),
        },
    )


def poll_messages(request, team_slug: str, experiment_id: int, session_id: int):
    user = get_real_user_or_none(request.user)
    params = request.GET.dict()
    since_param = params.get("since")
    experiment_session = get_object_or_404(
        ExperimentSession, participant__user=user, experiment_id=experiment_id, id=session_id, team=request.team
    )

    since = timezone.now()
    if since_param and since_param != "null":
        try:
            since = datetime.fromisoformat(since_param)
        except ValueError as e:
            logging.exception(f"Unexpected `since` parameter value. Error: {e}")

    messages = (
        ChatMessage.objects.filter(message_type=ChatMessageType.AI, chat=experiment_session.chat, created_at__gt=since)
        .order_by("created_at")
        .all()
    )
    last_message = messages[0] if messages else None

    return TemplateResponse(
        request,
        "experiments/chat/system_message.html",
        {
            "messages": [message.content for message in messages],
            "last_message_datetime": last_message and quote(last_message.created_at.isoformat()),
        },
    )


def start_session_public(request, team_slug: str, experiment_id: str):
    try:
        experiment = get_object_or_404(Experiment, public_id=experiment_id, is_active=True, team=request.team)
    except ValidationError:
        # old links dont have uuids
        raise Http404

    consent = experiment.consent_form
    user = get_real_user_or_none(request.user)
    if request.method == "POST":
        form = ConsentForm(consent, request.POST, initial={"identifier": user.email if user else None})
        if form.is_valid():
            experiment_channel = _ensure_experiment_channel_exists(
                experiment=experiment, platform="web", name=f"{experiment.id}-web"
            )
            if consent.capture_identifier:
                identifier = form.cleaned_data.get("identifier", None)
            else:
                # The identifier field will be disabled, so we must generate one
                identifier = user.email if user else str(uuid.uuid4())

            session = _start_experiment_session(
                experiment,
                experiment_channel=experiment_channel,
                participant_user=user,
                participant_identifier=identifier,
                timezone=request.session.get("detected_tz", None),
            )
            return _record_consent_and_redirect(request, team_slug, session)

    else:
        form = ConsentForm(
            consent,
            initial={
                "experiment_id": experiment.id,
                "identifier": user.email if user else None,
            },
        )

    consent_notice = consent.get_rendered_content()
    return TemplateResponse(
        request,
        "experiments/start_experiment_session.html",
        {
            "active_tab": "experiments",
            "experiment": experiment,
            "consent_notice": mark_safe(consent_notice),
            "form": form,
        },
    )


@login_and_team_required
@permission_required("experiments.invite_participants", raise_exception=True)
def experiment_invitations(request, team_slug: str, experiment_id: str):
    experiment = get_object_or_404(Experiment, id=experiment_id, team=request.team)
    sessions = experiment.sessions.order_by("-created_at").filter(
        status__in=["setup", "pending"],
        participant__isnull=False,
    )
    form = ExperimentInvitationForm(initial={"experiment_id": experiment.id})
    if request.method == "POST":
        post_form = ExperimentInvitationForm(request.POST)
        if post_form.is_valid():
            if ExperimentSession.objects.filter(
                team=request.team,
                experiment=experiment,
                status__in=["setup", "pending"],
                participant__identifier=post_form.cleaned_data["email"],
            ).exists():
                participant_email = post_form.cleaned_data["email"]
                messages.info(request, f"{participant_email} already has a pending invitation.")
            else:
                with transaction.atomic():
                    channel = _ensure_experiment_channel_exists(experiment, platform="web", name=f"{experiment.id}-web")
                    session = _start_experiment_session(
                        experiment=experiment,
                        experiment_channel=channel,
                        participant_identifier=post_form.cleaned_data["email"],
                        session_status=SessionStatus.SETUP,
                        timezone=request.session.get("detected_tz", None),
                    )
                if post_form.cleaned_data["invite_now"]:
                    send_experiment_invitation(session)
        else:
            form = post_form

    return TemplateResponse(
        request,
        "experiments/experiment_invitations.html",
        {
            "invitation_form": form,
            "experiment": experiment,
            "sessions": sessions,
        },
    )


@require_POST
@permission_required("experiments.download_chats", raise_exception=True)
def download_experiment_chats(request, team_slug: str, experiment_id: str):
    # todo: this could be made more efficient and should be async, but just shipping something for now
    experiment = get_object_or_404(Experiment, id=experiment_id, team=request.team)
    tags = request.POST["tags"]
    tags = tags.split(",") if tags else []

    # Create a HttpResponse with the CSV data and file attachment headers
    response = HttpResponse(experiment_to_csv(experiment, tags).getvalue(), content_type="text/csv")
    response["Content-Disposition"] = f'attachment; filename="{experiment.name}-export.csv"'
    return response


@login_and_team_required
@permission_required("experiments.invite_participants", raise_exception=True)
def send_invitation(request, team_slug: str, experiment_id: str, session_id: str):
    experiment = get_object_or_404(Experiment, id=experiment_id, team=request.team)
    session = ExperimentSession.objects.get(experiment=experiment, public_id=session_id)
    send_experiment_invitation(session)
    return TemplateResponse(
        request,
        "experiments/manage/invite_row.html",
        context={"request": request, "experiment": experiment, "session": session},
    )


def _record_consent_and_redirect(request, team_slug: str, experiment_session: ExperimentSession):
    # record consent, update status
    experiment_session.consent_date = timezone.now()
    if experiment_session.experiment.pre_survey:
        experiment_session.status = SessionStatus.PENDING_PRE_SURVEY
        redirct_url_name = "experiments:experiment_pre_survey"
    else:
        experiment_session.status = SessionStatus.ACTIVE
        redirct_url_name = "experiments:experiment_chat"
    experiment_session.save()
    response = HttpResponseRedirect(
        reverse(
            redirct_url_name,
            args=[team_slug, experiment_session.experiment.public_id, experiment_session.public_id],
        )
    )
    return set_session_access_cookie(response, experiment_session)


@experiment_session_view(allowed_states=[SessionStatus.SETUP, SessionStatus.PENDING])
def start_session_from_invite(request, team_slug: str, experiment_id: str, session_id: str):
    experiment = get_object_or_404(Experiment, public_id=experiment_id, team=request.team)
    experiment_session = get_object_or_404(ExperimentSession, experiment=experiment, public_id=session_id)
    consent = experiment.consent_form

    initial = {
        "experiment_id": experiment.id,
    }
    if not experiment_session.participant:
        raise Http404()

    initial["participant_id"] = experiment_session.participant.id
    initial["identifier"] = experiment_session.participant.identifier

    if request.method == "POST":
        form = ConsentForm(consent, request.POST, initial=initial)
        if form.is_valid():
            _check_and_process_seed_message(experiment_session)
            return _record_consent_and_redirect(request, team_slug, experiment_session)

    else:
        form = ConsentForm(consent, initial=initial)

    consent_notice = consent.get_rendered_content()
    return TemplateResponse(
        request,
        "experiments/start_experiment_session.html",
        {
            "active_tab": "experiments",
            "experiment": experiment,
            "consent_notice": mark_safe(consent_notice),
            "form": form,
        },
    )


@experiment_session_view(allowed_states=[SessionStatus.PENDING_PRE_SURVEY])
@verify_session_access_cookie
def experiment_pre_survey(request, team_slug: str, experiment_id: str, session_id: str):
    if request.method == "POST":
        form = SurveyCompletedForm(request.POST)
        if form.is_valid():
            request.experiment_session.status = SessionStatus.ACTIVE
            request.experiment_session.save()
            return HttpResponseRedirect(
                reverse(
                    "experiments:experiment_chat",
                    args=[team_slug, experiment_id, session_id],
                )
            )
    else:
        form = SurveyCompletedForm()
    return TemplateResponse(
        request,
        "experiments/pre_survey.html",
        {
            "active_tab": "experiments",
            "form": form,
            "experiment": request.experiment,
            "experiment_session": request.experiment_session,
        },
    )


@experiment_session_view(allowed_states=[SessionStatus.ACTIVE, SessionStatus.SETUP])
@verify_session_access_cookie
def experiment_chat(request, team_slug: str, experiment_id: str, session_id: str):
    return TemplateResponse(
        request,
        "experiments/experiment_chat.html",
        {
            "experiment": request.experiment,
            "session": request.experiment_session,
            "active_tab": "experiments",
        },
    )


@experiment_session_view(allowed_states=[SessionStatus.ACTIVE, SessionStatus.SETUP])
@verify_session_access_cookie
@require_POST
def end_experiment(request, team_slug: str, experiment_id: str, session_id: str):
    experiment_session = request.experiment_session
    experiment_session.update_status(SessionStatus.PENDING_REVIEW, commit=False)
    experiment_session.end(commit=True)
    return HttpResponseRedirect(reverse("experiments:experiment_review", args=[team_slug, experiment_id, session_id]))


@experiment_session_view(allowed_states=[SessionStatus.PENDING_REVIEW])
@verify_session_access_cookie
def experiment_review(request, team_slug: str, experiment_id: str, session_id: str):
    form = None
    survey_link = None
    survey_text = None
    if request.method == "POST":
        # no validation needed
        request.experiment_session.status = SessionStatus.COMPLETE
        request.experiment_session.reviewed_at = timezone.now()
        request.experiment_session.save()
        return HttpResponseRedirect(
            reverse("experiments:experiment_complete", args=[team_slug, experiment_id, session_id])
        )
    elif request.experiment.post_survey:
        form = SurveyCompletedForm()
        survey_link = request.experiment_session.get_post_survey_link()
        survey_text = request.experiment.post_survey.confirmation_text.format(survey_link=survey_link)

    return TemplateResponse(
        request,
        "experiments/experiment_review.html",
        {
            "experiment": request.experiment,
            "experiment_session": request.experiment_session,
            "active_tab": "experiments",
            "survey_link": survey_link,
            "survey_text": survey_text,
            "form": form,
            "available_tags": [t.name for t in Tag.objects.filter(team__slug=team_slug).all()],
        },
    )


@experiment_session_view(allowed_states=[SessionStatus.COMPLETE])
@verify_session_access_cookie
def experiment_complete(request, team_slug: str, experiment_id: str, session_id: str):
    return TemplateResponse(
        request,
        "experiments/experiment_complete.html",
        {
            "experiment": request.experiment,
            "experiment_session": request.experiment_session,
            "active_tab": "experiments",
        },
    )


@experiment_session_view()
@verify_session_access_cookie
def experiment_session_details_view(request, team_slug: str, experiment_id: str, session_id: str):
    session = request.experiment_session
    experiment = request.experiment

    return TemplateResponse(
        request,
        "experiments/experiment_session_view.html",
        {
            "experiment": experiment,
            "experiment_session": session,
            "active_tab": "experiments",
            "details": [
                (gettext("Participant"), session.get_participant_display),
                (gettext("Status"), session.get_status_display),
                (gettext("Started"), session.consent_date or session.created_at),
                (gettext("Ended"), session.ended_at or "-"),
                (gettext("Experiment"), experiment.name),
                (gettext("Platform"), session.get_platform_name),
            ],
            "available_tags": [t.name for t in Tag.objects.filter(team__slug=team_slug).all()],
            "event_triggers": [
                {
                    "event_logs": trigger.event_logs.filter(session=session).order_by("-created_at").all(),
                    "trigger": trigger,
                }
                for trigger in experiment.event_triggers
            ],
        },
    )


@experiment_session_view()
@login_and_team_required
def experiment_session_pagination_view(request, team_slug: str, experiment_id: str, session_id: str):
    session = request.experiment_session
    experiment = request.experiment
    query = ExperimentSession.objects.exclude(public_id=session_id).filter(experiment=experiment)
    if request.GET.get("dir", "next") == "next":
        next_session = query.filter(created_at__lte=session.created_at).first()
    else:
        next_session = query.filter(created_at__gte=session.created_at).last()

    if not next_session:
        messages.warning(request, "No more sessions to paginate")
        return redirect("experiments:experiment_session_view", team_slug, experiment_id, session_id)

    return redirect("experiments:experiment_session_view", team_slug, experiment_id, next_session.public_id)<|MERGE_RESOLUTION|>--- conflicted
+++ resolved
@@ -53,17 +53,11 @@
 )
 from apps.experiments.helpers import get_real_user_or_none
 from apps.experiments.models import (
-<<<<<<< HEAD
     AgentTools,
     Experiment,
     ExperimentSession,
     Participant,
-=======
-    Experiment,
-    ExperimentSession,
-    Participant,
     ParticipantData,
->>>>>>> 36075cfc
     SessionStatus,
     SyntheticVoice,
 )
