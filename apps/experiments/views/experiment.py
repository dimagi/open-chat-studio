import logging
import unicodedata
import uuid
from datetime import datetime
from typing import cast
from urllib.parse import parse_qs, urlparse

import jwt
from celery.result import AsyncResult
from celery_progress.backend import Progress
from django.conf import settings
from django.contrib import messages
from django.contrib.auth.decorators import permission_required
from django.contrib.auth.mixins import PermissionRequiredMixin
from django.core.exceptions import PermissionDenied, ValidationError
from django.db import transaction
from django.db.models import Case, Count, IntegerField, When
from django.http import FileResponse, Http404, HttpResponse, HttpResponseForbidden, HttpResponseRedirect
from django.shortcuts import get_object_or_404, redirect, render
from django.template.response import TemplateResponse
from django.urls import reverse
from django.utils import timezone
from django.utils.html import format_html
from django.utils.safestring import mark_safe
from django.views.decorators.clickjacking import xframe_options_exempt
from django.views.decorators.csrf import csrf_exempt
from django.views.decorators.http import require_GET, require_POST
from django.views.generic import CreateView, UpdateView
from django_tables2 import SingleTableView
from field_audit.models import AuditAction
from waffle import flag_is_active

from apps.annotations.models import Tag
from apps.assistants.sync import OpenAiSyncError, get_diff_with_openai_assistant, get_out_of_sync_files
from apps.channels.datamodels import Attachment, AttachmentType
from apps.channels.exceptions import ExperimentChannelException
from apps.channels.forms import ChannelForm
from apps.channels.models import ChannelPlatform, ExperimentChannel
from apps.chat.channels import WebChannel
from apps.chat.models import Chat, ChatAttachment, ChatMessage, ChatMessageType
from apps.events.models import (
    EventLogStatusChoices,
    StaticTrigger,
    TimeoutTrigger,
)
from apps.events.tables import (
    EventsTable,
)
from apps.experiments.decorators import (
    experiment_session_view,
    get_chat_session_access_cookie_data,
    set_session_access_cookie,
    verify_session_access_cookie,
)
from apps.experiments.email import send_chat_link_email, send_experiment_invitation
from apps.experiments.exceptions import ChannelAlreadyUtilizedException
from apps.experiments.filters import FIELD_TYPE_FILTERS, apply_dynamic_filters
from apps.experiments.forms import (
    ConsentForm,
    ExperimentForm,
    ExperimentInvitationForm,
    ExperimentVersionForm,
    SurveyCompletedForm,
)
from apps.experiments.helpers import get_real_user_or_none
from apps.experiments.models import (
    AgentTools,
    Experiment,
    ExperimentRoute,
    ExperimentRouteType,
    ExperimentSession,
    Participant,
    SessionStatus,
    SyntheticVoice,
)
from apps.experiments.tables import (
    ChildExperimentRoutesTable,
    ExperimentSessionsTable,
    ExperimentTable,
    ExperimentVersionsTable,
    ParentExperimentRoutesTable,
    TerminalBotsTable,
)
from apps.experiments.tasks import async_create_experiment_version, async_export_chat, get_response_for_webchat_task
from apps.experiments.views.prompt import PROMPT_DATA_SESSION_KEY
from apps.files.forms import get_file_formset
from apps.files.models import File
from apps.files.views import BaseAddFileHtmxView, BaseDeleteFileView
from apps.generics.chips import Chip
from apps.generics.views import generic_home, paginate_session, render_session_details
from apps.service_providers.utils import get_llm_provider_choices
from apps.teams.decorators import login_and_team_required, team_required
from apps.teams.mixins import LoginAndTeamRequiredMixin
from apps.utils.base_experiment_table_view import BaseExperimentTableView

DEFAULT_ERROR_MESSAGE = (
    "Sorry something went wrong. This was likely an intermittent error related to load."
    "Please try again, and wait a few minutes if this keeps happening."
)

CUSTOM_ERROR_MESSAGE = (
    "The chatbot is currently unavailable. We are working hard to resolve the issue as quickly"
    " as possible and apologize for any inconvenience. Thank you for your patience."
)


@login_and_team_required
@permission_required("experiments.view_experiment", raise_exception=True)
def experiments_home(request, team_slug: str):
    return generic_home(request, team_slug, "Experiments", "experiments:table", "experiments:new")


class ExperimentTableView(BaseExperimentTableView):
    model = Experiment
    table_class = ExperimentTable
    permission_required = "experiments.view_experiment"


class ExperimentSessionsTableView(LoginAndTeamRequiredMixin, SingleTableView, PermissionRequiredMixin):
    model = ExperimentSession
    paginate_by = 25
    table_class = ExperimentSessionsTable
    template_name = "table/single_table.html"
    permission_required = "experiments.view_experimentsession"

    def get_queryset(self):
        query_set = (
            ExperimentSession.objects.with_last_message_created_at()
            .filter(team=self.request.team, experiment__id=self.kwargs["experiment_id"])
            .select_related("participant__user")
        )
        query_set = apply_dynamic_filters(query_set, self.request)
        return query_set


class ExperimentVersionsTableView(LoginAndTeamRequiredMixin, SingleTableView, PermissionRequiredMixin):
    model = Experiment
    paginate_by = 25
    table_class = ExperimentVersionsTable
    template_name = "experiments/experiment_version_table.html"
    permission_required = "experiments.view_experiment"

    def get_queryset(self):
        experiment_row = Experiment.objects.get_all().filter(id=self.kwargs["experiment_id"])
        other_versions = Experiment.objects.get_all().filter(working_version=self.kwargs["experiment_id"]).all()
        return (experiment_row | other_versions).order_by("-version_number")


class BaseExperimentView(LoginAndTeamRequiredMixin, PermissionRequiredMixin):
    model = Experiment
    template_name = "experiments/experiment_form.html"
    form_class = ExperimentForm

    @property
    def extra_context(self):
        if self.object and self.object.assistant_id:
            experiment_type = "assistant"
        elif self.object and self.object.pipeline_id:
            experiment_type = "pipeline"
        else:
            experiment_type = "llm"
        if self.request.POST.get("type"):
            experiment_type = self.request.POST.get("type")

        team_participant_identifiers = list(
            self.request.team.participant_set.filter(user=None).values_list("identifier", flat=True)
        )
        disable_version_button = False
        if self.object:
            team_participant_identifiers.extend(self.object.participant_allowlist)
            team_participant_identifiers = set(team_participant_identifiers)
            disable_version_button = self.object.create_version_task_id

        return {
            **{
                "title": self.title,
                "button_text": self.button_title,
                "active_tab": "experiments",
                "experiment_type": experiment_type,
                "available_tools": AgentTools.user_tool_choices(),
                "team_participant_identifiers": team_participant_identifiers,
                "disable_version_button": disable_version_button,
            },
            **_get_voice_provider_alpine_context(self.request),
        }

    def get_success_url(self):
        return reverse("experiments:single_experiment_home", args=[self.request.team.slug, self.object.pk])

    def get_queryset(self):
        return Experiment.objects.get_all().filter(team=self.request.team)

    def get_form_kwargs(self):
        kwargs = super().get_form_kwargs()
        kwargs["request"] = self.request
        return kwargs

    def form_valid(self, form):
        experiment = form.instance
        if experiment.assistant and ExperimentRoute.objects.filter(parent=experiment):
            messages.error(
                request=self.request, message="Assistants cannot be routers. Please remove the routes first."
            )
            return render(self.request, self.template_name, self.get_context_data())

        if experiment.conversational_consent_enabled and not experiment.seed_message:
            messages.error(
                request=self.request, message="A seed message is required when conversational consent is enabled!"
            )
            return render(self.request, self.template_name, self.get_context_data())
        response = super().form_valid(form)

        if self.request.POST.get("action") == "save_and_version":
            return redirect("experiments:create_version", self.request.team.slug, experiment.id)

        if self.request.POST.get("action") == "save_and_archive":
            experiment = get_object_or_404(Experiment, id=experiment.id, team=self.request.team)
            experiment.archive()
            return redirect("experiments:experiments_home", self.request.team.slug)
        return response


class CreateExperiment(BaseExperimentView, CreateView):
    title = "Create Experiment"
    button_title = "Create"
    permission_required = "experiments.add_experiment"

    def get_context_data(self, **kwargs):
        context = super().get_context_data(**kwargs)
        if "file_formset" not in context:
            context["file_formset"] = self._get_file_formset()
        return context

    def _get_file_formset(self):
        if flag_is_active(self.request, "experiment_rag"):
            return get_file_formset(self.request)

    def get_initial(self):
        initial = super().get_initial()
        long_data = self.request.session.pop(PROMPT_DATA_SESSION_KEY, None)
        if long_data:
            initial.update(long_data)
        return initial

    def post(self, request, *args, **kwargs):
        self.object = None
        form = self.get_form()
        file_formset = self._get_file_formset()
        if form.is_valid() and (not file_formset or file_formset.is_valid()):
            return self.form_valid(form, file_formset)
        else:
            return self.form_invalid(form, file_formset)

    def form_valid(self, form, file_formset):
        with transaction.atomic():
            form.instance.name = unicodedata.normalize("NFC", form.instance.name)
            self.object = form.save()
            if file_formset:
                files = file_formset.save(self.request)
                self.object.files.set(files)

        task_id = async_create_experiment_version.delay(
            experiment_id=self.object.id, version_description="", make_default=True
        )
        self.object.create_version_task_id = task_id
        self.object.save(update_fields=["create_version_task_id"])

        return HttpResponseRedirect(self.get_success_url())

    def form_invalid(self, form, file_formset):
        return self.render_to_response(self.get_context_data(form=form, file_formset=file_formset))


class EditExperiment(BaseExperimentView, UpdateView):
    title = "Update Experiment"
    button_title = "Update"
    permission_required = "experiments.change_experiment"

    def get_initial(self):
        initial = super().get_initial()
        initial["type"] = "assistant" if self.object.assistant_id else "llm"
        return initial

    def get_object(self, queryset=None):
        obj = super().get_object(queryset)
        if obj.working_version:
            raise Http404("Experiment not found.")
        return obj

    def post(self, request, *args, **kwargs):
        if self.get_object().is_archived:
            raise PermissionDenied("Cannot edit archived experiments.")
        return super().post(request, *args, **kwargs)


def _get_voice_provider_alpine_context(request):
    """Add context required by the experiments/experiment_form.html template."""
    exclude_services = [SyntheticVoice.OpenAIVoiceEngine]
    if flag_is_active(request, "open_ai_voice_engine"):
        exclude_services = []

    form_attrs = {"enctype": "multipart/form-data"}
    if request.origin == "experiments":
        form_attrs["x-data"] = "experiment"

    return {
        "form_attrs": form_attrs,
        # map provider ID to provider type
        "voice_providers_types": dict(request.team.voiceprovider_set.values_list("id", "type")),
        "synthetic_voice_options": sorted(
            [
                {
                    "value": voice.id,
                    "text": str(voice),
                    "type": voice.service.lower(),
                    "provider_id": voice.voice_provider_id,
                }
                for voice in SyntheticVoice.get_for_team(request.team, exclude_services=exclude_services)
            ],
            key=lambda v: v["text"],
        ),
        "llm_providers": request.team.llmprovider_set.all(),
        "llm_options": get_llm_provider_choices(request.team),
    }


@login_and_team_required
@permission_required("experiments.delete_experiment", raise_exception=True)
def delete_experiment(request, team_slug: str, pk: int):
    safety_layer = get_object_or_404(Experiment, id=pk, team=request.team)
    safety_layer.delete()
    return redirect("experiments:experiments_home", team_slug=team_slug)


class AddFileToExperiment(BaseAddFileHtmxView):
    @transaction.atomic()
    def form_valid(self, form):
        experiment = get_object_or_404(Experiment, team=self.request.team, pk=self.kwargs["pk"])
        file = super().form_valid(form)
        experiment.files.add(file)
        return file

    def get_delete_url(self, file):
        return reverse("experiments:remove_file", args=[self.request.team.slug, self.kwargs["pk"], file.pk])


class DeleteFileFromExperiment(BaseDeleteFileView):
    pass


class CreateExperimentVersion(LoginAndTeamRequiredMixin, CreateView):
    model = Experiment
    form_class = ExperimentVersionForm
    template_name = "experiments/create_version_form.html"
    title = "Create Experiment Version"
    button_title = "Create"
    permission_required = "experiments.add_experiment"
    pk_url_kwarg = "experiment_id"

    def get_form_kwargs(self) -> dict:
        form_kwargs = super().get_form_kwargs()
        experiment = self.get_object()
        if not experiment.has_versions:
            form_kwargs["initial"] = {"is_default_version": True}
        return form_kwargs

    def get_context_data(self, *args, **kwargs):
        context = super().get_context_data(*args, **kwargs)
        working_experiment = self.get_object()
        version = working_experiment.version_details
        if prev_version := working_experiment.latest_version:
            # Populate diffs
            version.compare(prev_version.version_details)

        context["version_details"] = version
        context["experiment"] = working_experiment
        return context

    def form_valid(self, form):
        description = form.cleaned_data["version_description"]
        is_default = form.cleaned_data["is_default_version"]
        working_version = Experiment.objects.get(id=self.kwargs["experiment_id"])

        if working_version.is_archived:
            raise PermissionDenied("Unable to version an archived experiment.")

        if working_version.create_version_task_id:
            messages.error(self.request, "Version creation is already in progress.")
            return HttpResponseRedirect(self.get_success_url())

        error_msg = self._check_pipleline_and_assistant_for_errors()

        if error_msg:
            messages.error(self.request, error_msg)
            return render(self.request, self.template_name, self.get_context_data(form=form))

        task_id = async_create_experiment_version.delay(
            experiment_id=working_version.id, version_description=description, make_default=is_default
        )
        working_version.create_version_task_id = task_id
        working_version.save(update_fields=["create_version_task_id"])
        messages.success(self.request, "Creating new version. This might take a few minutes.")

        return HttpResponseRedirect(self.get_success_url())

    def _check_pipleline_and_assistant_for_errors(self) -> str:
        """Checks if the pipeline or assistant has errors before creating a new version."""
        experiment = self.get_object()

        try:
            if self._is_assistant_out_of_sync(experiment):
                return "Assistant is out of sync with OpenAI. Please update the assistant first."
        except OpenAiSyncError as e:
            return str(e)

        if pipeline := experiment.pipeline:
            errors = pipeline.validate()
            if errors:
                return "Unable to create a new version when the pipeline has errors"

    def _is_assistant_out_of_sync(self, experiment: Experiment) -> bool:
        if not experiment.assistant:
            return False

        if not experiment.assistant.assistant_id:
            return True

        if len(get_diff_with_openai_assistant(experiment.assistant)) > 0:
            return True

        files_missing_local, files_missing_remote = get_out_of_sync_files(experiment.assistant)
        if files_missing_local or files_missing_remote:
            return True
        return False

    def get_success_url(self):
        url = reverse(
            "experiments:single_experiment_home",
            kwargs={
                "team_slug": self.request.team.slug,
                "experiment_id": self.kwargs["experiment_id"],
            },
        )
        return f"{url}#versions"


@login_and_team_required
@permission_required("experiments.view_experiment", raise_exception=True)
def version_create_status(request, team_slug: str, experiment_id: int):
    experiment = Experiment.objects.get(id=experiment_id, team=request.team)
    return TemplateResponse(
        request,
        "experiments/create_version_button.html",
        {
            "active_tab": "experiments",
            "experiment": experiment,
            "trigger_refresh": experiment.create_version_task_id is not None,
        },
    )


def base_single_experiment_view(request, team_slug, experiment_id, template_name, active_tab) -> HttpResponse:
    experiment = get_object_or_404(Experiment.objects.get_all(), id=experiment_id, team=request.team)

    user_sessions = (
        ExperimentSession.objects.with_last_message_created_at()
        .filter(participant__user=request.user, experiment=experiment)
        .exclude(experiment_channel__platform=ChannelPlatform.API)
    )
    channels = experiment.experimentchannel_set.exclude(platform__in=[ChannelPlatform.WEB, ChannelPlatform.API]).all()
    used_platforms = {channel.platform_enum for channel in channels}
    available_platforms = ChannelPlatform.for_dropdown(used_platforms, experiment.team)
    platform_forms = {}
    form_kwargs = {"experiment": experiment}
    for platform in available_platforms:
        if platform.form(**form_kwargs):
            platform_forms[platform] = platform.form(**form_kwargs)

    deployed_version = None
    if experiment != experiment.default_version:
        deployed_version = experiment.default_version.version_number

    bot_type_chip = None
    if active_tab == "experiments":
        if pipeline := experiment.pipeline:
            bot_type_chip = Chip(label=f"Pipeline: {pipeline.name}", url=pipeline.get_absolute_url())
        elif assistant := experiment.assistant:
            bot_type_chip = Chip(label=f"Assistant: {assistant.name}", url=assistant.get_absolute_url())

    channel_list = ChannelPlatform.for_filter(experiment.team)
    context = {
        "active_tab": active_tab,
        "bot_type_chip": bot_type_chip,
        "experiment": experiment,
        "user_sessions": user_sessions,
        "platforms": available_platforms,
        "platform_forms": platform_forms,
        "channels": channels,
        "available_tags": [tag.name for tag in experiment.team.tag_set.filter(is_system_tag=False)],
        "experiment_versions": experiment.get_version_name_list(),
        "deployed_version": deployed_version,
<<<<<<< HEAD
        "channel_list": channel_list,
=======
        "field_type_filters": FIELD_TYPE_FILTERS,
>>>>>>> 105b847d
        **_get_events_context(experiment, team_slug, request.origin),
    }
    if active_tab != "chatbots":
        context.update(**_get_terminal_bots_context(experiment, team_slug))
        context.update(**_get_routes_context(experiment, team_slug))

    return TemplateResponse(request, template_name, context)


@login_and_team_required
@permission_required("experiments.view_experiment", raise_exception=True)
def single_experiment_home(request, team_slug: str, experiment_id: int):
    return base_single_experiment_view(
        request, team_slug, experiment_id, "experiments/single_experiment_home.html", "experiments"
    )


def _get_events_context(experiment: Experiment, team_slug: str, origin=None):
    combined_events = []
    static_events = (
        StaticTrigger.objects.filter(experiment=experiment)
        .annotate(
            failure_count=Count(
                Case(When(event_logs__status=EventLogStatusChoices.FAILURE, then=1), output_field=IntegerField())
            )
        )
        .values("id", "experiment_id", "type", "action__action_type", "action__params", "failure_count")
        .all()
    )
    timeout_events = (
        TimeoutTrigger.objects.filter(experiment=experiment)
        .annotate(
            failure_count=Count(
                Case(When(event_logs__status=EventLogStatusChoices.FAILURE, then=1), output_field=IntegerField())
            )
        )
        .values(
            "id",
            "experiment_id",
            "delay",
            "action__action_type",
            "action__params",
            "total_num_triggers",
            "failure_count",
        )
        .all()
    )
    for event in static_events:
        combined_events.append({**event, "team_slug": team_slug})
    for event in timeout_events:
        combined_events.append({**event, "type": "__timeout__", "team_slug": team_slug})
    return {"show_events": len(combined_events) > 0, "events_table": EventsTable(combined_events, origin=origin)}


def _get_routes_context(experiment: Experiment, team_slug: str):
    route_type = ExperimentRouteType.PROCESSOR
    parent_links = experiment.parent_links.filter(type=route_type).all()
    return {
        "child_routes_table": ChildExperimentRoutesTable(experiment.child_links.filter(type=route_type).all()),
        "parent_routes_table": ParentExperimentRoutesTable(parent_links),
        "can_make_child_routes": len(parent_links) == 0,
    }


def _get_terminal_bots_context(experiment: Experiment, team_slug: str):
    return {
        "terminal_bots_table": TerminalBotsTable(
            experiment.child_links.filter(type=ExperimentRouteType.TERMINAL).all()
        ),
    }


@login_and_team_required
@permission_required("channels.add_experimentchannel", raise_exception=True)
def create_channel(request, team_slug: str, experiment_id: int):
    experiment = get_object_or_404(Experiment, id=experiment_id, team=request.team)
    existing_platforms = {channel.platform_enum for channel in experiment.experimentchannel_set.all()}
    form = ChannelForm(experiment=experiment, data=request.POST)
    if not form.is_valid():
        messages.error(request, "Form has errors: " + form.errors.as_text())
    else:
        platform = ChannelPlatform(form.cleaned_data["platform"])
        if platform in existing_platforms:
            messages.error(request, f"Channel for {platform.label} already exists")
            return redirect("experiments:single_experiment_home", team_slug, experiment_id)

        extra_form = platform.extra_form(data=request.POST)
        config_data = {}
        if extra_form:
            if extra_form.is_valid():
                config_data = extra_form.cleaned_data
            else:
                messages.error(request, format_html("Channel data has errors: " + extra_form.errors.as_ul()))
                return redirect("experiments:single_experiment_home", team_slug, experiment_id)

        try:
            ExperimentChannel.check_usage_by_another_experiment(
                platform, identifier=config_data[platform.channel_identifier_key], new_experiment=experiment
            )
        except ChannelAlreadyUtilizedException as exception:
            messages.error(request, exception.html_message)
            return redirect("experiments:single_experiment_home", team_slug, experiment_id)

        form.save(experiment, config_data)
        if extra_form:
            try:
                extra_form.post_save(channel=form.instance)
            except ExperimentChannelException as e:
                messages.error(request, "Error saving channel: " + str(e))
            else:
                if extra_form.success_message:
                    messages.info(request, extra_form.success_message)

                if extra_form.warning_message:
                    messages.warning(request, extra_form.warning_message)
    return redirect("experiments:single_experiment_home", team_slug, experiment_id)


@login_and_team_required
def update_delete_channel(request, team_slug: str, experiment_id: int, channel_id: int):
    channel = get_object_or_404(ExperimentChannel, id=channel_id, experiment_id=experiment_id, team__slug=team_slug)
    if request.POST.get("action") == "delete":
        if not request.user.has_perm("channels.delete_experimentchannel"):
            raise PermissionDenied

        channel.soft_delete()
        return redirect("experiments:single_experiment_home", team_slug, experiment_id)

    if not request.user.has_perm("channels.change_experimentchannel"):
        raise PermissionDenied

    form = channel.form(data=request.POST)
    if not form.is_valid():
        messages.error(request, "Form has errors: " + form.errors.as_text())
    else:
        extra_form = channel.extra_form(data=request.POST)
        config_data = {}
        if extra_form:
            if extra_form.is_valid():
                config_data = extra_form.cleaned_data
            else:
                messages.error(request, format_html("Channel data has errors: " + extra_form.errors.as_ul()))
                return redirect("experiments:single_experiment_home", team_slug, experiment_id)

        platform = ChannelPlatform(form.cleaned_data["platform"])
        channel_identifier = config_data[platform.channel_identifier_key]
        try:
            ExperimentChannel.check_usage_by_another_experiment(
                platform, identifier=channel_identifier, new_experiment=channel.experiment
            )
        except ChannelAlreadyUtilizedException as exception:
            messages.error(request, exception.html_message)
            return redirect("experiments:single_experiment_home", team_slug, experiment_id)

        form.save(channel.experiment, config_data)
    return redirect("experiments:single_experiment_home", team_slug, experiment_id)


@require_POST
@login_and_team_required
def start_authed_web_session(request, team_slug: str, experiment_id: int, version_number: int):
    """Start an authed web session with the chosen experiment, be it a specific version or not"""
    experiment = get_object_or_404(Experiment, id=experiment_id, team=request.team)

    session = WebChannel.start_new_session(
        working_experiment=experiment,
        participant_user=request.user,
        participant_identifier=request.user.email,
        timezone=request.session.get("detected_tz", None),
        version=version_number,
    )
    return HttpResponseRedirect(
        reverse("experiments:experiment_chat_session", args=[team_slug, experiment_id, version_number, session.id])
    )


@login_and_team_required
def experiment_chat_session(
    request, team_slug: str, experiment_id: int, session_id: int, version_number: int, active_tab: str = "experiments"
):
    experiment = get_object_or_404(Experiment, id=experiment_id, team=request.team)
    session = get_object_or_404(
        ExperimentSession, participant__user=request.user, experiment_id=experiment_id, id=session_id
    )
    try:
        experiment_version = experiment.get_version(version_number)
    except Experiment.DoesNotExist:
        raise Http404

    version_specific_vars = {
        "assistant": experiment_version.get_assistant(),
        "experiment_name": experiment_version.name,
        "experiment_version": experiment_version,
        "experiment_version_number": experiment_version.version_number,
    }
    return TemplateResponse(
        request,
        "experiments/experiment_chat.html",
        {"experiment": experiment, "session": session, "active_tab": active_tab, **version_specific_vars},
    )


@experiment_session_view()
@verify_session_access_cookie
@require_POST
def experiment_session_message(request, team_slug: str, experiment_id: uuid.UUID, session_id: str, version_number: int):
    return _experiment_session_message(request, version_number)


@experiment_session_view()
@require_POST
@xframe_options_exempt
@csrf_exempt
def experiment_session_message_embed(
    request, team_slug: str, experiment_id: uuid.UUID, session_id: str, version_number: int
):
    if not request.experiment_session.participant.is_anonymous:
        return HttpResponseForbidden()

    return _experiment_session_message(request, version_number, embedded=True)


def _experiment_session_message(request, version_number: int, embedded=False):
    working_experiment = request.experiment
    session = request.experiment_session

    if working_experiment.is_archived:
        raise PermissionDenied("Cannot chat with an archived experiment.")

    try:
        experiment_version = working_experiment.get_version(version_number)
    except Experiment.DoesNotExist:
        raise Http404

    message_text = request.POST["message"]
    uploaded_files = request.FILES
    attachments = []
    created_files = []
    for resource_type in ["code_interpreter", "file_search"]:
        if resource_type not in uploaded_files:
            continue

        tool_resource, _created = ChatAttachment.objects.get_or_create(
            chat_id=session.chat_id,
            tool_type=resource_type,
        )
        for uploaded_file in uploaded_files.getlist(resource_type):
            new_file = File.objects.create(name=uploaded_file.name, file=uploaded_file, team=request.team)
            attachments.append(Attachment.from_file(new_file, cast(AttachmentType, resource_type)))
            created_files.append(new_file)

        tool_resource.files.add(*created_files)

    if attachments and not message_text:
        message_text = "Please look at the attachments and respond appropriately"

    result = get_response_for_webchat_task.delay(
        experiment_session_id=session.id,
        experiment_id=experiment_version.id,
        message_text=message_text,
        attachments=[att.model_dump() for att in attachments],
    )
    version_specific_vars = {
        "assistant": experiment_version.get_assistant(),
        "experiment_version_number": experiment_version.version_number,
    }
    return TemplateResponse(
        request,
        "experiments/chat/experiment_response_htmx.html",
        {
            "experiment": working_experiment,
            "session": session,
            "message_text": message_text,
            "task_id": result.task_id,
            "created_files": created_files,
            "embedded": embedded,
            **version_specific_vars,
        },
    )


@experiment_session_view()
def get_message_response(request, team_slug: str, experiment_id: uuid.UUID, session_id: str, task_id: str):
    experiment = request.experiment
    session = request.experiment_session
    last_message = ChatMessage.objects.filter(chat=session.chat).order_by("-created_at").first()
    progress = Progress(AsyncResult(task_id)).get_info()
    # don't render empty messages
    skip_render = progress["complete"] and progress["success"] and not progress["result"]
    if skip_render:
        return HttpResponse()

    message_details = {"message": None, "error_msg": False, "complete": progress["complete"]}
    if progress["complete"] and progress["success"]:
        result = progress["result"]
        if message_id := result.get("message_id"):
            message_details["message"] = ChatMessage.objects.get(id=message_id)
        elif response := result.get("response"):
            message_details["message"] = {"content": response}
        if error := result.get("error"):
            if not experiment.debug_mode_enabled:
                if "Invalid parameter" in error:  # TODO: temporary
                    message_details["error_msg"] = CUSTOM_ERROR_MESSAGE
                else:
                    message_details["error_msg"] = DEFAULT_ERROR_MESSAGE
            else:
                message_details["error_msg"] = error
    elif progress["complete"]:
        message_details["error_msg"] = DEFAULT_ERROR_MESSAGE

    attached_files = []
    message = message_details.get("message")
    if isinstance(message, ChatMessage):
        attached_files = message.get_attached_files()

    return TemplateResponse(
        request,
        "experiments/chat/chat_message_response.html",
        {
            "experiment": experiment,
            "session": session,
            "task_id": task_id,
            "message_details": message_details,
            "skip_render": skip_render,
            "last_message_datetime": last_message and last_message.created_at,
            "attachments": attached_files,
        },
    )


@experiment_session_view()
@require_GET
@xframe_options_exempt
@team_required
def poll_messages_embed(request, team_slug: str, experiment_id: uuid.UUID, session_id: str):
    if not request.experiment_session.participant.is_anonymous:
        return HttpResponseForbidden()

    return _poll_messages(request)


@experiment_session_view()
@require_GET
@team_required
def poll_messages(request, team_slug: str, experiment_id: uuid.UUID, session_id: str):
    user = get_real_user_or_none(request.user)
    if user and request.experiment_session.participant.user != user:
        return HttpResponseForbidden()

    return _poll_messages(request)


def _poll_messages(request):
    params = request.GET.dict()
    since_param = params.get("since")

    since = timezone.now()
    if since_param and since_param != "null":
        try:
            since = datetime.fromisoformat(since_param)
        except ValueError as e:
            logging.exception(f"Unexpected `since` parameter value. Error: {e}")

    messages = (
        ChatMessage.objects.filter(
            message_type=ChatMessageType.AI, chat=request.experiment_session.chat, created_at__gt=since
        )
        .order_by("created_at")
        .all()
    )

    if messages:
        return TemplateResponse(
            request,
            "experiments/chat/system_message.html",
            {
                "messages": [message.content for message in messages],
                "last_message_datetime": messages[0].created_at,
            },
        )
    return HttpResponse()


@team_required
def start_session_public(request, team_slug: str, experiment_id: uuid.UUID):
    try:
        experiment = get_object_or_404(Experiment, public_id=experiment_id, team=request.team)
    except ValidationError:
        # old links dont have uuids
        raise Http404

    experiment_version = experiment.default_version
    if not experiment_version.is_public:
        raise Http404

    consent = experiment_version.consent_form
    user = get_real_user_or_none(request.user)
    if not consent:
        identifier = user.email if user else str(uuid.uuid4())
        session = WebChannel.start_new_session(
            working_experiment=experiment,
            participant_user=user,
            participant_identifier=identifier,
            timezone=request.session.get("detected_tz", None),
        )
        return _record_consent_and_redirect(team_slug, experiment, session, request.origin)

    if request.method == "POST":
        form = ConsentForm(consent, request.POST, initial={"identifier": user.email if user else None})
        if form.is_valid():
            verify_user = True
            if consent.capture_identifier:
                identifier = form.cleaned_data.get("identifier", None)
            else:
                # The identifier field will be disabled, so we must generate one
                verify_user = False
                if user:
                    identifier = user.email
                else:
                    identifier = Participant.create_anonymous(request.team, ChannelPlatform.WEB).identifier

            session = WebChannel.start_new_session(
                working_experiment=experiment,
                participant_user=user,
                participant_identifier=identifier,
                timezone=request.session.get("detected_tz", None),
            )
            if verify_user and consent.identifier_type == "email":
                return _verify_user_or_start_session(
                    identifier=identifier,
                    request=request,
                    experiment=experiment,
                    session=session,
                )
            else:
                return _record_consent_and_redirect(team_slug, experiment, session)
    else:
        form = ConsentForm(
            consent,
            initial={
                "experiment_id": experiment_version.id,
                "identifier": user.email if user else None,
            },
        )

    consent_notice = consent.get_rendered_content()
    version_specific_vars = {
        "experiment_name": experiment_version.name,
        "experiment_description": experiment_version.description,
    }
    return TemplateResponse(
        request,
        "experiments/start_experiment_session.html",
        {
            "active_tab": "experiments",
            "experiment": experiment,
            "consent_notice": mark_safe(consent_notice),
            "form": form,
            **version_specific_vars,
        },
    )


@xframe_options_exempt
@team_required
def start_session_public_embed(request, team_slug: str, experiment_id: uuid.UUID):
    """Special view for starting sessions from embedded widgets. This will ignore consent and pre-surveys and
    will ALWAYS create anonymous participants."""
    try:
        experiment = get_object_or_404(Experiment, public_id=experiment_id, team=request.team)
    except ValidationError:
        # old links dont have uuids
        raise Http404

    experiment_version = experiment.default_version
    if not experiment_version.is_public:
        raise Http404

    participant = Participant.create_anonymous(request.team, ChannelPlatform.WEB)
    session = WebChannel.start_new_session(
        working_experiment=experiment,
        participant_identifier=participant.identifier,
        timezone=request.session.get("detected_tz", None),
        metadata={Chat.MetadataKeys.EMBED_SOURCE: request.headers.get("referer", None)},
    )
    redirect_url = (
        "chatbots:chatbot_chat_embed" if request.origin == "chatbots" else "experiments:experiment_chat_embed"
    )
    return redirect(redirect_url, team_slug, experiment.public_id, session.external_id)


def _verify_user_or_start_session(identifier, request, experiment, session):
    """
    Verifies if the user is allowed to access the chat.

    Process:
    1. If the user is currently logged in, they are considered verified.
    2. If not logged in, check for a session cookie from a prior public chat:
        - The session cookie should contain a `participant_id` field.
        - Match the specified `identifier` to the one of the participant from the session cookie.
        - If the identifiers match, the user previously verified their email and can proceed.
    3. If there is no match or if the session has expired, the user has to verify their email address.
    """
    team_slug = session.team.slug
    if request.user.is_authenticated:
        return _record_consent_and_redirect(team_slug, experiment, session)

    if not session.requires_participant_data():
        return _record_consent_and_redirect(team_slug, experiment, session)

    if session_data := get_chat_session_access_cookie_data(request, fail_silently=True):
        if Participant.objects.filter(
            id=session_data["participant_id"], identifier=identifier, team_id=session.team_id
        ).exists():
            return _record_consent_and_redirect(team_slug, experiment, session)

    token_expiry: datetime = send_chat_link_email(session)
    return TemplateResponse(
        request=request, template="account/participant_email_verify.html", context={"token_expiry": token_expiry}
    )


@team_required
def verify_public_chat_token(request, team_slug: str, experiment_id: uuid.UUID, token: str):
    try:
        claims = jwt.decode(token, settings.SECRET_KEY, algorithms="HS256")
        session = ExperimentSession.objects.select_related("experiment").get(external_id=claims["session"])
        return _record_consent_and_redirect(team_slug, session.experiment, session)
    except jwt.exceptions.ExpiredSignatureError:
        messages.warning(request=request, message="This link has expired")
        return redirect(reverse("experiments:start_session_public", args=(team_slug, experiment_id)))
    except Exception:
        messages.warning(request=request, message="This link could not be verified")
        return redirect(reverse("experiments:start_session_public", args=(team_slug, experiment_id)))


@login_and_team_required
@permission_required("experiments.invite_participants", raise_exception=True)
def experiment_invitations(request, team_slug: str, experiment_id: int, origin="experiments"):
    experiment = get_object_or_404(Experiment, id=experiment_id, team=request.team)
    experiment_version = experiment.default_version
    sessions = experiment.sessions.order_by("-created_at").filter(
        status__in=["setup", "pending"],
        participant__isnull=False,
    )
    form = ExperimentInvitationForm(initial={"experiment_id": experiment_id})
    if request.method == "POST":
        post_form = ExperimentInvitationForm(request.POST)
        if post_form.is_valid():
            if ExperimentSession.objects.filter(
                team=request.team,
                experiment_id=experiment_id,
                status__in=["setup", "pending"],
                participant__identifier=post_form.cleaned_data["email"],
            ).exists():
                participant_email = post_form.cleaned_data["email"]
                messages.info(request, f"{participant_email} already has a pending invitation.")
            else:
                with transaction.atomic():
                    session = WebChannel.start_new_session(
                        experiment,
                        participant_identifier=post_form.cleaned_data["email"],
                        session_status=SessionStatus.SETUP,
                        timezone=request.session.get("detected_tz", None),
                    )
                if post_form.cleaned_data["invite_now"]:
                    send_experiment_invitation(session)
        else:
            form = post_form

    version_specific_vars = {
        "experiment_name": experiment_version.name,
        "experiment_description": experiment_version.description,
    }
    template_name = (
        "chatbots/chatbot_invitations.html" if origin == "chatbots" else "experiments/experiment_invitations.html"
    )
    return TemplateResponse(
        request,
        template_name,
        {"invitation_form": form, "experiment": experiment, "sessions": sessions, **version_specific_vars},
    )


@require_POST
@permission_required("experiments.download_chats", raise_exception=True)
@login_and_team_required
def generate_chat_export(request, team_slug: str, experiment_id: str):
    experiment = get_object_or_404(Experiment, id=experiment_id)
    parsed_url = urlparse(request.headers.get("HX-Current-URL"))
    query_params = parse_qs(parsed_url.query)
    task_id = async_export_chat.delay(experiment_id, query_params)
    return TemplateResponse(
        request, "experiments/components/exports.html", {"experiment": experiment, "task_id": task_id}
    )


@permission_required("experiments.download_chats", raise_exception=True)
@login_and_team_required
def get_export_download_link(request, team_slug: str, experiment_id: str, task_id: str):
    experiment = get_object_or_404(Experiment, id=experiment_id, team=request.team)
    info = Progress(AsyncResult(task_id)).get_info()
    context = {"experiment": experiment}
    if info["complete"] and info["success"]:
        file_id = info["result"]["file_id"]
        download_url = reverse("files:base", kwargs={"team_slug": team_slug, "pk": file_id})
        context["export_download_url"] = download_url
    else:
        context["task_id"] = task_id
    return TemplateResponse(request, "experiments/components/exports.html", context)


@login_and_team_required
@permission_required("experiments.invite_participants", raise_exception=True)
def send_invitation(request, team_slug: str, experiment_id: int, session_id: str):
    experiment = get_object_or_404(Experiment, id=experiment_id, team=request.team)
    session = ExperimentSession.objects.get(experiment=experiment, external_id=session_id)
    send_experiment_invitation(session)
    return TemplateResponse(
        request,
        "experiments/manage/invite_row.html",
        context={"request": request, "experiment": experiment, "session": session},
    )


def _record_consent_and_redirect(
    team_slug: str, experiment: Experiment, experiment_session: ExperimentSession, origin="experiments"
):
    # record consent, update status
    experiment_session.consent_date = timezone.now()
    if experiment_session.experiment_version.pre_survey:
        experiment_session.status = SessionStatus.PENDING_PRE_SURVEY
        redirect_url_name = "experiments:experiment_pre_survey"
    else:
        experiment_session.status = SessionStatus.ACTIVE
        redirect_url_name = "chatbots:chatbot_chat" if origin == "chatbots" else "experiments:experiment_chat"
    experiment_session.save()
    response = HttpResponseRedirect(
        reverse(
            redirect_url_name,
            args=[team_slug, experiment_session.experiment.public_id, experiment_session.external_id],
        )
    )
    return set_session_access_cookie(response, experiment, experiment_session)


@experiment_session_view(allowed_states=[SessionStatus.SETUP, SessionStatus.PENDING])
def start_session_from_invite(request, team_slug: str, experiment_id: uuid.UUID, session_id: str):
    default_version = request.experiment.default_version
    consent = default_version.consent_form

    initial = {
        "participant_id": request.experiment_session.participant.id,
        "identifier": request.experiment_session.participant.identifier,
    }
    if not request.experiment_session.participant:
        raise Http404()

    if not consent:
        return _record_consent_and_redirect(team_slug, request.experiment, request.experiment_session)

    if request.method == "POST":
        form = ConsentForm(consent, request.POST, initial=initial)
        if form.is_valid():
            return _record_consent_and_redirect(team_slug, request.experiment, request.experiment_session)

    else:
        form = ConsentForm(consent, initial=initial)

    consent_notice = consent.get_rendered_content()
    version_specific_vars = {
        "experiment_name": default_version.name,
        "experiment_description": default_version.description,
    }
    return TemplateResponse(
        request,
        "experiments/start_experiment_session.html",
        {
            "active_tab": "experiments",
            "experiment": default_version,
            "consent_notice": mark_safe(consent_notice),
            "form": form,
            **version_specific_vars,
        },
    )


@experiment_session_view(allowed_states=[SessionStatus.PENDING_PRE_SURVEY])
@verify_session_access_cookie
def experiment_pre_survey(request, team_slug: str, experiment_id: uuid.UUID, session_id: str):
    if request.method == "POST":
        form = SurveyCompletedForm(request.POST)
        if form.is_valid():
            request.experiment_session.status = SessionStatus.ACTIVE
            request.experiment_session.save()
            return HttpResponseRedirect(
                reverse(
                    "experiments:experiment_chat",
                    args=[team_slug, experiment_id, session_id],
                )
            )
    else:
        form = SurveyCompletedForm()

    default_version = request.experiment.default_version
    experiment_session = request.experiment_session
    version_specific_vars = {
        "experiment_name": default_version.name,
        "experiment_description": default_version.description,
        "pre_survey_link": experiment_session.get_pre_survey_link(default_version),
    }
    return TemplateResponse(
        request,
        "experiments/pre_survey.html",
        {
            "active_tab": "experiments",
            "form": form,
            "experiment": request.experiment,
            "experiment_session": experiment_session,
            **version_specific_vars,
        },
    )


@experiment_session_view(allowed_states=[SessionStatus.ACTIVE, SessionStatus.SETUP])
@verify_session_access_cookie
def experiment_chat(request, team_slug: str, experiment_id: uuid.UUID, session_id: str):
    return _experiment_chat_ui(request)


@experiment_session_view(allowed_states=[SessionStatus.ACTIVE, SessionStatus.SETUP])
@xframe_options_exempt
def experiment_chat_embed(request, team_slug: str, experiment_id: uuid.UUID, session_id: str):
    """Special view for embedding that doesn't have the cookie security. This is OK because of the additional
    checks to ensure the participant is 'anonymous'."""
    session = request.experiment_session
    if not session.participant.is_anonymous:
        raise Http404
    return _experiment_chat_ui(request, embedded=True)


def _experiment_chat_ui(request, embedded=False):
    experiment_version = request.experiment.default_version
    version_specific_vars = {
        "assistant": experiment_version.get_assistant(),
        "experiment_name": experiment_version.name,
        "experiment_version": experiment_version,
        "experiment_version_number": experiment_version.version_number,
    }
    return TemplateResponse(
        request,
        "experiments/experiment_chat.html",
        {
            "experiment": request.experiment,
            "session": request.experiment_session,
            "active_tab": "chatbots" if request.origin == "chatbots" else "experiments",
            "embedded": embedded,
            **version_specific_vars,
        },
    )


@experiment_session_view()
@verify_session_access_cookie
def experiment_session_messages_view(request, team_slug: str, experiment_id: uuid.UUID, session_id: str):
    """View for loading paginated messages with HTMX"""
    session = request.experiment_session
    experiment = request.experiment
    page = int(request.GET.get("page", 1))
    search = request.GET.get("search", "")
    page_size = 100
    messages_queryset = ChatMessage.objects.filter(chat=session.chat).all().order_by("created_at")
    if search:
        messages_queryset = messages_queryset.filter(tags__name__icontains=search).distinct()

    total_messages = messages_queryset.count()
    total_pages = max(1, (total_messages + page_size - 1) // page_size)
    page = max(1, min(page, total_pages))
    start_idx = (page - 1) * page_size
    end_idx = start_idx + page_size
    paginated_messages = messages_queryset[start_idx:end_idx]
    context = {
        "experiment_session": session,
        "experiment": experiment,
        "messages": paginated_messages,
        "page": page,
        "total_pages": total_pages,
        "total_messages": total_messages,
        "page_size": page_size,
        "page_start_index": start_idx,
        "search": search,
        "available_tags": [t.name for t in Tag.objects.filter(team__slug=team_slug, is_system_tag=False).all()],
    }

    return TemplateResponse(
        request,
        "experiments/components/experiment_chat.html",
        context,
    )


@experiment_session_view(allowed_states=[SessionStatus.ACTIVE, SessionStatus.SETUP])
@verify_session_access_cookie
@require_POST
def end_experiment(request, team_slug: str, experiment_id: uuid.UUID, session_id: str):
    experiment_session = request.experiment_session
    experiment_session.update_status(SessionStatus.PENDING_REVIEW, commit=False)
    experiment_session.end(commit=True)
    return HttpResponseRedirect(reverse("experiments:experiment_review", args=[team_slug, experiment_id, session_id]))


@experiment_session_view(allowed_states=[SessionStatus.PENDING_REVIEW])
@verify_session_access_cookie
def experiment_review(request, team_slug: str, experiment_id: uuid.UUID, session_id: str):
    form = None
    survey_link = None
    survey_text = None
    experiment_version = request.experiment.default_version
    if request.method == "POST":
        # no validation needed
        request.experiment_session.status = SessionStatus.COMPLETE
        request.experiment_session.reviewed_at = timezone.now()
        request.experiment_session.save()
        return HttpResponseRedirect(
            reverse("experiments:experiment_complete", args=[team_slug, experiment_id, session_id])
        )
    elif experiment_version.post_survey:
        form = SurveyCompletedForm()
        survey_link = request.experiment_session.get_post_survey_link(experiment_version)
        survey_text = experiment_version.post_survey.confirmation_text.format(survey_link=survey_link)

    version_specific_vars = {
        "experiment.post_survey": experiment_version.post_survey,
        "survey_link": survey_link,
        "survey_text": survey_text,
        "experiment_name": experiment_version.name,
    }
    return TemplateResponse(
        request,
        "experiments/experiment_review.html",
        {
            "experiment": request.experiment,
            "experiment_session": request.experiment_session,
            "active_tab": "experiments",
            "form": form,
            "available_tags": [t.name for t in Tag.objects.filter(team__slug=team_slug, is_system_tag=False).all()],
            **version_specific_vars,
        },
    )


@experiment_session_view(allowed_states=[SessionStatus.COMPLETE])
@verify_session_access_cookie
def experiment_complete(request, team_slug: str, experiment_id: uuid.UUID, session_id: str):
    return TemplateResponse(
        request,
        "experiments/experiment_complete.html",
        {
            "experiment": request.experiment,
            "experiment_session": request.experiment_session,
            "active_tab": "experiments",
        },
    )


@experiment_session_view()
@verify_session_access_cookie
def experiment_session_details_view(request, team_slug: str, experiment_id: uuid.UUID, session_id: str):
    return render_session_details(
        request,
        team_slug,
        experiment_id,
        session_id,
        active_tab="experiments",
        template_path="experiments/experiment_session_view.html",
    )


@login_and_team_required
def experiment_session_pagination_view(request, team_slug: str, experiment_id: uuid.UUID, session_id: str):
    return paginate_session(
        request,
        team_slug,
        experiment_id,
        session_id,
        view_name="experiments:experiment_session_view",
    )


@team_required
def download_file(request, team_slug: str, session_id: int, pk: int):
    resource = get_object_or_404(
        File, id=pk, team__slug=team_slug, chatattachment__chat__experiment_session__id=session_id
    )
    try:
        file = resource.file.open()
        return FileResponse(file, as_attachment=True, filename=resource.file.name)
    except FileNotFoundError:
        raise Http404()


@require_POST
@transaction.atomic
@login_and_team_required
def set_default_experiment(request, team_slug: str, experiment_id: int, version_number: int):
    experiment = get_object_or_404(
        Experiment, working_version_id=experiment_id, version_number=version_number, team=request.team
    )
    Experiment.objects.exclude(version_number=version_number).filter(
        team__slug=team_slug, working_version_id=experiment_id
    ).update(is_default_version=False, audit_action=AuditAction.AUDIT)
    experiment.is_default_version = True
    experiment.save()
    url = (
        reverse(
            "experiments:single_experiment_home",
            kwargs={"team_slug": request.team.slug, "experiment_id": experiment_id},
        )
        + "#versions"
    )
    return redirect(url)


@require_POST
@transaction.atomic
@login_and_team_required
def archive_experiment_version(request, team_slug: str, experiment_id: int, version_number: int):
    """
    Archives a single released version of an experiment, unless it's the default version
    """
    experiment = get_object_or_404(
        Experiment, working_version_id=experiment_id, version_number=version_number, team=request.team
    )
    url = (
        reverse(
            "experiments:single_experiment_home",
            kwargs={"team_slug": request.team.slug, "experiment_id": experiment_id},
        )
        + "#versions"
    )
    if experiment.is_default_version:
        return redirect(url)
    experiment.archive()
    return redirect(url)


@require_POST
@transaction.atomic
@login_and_team_required
def update_version_description(request, team_slug: str, experiment_id: int, version_number: int):
    experiment = get_object_or_404(
        Experiment, working_version_id=experiment_id, version_number=version_number, team=request.team
    )
    experiment.version_description = request.POST.get("description", "").strip()
    experiment.save()

    return HttpResponse()


@login_and_team_required
def experiment_version_details(request, team_slug: str, experiment_id: int, version_number: int):
    try:
        experiment_version = Experiment.objects.get_all().get(
            team=request.team, working_version_id=experiment_id, version_number=version_number
        )
    except Experiment.DoesNotExist:
        raise Http404

    context = {"version_details": experiment_version.version_details, "experiment": experiment_version}
    return render(request, "experiments/components/experiment_version_details_content.html", context)


@login_and_team_required
def get_release_status_badge(request, team_slug: str, experiment_id: int):
    experiment = get_object_or_404(Experiment, id=experiment_id, team=request.team)
    context = {"has_changes": experiment.compare_with_latest(), "experiment": experiment}
    return render(request, "experiments/components/unreleased_badge.html", context)<|MERGE_RESOLUTION|>--- conflicted
+++ resolved
@@ -499,11 +499,8 @@
         "available_tags": [tag.name for tag in experiment.team.tag_set.filter(is_system_tag=False)],
         "experiment_versions": experiment.get_version_name_list(),
         "deployed_version": deployed_version,
-<<<<<<< HEAD
+        "field_type_filters": FIELD_TYPE_FILTERS,
         "channel_list": channel_list,
-=======
-        "field_type_filters": FIELD_TYPE_FILTERS,
->>>>>>> 105b847d
         **_get_events_context(experiment, team_slug, request.origin),
     }
     if active_tab != "chatbots":
