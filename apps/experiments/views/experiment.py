import json
import logging
import uuid
from datetime import datetime
from typing import cast
from urllib.parse import quote

import jwt
from celery.result import AsyncResult
from celery_progress.backend import Progress
from django.conf import settings
from django.contrib import messages
from django.contrib.auth.decorators import permission_required
from django.contrib.auth.mixins import PermissionRequiredMixin
from django.core.exceptions import PermissionDenied, ValidationError
from django.db import transaction
from django.db.models import Case, Count, IntegerField, Q, When
from django.http import FileResponse, Http404, HttpResponse, HttpResponseForbidden, HttpResponseRedirect
from django.shortcuts import get_object_or_404, redirect, render
from django.template.response import TemplateResponse
from django.urls import reverse
from django.utils import timezone
from django.utils.html import format_html
from django.utils.safestring import mark_safe
from django.utils.translation import gettext
from django.views.decorators.clickjacking import xframe_options_exempt
from django.views.decorators.csrf import csrf_exempt
from django.views.decorators.http import require_POST
from django.views.generic import CreateView, UpdateView
from django_tables2 import SingleTableView
from field_audit.models import AuditAction
from waffle import flag_is_active

from apps.annotations.models import Tag
from apps.assistants.sync import get_diff_with_openai_assistant, get_out_of_sync_files
from apps.channels.datamodels import Attachment, AttachmentType
from apps.channels.exceptions import ExperimentChannelException
from apps.channels.forms import ChannelForm
from apps.channels.models import ChannelPlatform, ExperimentChannel
from apps.chat.channels import WebChannel
from apps.chat.models import ChatAttachment, ChatMessage, ChatMessageType
from apps.events.models import (
    EventLogStatusChoices,
    StaticTrigger,
    TimeoutTrigger,
)
from apps.events.tables import (
    EventsTable,
)
from apps.experiments.decorators import (
    experiment_session_view,
    get_chat_session_access_cookie_data,
    set_session_access_cookie,
    verify_session_access_cookie,
)
from apps.experiments.email import send_chat_link_email, send_experiment_invitation
from apps.experiments.exceptions import ChannelAlreadyUtilizedException
from apps.experiments.filters import (
    build_participant_filter,
    build_tags_filter,
    build_timestamp_filter,
    build_versions_filter,
)
from apps.experiments.forms import (
    ConsentForm,
    ExperimentForm,
    ExperimentInvitationForm,
    ExperimentVersionForm,
    SurveyCompletedForm,
)
from apps.experiments.helpers import get_real_user_or_none
from apps.experiments.models import (
    AgentTools,
    Experiment,
    ExperimentRoute,
    ExperimentRouteType,
    ExperimentSession,
    Participant,
    SessionStatus,
    SyntheticVoice,
)
from apps.experiments.tables import (
    ChildExperimentRoutesTable,
    ExperimentSessionsTable,
    ExperimentTable,
    ExperimentVersionsTable,
    ParentExperimentRoutesTable,
    TerminalBotsTable,
)
from apps.experiments.tasks import async_create_experiment_version, async_export_chat, get_response_for_webchat_task
from apps.experiments.views.prompt import PROMPT_DATA_SESSION_KEY
from apps.files.forms import get_file_formset
from apps.files.models import File
from apps.files.views import BaseAddFileHtmxView, BaseDeleteFileView
from apps.generics.chips import Chip
from apps.generics.views import generic_home
from apps.service_providers.utils import get_llm_provider_choices
from apps.teams.decorators import login_and_team_required
from apps.teams.mixins import LoginAndTeamRequiredMixin
<<<<<<< HEAD
from apps.utils.search import similarity_search
=======
from apps.utils.BaseExperimentTableView import BaseExperimentTableView
>>>>>>> 8d92b71f

DEFAULT_ERROR_MESSAGE = (
    "Sorry something went wrong. This was likely an intermittent error related to load."
    "Please try again, and wait a few minutes if this keeps happening."
)


@login_and_team_required
@permission_required("experiments.view_experiment", raise_exception=True)
def experiments_home(request, team_slug: str):
    return generic_home(request, team_slug, "Experiments", "experiments:table", "experiments:new")


class ExperimentTableView(BaseExperimentTableView):
    model = Experiment
    table_class = ExperimentTable
    permission_required = "experiments.view_experiment"

<<<<<<< HEAD
    def get_queryset(self):
        query_set = (
            Experiment.objects.get_all()
            .filter(team=self.request.team, working_version__isnull=True)
            .order_by("is_archived")
        )
        show_archived = self.request.GET.get("show_archived") == "on"
        if not show_archived:
            query_set = query_set.filter(is_archived=False)

        if search := self.request.GET.get("search"):
            query_set = similarity_search(
                query_set,
                search_phase=search,
                columns=["name", "description"],
                extra_conditions=Q(owner__username__icontains=search),
            )
        return query_set

=======
>>>>>>> 8d92b71f

class ExperimentSessionsTableView(SingleTableView, PermissionRequiredMixin):
    model = ExperimentSession
    paginate_by = 25
    table_class = ExperimentSessionsTable
    template_name = "table/single_table.html"
    permission_required = "annotations.view_customtaggeditem"

    def get_queryset(self):
        query_set = (
            ExperimentSession.objects.with_last_message_created_at()
            .filter(team=self.request.team, experiment__id=self.kwargs["experiment_id"])
            .select_related("participant__user")
        )
        if not self.request.GET.get("show-all"):
            query_set = query_set.exclude(experiment_channel__platform=ChannelPlatform.API)
        query_set = self.apply_dynamic_filters(query_set)
        return query_set

    def apply_dynamic_filters(self, query_set):
        filter_conditions = Q()
        filter_applied = False

        for i in range(30):  # arbitrary number higher than any # of filters we'd expect
            filter_column = self.request.GET.get(f"filter_{i}_column")
            filter_operator = self.request.GET.get(f"filter_{i}_operator")
            filter_value = self.request.GET.get(f"filter_{i}_value")

            if not all([filter_column, filter_operator, filter_value]):
                break

            condition = self.build_filter_condition(filter_column, filter_operator, filter_value)
            if condition:
                filter_conditions &= condition
                filter_applied = True

        if filter_applied:
            query_set = query_set.filter(filter_conditions).distinct()
        return query_set

    def build_filter_condition(self, column, operator, value):
        """Build a Q object for the filter condition based on column, operator and value"""
        if not value:
            return None
        if column == "participant":
            return build_participant_filter(operator, value)
        elif column == "last_message":
            return build_timestamp_filter(operator, value)
        elif column == "tags":
            return build_tags_filter(operator, value)
        elif column == "versions":
            return build_versions_filter(operator, value)
        return None


class ExperimentVersionsTableView(SingleTableView, PermissionRequiredMixin):
    model = Experiment
    paginate_by = 25
    table_class = ExperimentVersionsTable
    template_name = "experiments/experiment_version_table.html"
    permission_required = "experiments.view_experiment"

    def get_queryset(self):
        experiment_row = Experiment.objects.get_all().filter(id=self.kwargs["experiment_id"])
        other_versions = Experiment.objects.get_all().filter(working_version=self.kwargs["experiment_id"]).all()
        return (experiment_row | other_versions).order_by("-version_number")


class BaseExperimentView(LoginAndTeamRequiredMixin, PermissionRequiredMixin):
    model = Experiment
    template_name = "experiments/experiment_form.html"
    form_class = ExperimentForm

    @property
    def extra_context(self):
        if self.object and self.object.assistant_id:
            experiment_type = "assistant"
        elif self.object and self.object.pipeline_id:
            experiment_type = "pipeline"
        else:
            experiment_type = "llm"
        if self.request.POST.get("type"):
            experiment_type = self.request.POST.get("type")

        team_participant_identifiers = list(
            self.request.team.participant_set.filter(user=None).values_list("identifier", flat=True)
        )
        disable_version_button = False
        if self.object:
            team_participant_identifiers.extend(self.object.participant_allowlist)
            team_participant_identifiers = set(team_participant_identifiers)
            disable_version_button = self.object.create_version_task_id

        return {
            **{
                "title": self.title,
                "button_text": self.button_title,
                "active_tab": "experiments",
                "experiment_type": experiment_type,
                "available_tools": AgentTools.choices,
                "team_participant_identifiers": team_participant_identifiers,
                "disable_version_button": disable_version_button,
            },
            **_get_voice_provider_alpine_context(self.request),
        }

    def get_success_url(self):
        return reverse("experiments:single_experiment_home", args=[self.request.team.slug, self.object.pk])

    def get_queryset(self):
        return Experiment.objects.get_all().filter(team=self.request.team)

    def get_form_kwargs(self):
        kwargs = super().get_form_kwargs()
        kwargs["request"] = self.request
        return kwargs

    def form_valid(self, form):
        experiment = form.instance
        if experiment.assistant and ExperimentRoute.objects.filter(parent=experiment):
            messages.error(
                request=self.request, message="Assistants cannot be routers. Please remove the routes first."
            )
            return render(self.request, self.template_name, self.get_context_data())

        if experiment.conversational_consent_enabled and not experiment.seed_message:
            messages.error(
                request=self.request, message="A seed message is required when conversational consent is enabled!"
            )
            return render(self.request, self.template_name, self.get_context_data())
        response = super().form_valid(form)

        if self.request.POST.get("action") == "save_and_version":
            return redirect("experiments:create_version", self.request.team.slug, experiment.id)

        if self.request.POST.get("action") == "save_and_archive":
            experiment = get_object_or_404(Experiment, id=experiment.id, team=self.request.team)
            experiment.archive()
            return redirect("experiments:experiments_home", self.request.team.slug)
        return response


class CreateExperiment(BaseExperimentView, CreateView):
    title = "Create Experiment"
    button_title = "Create"
    permission_required = "experiments.add_experiment"

    def get_context_data(self, **kwargs):
        context = super().get_context_data(**kwargs)
        if "file_formset" not in context:
            context["file_formset"] = self._get_file_formset()
        return context

    def _get_file_formset(self):
        if flag_is_active(self.request, "experiment_rag"):
            return get_file_formset(self.request)

    def get_initial(self):
        initial = super().get_initial()
        long_data = self.request.session.pop(PROMPT_DATA_SESSION_KEY, None)
        if long_data:
            initial.update(long_data)
        return initial

    def post(self, request, *args, **kwargs):
        self.object = None
        form = self.get_form()
        file_formset = self._get_file_formset()
        if form.is_valid() and (not file_formset or file_formset.is_valid()):
            return self.form_valid(form, file_formset)
        else:
            return self.form_invalid(form, file_formset)

    def form_valid(self, form, file_formset):
        with transaction.atomic():
            self.object = form.save()
            if file_formset:
                files = file_formset.save(self.request)
                self.object.files.set(files)

        task_id = async_create_experiment_version.delay(
            experiment_id=self.object.id, version_description="", make_default=True
        )
        self.object.create_version_task_id = task_id
        self.object.save(update_fields=["create_version_task_id"])

        return HttpResponseRedirect(self.get_success_url())

    def form_invalid(self, form, file_formset):
        return self.render_to_response(self.get_context_data(form=form, file_formset=file_formset))


class EditExperiment(BaseExperimentView, UpdateView):
    title = "Update Experiment"
    button_title = "Update"
    permission_required = "experiments.change_experiment"

    def get_initial(self):
        initial = super().get_initial()
        initial["type"] = "assistant" if self.object.assistant_id else "llm"
        return initial

    def get_object(self, queryset=None):
        obj = super().get_object(queryset)
        if obj.working_version:
            raise Http404("Experiment not found.")
        return obj

    def post(self, request, *args, **kwargs):
        if self.get_object().is_archived:
            raise PermissionDenied("Cannot edit archived experiments.")
        return super().post(request, *args, **kwargs)


def _get_voice_provider_alpine_context(request):
    """Add context required by the experiments/experiment_form.html template."""
    exclude_services = [SyntheticVoice.OpenAIVoiceEngine]
    if flag_is_active(request, "open_ai_voice_engine"):
        exclude_services = []
    return {
        "form_attrs": {"x-data": "experiment", "enctype": "multipart/form-data"},
        # map provider ID to provider type
        "voice_providers_types": dict(request.team.voiceprovider_set.values_list("id", "type")),
        "synthetic_voice_options": sorted(
            [
                {
                    "value": voice.id,
                    "text": str(voice),
                    "type": voice.service.lower(),
                    "provider_id": voice.voice_provider_id,
                }
                for voice in SyntheticVoice.get_for_team(request.team, exclude_services=exclude_services)
            ],
            key=lambda v: v["text"],
        ),
        "llm_providers": request.team.llmprovider_set.all(),
        "llm_options": get_llm_provider_choices(request.team),
    }


@login_and_team_required
@permission_required("experiments.delete_experiment", raise_exception=True)
def delete_experiment(request, team_slug: str, pk: int):
    safety_layer = get_object_or_404(Experiment, id=pk, team=request.team)
    safety_layer.delete()
    return redirect("experiments:experiments_home", team_slug=team_slug)


class AddFileToExperiment(BaseAddFileHtmxView):
    @transaction.atomic()
    def form_valid(self, form):
        experiment = get_object_or_404(Experiment, team=self.request.team, pk=self.kwargs["pk"])
        file = super().form_valid(form)
        experiment.files.add(file)
        return file

    def get_delete_url(self, file):
        return reverse("experiments:remove_file", args=[self.request.team.slug, self.kwargs["pk"], file.pk])


class DeleteFileFromExperiment(BaseDeleteFileView):
    pass


class CreateExperimentVersion(LoginAndTeamRequiredMixin, CreateView):
    model = Experiment
    form_class = ExperimentVersionForm
    template_name = "experiments/create_version_form.html"
    title = "Create Experiment Version"
    button_title = "Create"
    permission_required = "experiments.add_experiment"
    pk_url_kwarg = "experiment_id"

    def get_form_kwargs(self) -> dict:
        form_kwargs = super().get_form_kwargs()
        experiment = self.get_object()
        if not experiment.has_versions:
            form_kwargs["initial"] = {"is_default_version": True}
        return form_kwargs

    def get_context_data(self, *args, **kwargs):
        context = super().get_context_data(*args, **kwargs)
        working_experiment = self.get_object()
        version = working_experiment.version_details
        if prev_version := working_experiment.latest_version:
            # Populate diffs
            version.compare(prev_version.version_details)

        context["version_details"] = version
        context["experiment"] = working_experiment
        return context

    def form_valid(self, form):
        description = form.cleaned_data["version_description"]
        is_default = form.cleaned_data["is_default_version"]
        working_version = Experiment.objects.get(id=self.kwargs["experiment_id"])

        if working_version.is_archived:
            raise PermissionDenied("Unable to version an archived experiment.")

        if working_version.create_version_task_id:
            messages.error(self.request, "Version creation is already in progress.")
            return HttpResponseRedirect(self.get_success_url())

        error_msg = self._check_pipleline_and_assistant_for_errors()

        if error_msg:
            messages.error(self.request, error_msg)
            return render(self.request, self.template_name, self.get_context_data(form=form))

        task_id = async_create_experiment_version.delay(
            experiment_id=working_version.id, version_description=description, make_default=is_default
        )
        working_version.create_version_task_id = task_id
        working_version.save(update_fields=["create_version_task_id"])
        messages.success(self.request, "Creating new version. This might take a few minutes.")

        return HttpResponseRedirect(self.get_success_url())

    def _check_pipleline_and_assistant_for_errors(self) -> tuple:
        """Checks if the pipeline or assistant has errors before creating a new version."""
        experiment = self.get_object()

        if self._is_assistant_out_of_sync(experiment):
            return "Assistant is out of sync with OpenAI. Please update the assistant first."

        if pipeline := experiment.pipeline:
            errors = pipeline.validate()
            if errors:
                return "Unable to create a new version when the pipeline has errors"

    def _is_assistant_out_of_sync(self, experiment: Experiment) -> bool:
        if not experiment.assistant:
            return False

        if not experiment.assistant.assistant_id:
            return True

        if len(get_diff_with_openai_assistant(experiment.assistant)) > 0:
            return True

        files_missing_local, files_missing_remote = get_out_of_sync_files(experiment.assistant)
        if files_missing_local or files_missing_remote:
            return True
        return False

    def get_success_url(self):
        url = reverse(
            "experiments:single_experiment_home",
            kwargs={
                "team_slug": self.request.team.slug,
                "experiment_id": self.kwargs["experiment_id"],
            },
        )
        return f"{url}#versions"


@login_and_team_required
@permission_required("experiments.view_experiment", raise_exception=True)
def version_create_status(request, team_slug: str, experiment_id: int):
    experiment = Experiment.objects.get(id=experiment_id, team=request.team)
    return TemplateResponse(
        request,
        "experiments/create_version_button.html",
        {
            "active_tab": "experiments",
            "experiment": experiment,
            "trigger_refresh": experiment.create_version_task_id is not None,
        },
    )


@login_and_team_required
@permission_required("experiments.view_experiment", raise_exception=True)
def single_experiment_home(request, team_slug: str, experiment_id: int):
    experiment = get_object_or_404(Experiment.objects.get_all(), id=experiment_id, team=request.team)
    user_sessions = (
        ExperimentSession.objects.with_last_message_created_at()
        .filter(
            participant__user=request.user,
            experiment=experiment,
        )
        .exclude(experiment_channel__platform=ChannelPlatform.API)
    )
    channels = experiment.experimentchannel_set.exclude(platform__in=[ChannelPlatform.WEB, ChannelPlatform.API]).all()
    used_platforms = {channel.platform_enum for channel in channels}
    available_platforms = ChannelPlatform.for_dropdown(used_platforms, experiment.team)
    platform_forms = {}
    form_kwargs = {"experiment": experiment}
    for platform in available_platforms:
        if platform.form(**form_kwargs):
            platform_forms[platform] = platform.form(**form_kwargs)

    deployed_version = None
    if experiment != experiment.default_version:
        deployed_version = experiment.default_version.version_number

    bot_type_chip = None
    if pipeline := experiment.pipeline:
        bot_type_chip = Chip(label=f"Pipeline: {pipeline.name}", url=pipeline.get_absolute_url())
    elif assistant := experiment.assistant:
        bot_type_chip = Chip(label=f"Assistant: {assistant.name}", url=assistant.get_absolute_url())

    return TemplateResponse(
        request,
        "experiments/single_experiment_home.html",
        {
            "active_tab": "experiments",
            "bot_type_chip": bot_type_chip,
            "experiment": experiment,
            "user_sessions": user_sessions,
            "platforms": available_platforms,
            "platform_forms": platform_forms,
            "channels": channels,
            "available_tags": [tag.name for tag in experiment.team.tag_set.filter(is_system_tag=False)],
            "experiment_versions": experiment.get_version_name_list(),
            "deployed_version": deployed_version,
            **_get_events_context(experiment, team_slug),
            **_get_routes_context(experiment, team_slug),
            **_get_terminal_bots_context(experiment, team_slug),
        },
    )


def _get_events_context(experiment: Experiment, team_slug: str):
    combined_events = []
    static_events = (
        StaticTrigger.objects.filter(experiment=experiment)
        .annotate(
            failure_count=Count(
                Case(When(event_logs__status=EventLogStatusChoices.FAILURE, then=1), output_field=IntegerField())
            )
        )
        .values("id", "experiment_id", "type", "action__action_type", "action__params", "failure_count")
        .all()
    )
    timeout_events = (
        TimeoutTrigger.objects.filter(experiment=experiment)
        .annotate(
            failure_count=Count(
                Case(When(event_logs__status=EventLogStatusChoices.FAILURE, then=1), output_field=IntegerField())
            )
        )
        .values(
            "id",
            "experiment_id",
            "delay",
            "action__action_type",
            "action__params",
            "total_num_triggers",
            "failure_count",
        )
        .all()
    )
    for event in static_events:
        combined_events.append({**event, "team_slug": team_slug})
    for event in timeout_events:
        combined_events.append({**event, "type": "__timeout__", "team_slug": team_slug})
    return {"show_events": len(combined_events) > 0, "events_table": EventsTable(combined_events)}


def _get_routes_context(experiment: Experiment, team_slug: str):
    route_type = ExperimentRouteType.PROCESSOR
    parent_links = experiment.parent_links.filter(type=route_type).all()
    return {
        "child_routes_table": ChildExperimentRoutesTable(experiment.child_links.filter(type=route_type).all()),
        "parent_routes_table": ParentExperimentRoutesTable(parent_links),
        "can_make_child_routes": len(parent_links) == 0,
    }


def _get_terminal_bots_context(experiment: Experiment, team_slug: str):
    return {
        "terminal_bots_table": TerminalBotsTable(
            experiment.child_links.filter(type=ExperimentRouteType.TERMINAL).all()
        ),
    }


@login_and_team_required
@permission_required("channels.add_experimentchannel", raise_exception=True)
def create_channel(request, team_slug: str, experiment_id: int):
    experiment = get_object_or_404(Experiment, id=experiment_id, team=request.team)
    existing_platforms = {channel.platform_enum for channel in experiment.experimentchannel_set.all()}
    form = ChannelForm(experiment=experiment, data=request.POST)
    if not form.is_valid():
        messages.error(request, "Form has errors: " + form.errors.as_text())
    else:
        platform = ChannelPlatform(form.cleaned_data["platform"])
        if platform in existing_platforms:
            messages.error(request, f"Channel for {platform.label} already exists")
            return redirect("experiments:single_experiment_home", team_slug, experiment_id)

        extra_form = platform.extra_form(data=request.POST)
        config_data = {}
        if extra_form:
            if extra_form.is_valid():
                config_data = extra_form.cleaned_data
            else:
                messages.error(request, format_html("Channel data has errors: " + extra_form.errors.as_ul()))
                return redirect("experiments:single_experiment_home", team_slug, experiment_id)

        try:
            ExperimentChannel.check_usage_by_another_experiment(
                platform, identifier=config_data[platform.channel_identifier_key], new_experiment=experiment
            )
        except ChannelAlreadyUtilizedException as exception:
            messages.error(request, exception.html_message)
            return redirect("experiments:single_experiment_home", team_slug, experiment_id)

        form.save(experiment, config_data)
        if extra_form:
            try:
                extra_form.post_save(channel=form.instance)
            except ExperimentChannelException as e:
                messages.error(request, "Error saving channel: " + str(e))
            else:
                if extra_form.success_message:
                    messages.info(request, extra_form.success_message)

                if extra_form.warning_message:
                    messages.warning(request, extra_form.warning_message)
    return redirect("experiments:single_experiment_home", team_slug, experiment_id)


@login_and_team_required
def update_delete_channel(request, team_slug: str, experiment_id: int, channel_id: int):
    channel = get_object_or_404(ExperimentChannel, id=channel_id, experiment_id=experiment_id, team__slug=team_slug)
    if request.POST.get("action") == "delete":
        if not request.user.has_perm("channels.delete_experimentchannel"):
            raise PermissionDenied

        channel.soft_delete()
        return redirect("experiments:single_experiment_home", team_slug, experiment_id)

    if not request.user.has_perm("channels.change_experimentchannel"):
        raise PermissionDenied

    form = channel.form(data=request.POST)
    if not form.is_valid():
        messages.error(request, "Form has errors: " + form.errors.as_text())
    else:
        extra_form = channel.extra_form(data=request.POST)
        config_data = {}
        if extra_form:
            if extra_form.is_valid():
                config_data = extra_form.cleaned_data
            else:
                messages.error(request, format_html("Channel data has errors: " + extra_form.errors.as_ul()))
                return redirect("experiments:single_experiment_home", team_slug, experiment_id)

        platform = ChannelPlatform(form.cleaned_data["platform"])
        channel_identifier = config_data[platform.channel_identifier_key]
        try:
            ExperimentChannel.check_usage_by_another_experiment(
                platform, identifier=channel_identifier, new_experiment=channel.experiment
            )
        except ChannelAlreadyUtilizedException as exception:
            messages.error(request, exception.html_message)
            return redirect("experiments:single_experiment_home", team_slug, experiment_id)

        form.save(channel.experiment, config_data)
    return redirect("experiments:single_experiment_home", team_slug, experiment_id)


@require_POST
@login_and_team_required
def start_authed_web_session(request, team_slug: str, experiment_id: int, version_number: int):
    """Start an authed web session with the chosen experiment, be it a specific version or not"""
    experiment = get_object_or_404(Experiment, id=experiment_id, team=request.team)

    session = WebChannel.start_new_session(
        working_experiment=experiment,
        participant_user=request.user,
        participant_identifier=request.user.email,
        timezone=request.session.get("detected_tz", None),
        version=version_number,
    )
    return HttpResponseRedirect(
        reverse("experiments:experiment_chat_session", args=[team_slug, experiment_id, version_number, session.id])
    )


@login_and_team_required
def experiment_chat_session(request, team_slug: str, experiment_id: int, session_id: int, version_number: int):
    experiment = get_object_or_404(Experiment, id=experiment_id, team=request.team)
    session = get_object_or_404(
        ExperimentSession, participant__user=request.user, experiment_id=experiment_id, id=session_id
    )
    try:
        experiment_version = experiment.get_version(version_number)
    except Experiment.DoesNotExist:
        raise Http404

    version_specific_vars = {
        "assistant": experiment_version.get_assistant(),
        "experiment_name": experiment_version.name,
        "experiment_version": experiment_version,
        "experiment_version_number": experiment_version.version_number,
    }
    return TemplateResponse(
        request,
        "experiments/experiment_chat.html",
        {"experiment": experiment, "session": session, "active_tab": "experiments", **version_specific_vars},
    )


@experiment_session_view()
@verify_session_access_cookie
@require_POST
def experiment_session_message(request, team_slug: str, experiment_id: uuid.UUID, session_id: str, version_number: int):
    return _experiment_session_message(request, version_number)


@experiment_session_view()
@require_POST
@xframe_options_exempt
@csrf_exempt
def experiment_session_message_embed(
    request, team_slug: str, experiment_id: uuid.UUID, session_id: str, version_number: int
):
    if not request.experiment_session.participant.is_anonymous:
        return HttpResponseForbidden()

    return _experiment_session_message(request, version_number, embedded=True)


def _experiment_session_message(request, version_number: int, embedded=False):
    working_experiment = request.experiment
    session = request.experiment_session

    if working_experiment.is_archived:
        raise PermissionDenied("Cannot chat with an archived experiment.")

    try:
        experiment_version = working_experiment.get_version(version_number)
    except Experiment.DoesNotExist:
        raise Http404

    message_text = request.POST["message"]
    uploaded_files = request.FILES
    attachments = []
    created_files = []
    for resource_type in ["code_interpreter", "file_search"]:
        if resource_type not in uploaded_files:
            continue

        tool_resource, _created = ChatAttachment.objects.get_or_create(
            chat_id=session.chat_id,
            tool_type=resource_type,
        )
        for uploaded_file in uploaded_files.getlist(resource_type):
            new_file = File.objects.create(name=uploaded_file.name, file=uploaded_file, team=request.team)
            attachments.append(Attachment.from_file(new_file, cast(AttachmentType, resource_type)))
            created_files.append(new_file)

        tool_resource.files.add(*created_files)

    if attachments and not message_text:
        message_text = "Please look at the attachments and respond appropriately"

    result = get_response_for_webchat_task.delay(
        experiment_session_id=session.id,
        experiment_id=experiment_version.id,
        message_text=message_text,
        attachments=[att.model_dump() for att in attachments],
    )
    version_specific_vars = {
        "assistant": experiment_version.get_assistant(),
        "experiment_version_number": experiment_version.version_number,
    }
    return TemplateResponse(
        request,
        "experiments/chat/experiment_response_htmx.html",
        {
            "experiment": working_experiment,
            "session": session,
            "message_text": message_text,
            "task_id": result.task_id,
            "created_files": created_files,
            "embedded": embedded,
            **version_specific_vars,
        },
    )


@experiment_session_view()
def get_message_response(request, team_slug: str, experiment_id: uuid.UUID, session_id: str, task_id: str):
    experiment = request.experiment
    session = request.experiment_session
    last_message = ChatMessage.objects.filter(chat=session.chat).order_by("-created_at").first()
    progress = Progress(AsyncResult(task_id)).get_info()
    # don't render empty messages
    skip_render = progress["complete"] and progress["success"] and not progress["result"]

    message_details = {"message": None, "error_msg": False, "complete": progress["complete"]}
    if progress["complete"] and progress["success"]:
        result = progress["result"]
        if message_id := result.get("message_id"):
            message_details["message"] = ChatMessage.objects.get(id=message_id)
        elif response := result.get("response"):
            message_details["message"] = {"content": response}
        if error := result.get("error"):
            message_details["error_msg"] = error if experiment.debug_mode_enabled else DEFAULT_ERROR_MESSAGE
    elif progress["complete"]:
        message_details["error_msg"] = DEFAULT_ERROR_MESSAGE

    return TemplateResponse(
        request,
        "experiments/chat/chat_message_response.html",
        {
            "experiment": experiment,
            "session": session,
            "task_id": task_id,
            "message_details": message_details,
            "skip_render": skip_render,
            "last_message_datetime": last_message and quote(last_message.created_at.isoformat()),
        },
    )


def poll_messages(request, team_slug: str, experiment_id: int, session_id: int):
    user = get_real_user_or_none(request.user)
    params = request.GET.dict()
    since_param = params.get("since")
    experiment_session = get_object_or_404(
        ExperimentSession, participant__user=user, experiment_id=experiment_id, id=session_id, team__slug=team_slug
    )

    since = timezone.now()
    if since_param and since_param != "null":
        try:
            since = datetime.fromisoformat(since_param)
        except ValueError as e:
            logging.exception(f"Unexpected `since` parameter value. Error: {e}")

    messages = (
        ChatMessage.objects.filter(message_type=ChatMessageType.AI, chat=experiment_session.chat, created_at__gt=since)
        .order_by("created_at")
        .all()
    )
    last_message = messages[0] if messages else None

    return TemplateResponse(
        request,
        "experiments/chat/system_message.html",
        {
            "messages": [message.content for message in messages],
            "last_message_datetime": last_message and quote(last_message.created_at.isoformat()),
        },
    )


def start_session_public(request, team_slug: str, experiment_id: uuid.UUID):
    try:
        experiment = get_object_or_404(Experiment, public_id=experiment_id, team=request.team)
    except ValidationError:
        # old links dont have uuids
        raise Http404

    experiment_version = experiment.default_version
    if not experiment_version.is_public:
        raise Http404

    consent = experiment_version.consent_form
    user = get_real_user_or_none(request.user)
    if not consent:
        identifier = user.email if user else str(uuid.uuid4())
        session = WebChannel.start_new_session(
            working_experiment=experiment,
            participant_user=user,
            participant_identifier=identifier,
            timezone=request.session.get("detected_tz", None),
        )
        return _record_consent_and_redirect(team_slug, experiment, session)

    if request.method == "POST":
        form = ConsentForm(consent, request.POST, initial={"identifier": user.email if user else None})
        if form.is_valid():
            verify_user = True
            if consent.capture_identifier:
                identifier = form.cleaned_data.get("identifier", None)
            else:
                # The identifier field will be disabled, so we must generate one
                verify_user = False
                if user:
                    identifier = user.email
                else:
                    identifier = Participant.create_anonymous(request.team, ChannelPlatform.WEB).identifier

            session = WebChannel.start_new_session(
                working_experiment=experiment,
                participant_user=user,
                participant_identifier=identifier,
                timezone=request.session.get("detected_tz", None),
            )
            if verify_user and consent.identifier_type == "email":
                return _verify_user_or_start_session(
                    identifier=identifier,
                    request=request,
                    experiment=experiment,
                    session=session,
                )
            else:
                return _record_consent_and_redirect(team_slug, experiment, session)
    else:
        form = ConsentForm(
            consent,
            initial={
                "experiment_id": experiment_version.id,
                "identifier": user.email if user else None,
            },
        )

    consent_notice = consent.get_rendered_content()
    version_specific_vars = {
        "experiment_name": experiment_version.name,
        "experiment_description": experiment_version.description,
    }
    return TemplateResponse(
        request,
        "experiments/start_experiment_session.html",
        {
            "active_tab": "experiments",
            "experiment": experiment,
            "consent_notice": mark_safe(consent_notice),
            "form": form,
            **version_specific_vars,
        },
    )


@xframe_options_exempt
def start_session_public_embed(request, team_slug: str, experiment_id: uuid.UUID):
    """Special view for starting sessions from embedded widgets. This will ignore consent and pre-surveys and
    will ALWAYS create anonymous participants."""
    try:
        experiment = get_object_or_404(Experiment, public_id=experiment_id, team=request.team)
    except ValidationError:
        # old links dont have uuids
        raise Http404

    experiment_version = experiment.default_version
    if not experiment_version.is_public:
        raise Http404

    participant = Participant.create_anonymous(request.team, ChannelPlatform.WEB)
    session = WebChannel.start_new_session(
        working_experiment=experiment,
        participant_identifier=participant.identifier,
        timezone=request.session.get("detected_tz", None),
    )
    return redirect("experiments:experiment_chat_embed", team_slug, experiment.public_id, session.external_id)


def _verify_user_or_start_session(identifier, request, experiment, session):
    """
    Verifies if the user is allowed to access the chat.

    Process:
    1. If the user is currently logged in, they are considered verified.
    2. If not logged in, check for a session cookie from a prior public chat:
        - The session cookie should contain a `participant_id` field.
        - Match the specified `identifier` to the one of the participant from the session cookie.
        - If the identifiers match, the user previously verified their email and can proceed.
    3. If there is no match or if the session has expired, the user has to verify their email address.
    """
    team_slug = session.team.slug
    if request.user.is_authenticated:
        return _record_consent_and_redirect(team_slug, experiment, session)

    if not session.requires_participant_data():
        return _record_consent_and_redirect(team_slug, experiment, session)

    if session_data := get_chat_session_access_cookie_data(request, fail_silently=True):
        if Participant.objects.filter(
            id=session_data["participant_id"], identifier=identifier, team_id=session.team_id
        ).exists():
            return _record_consent_and_redirect(team_slug, experiment, session)

    send_chat_link_email(session)
    return TemplateResponse(request=request, template="account/participant_email_verify.html")


def verify_public_chat_token(request, team_slug: str, experiment_id: uuid.UUID, token: str):
    try:
        claims = jwt.decode(token, settings.SECRET_KEY, algorithms="HS256")
        session = ExperimentSession.objects.select_related("experiment").get(external_id=claims["session"])
        return _record_consent_and_redirect(team_slug, session.experiment, session)
    except Exception:
        messages.warning(request=request, message="This link could not be verified")
        return redirect(reverse("experiments:start_session_public", args=(team_slug, experiment_id)))


@login_and_team_required
@permission_required("experiments.invite_participants", raise_exception=True)
def experiment_invitations(request, team_slug: str, experiment_id: int):
    experiment = get_object_or_404(Experiment, id=experiment_id, team=request.team)
    experiment_version = experiment.default_version
    sessions = experiment.sessions.order_by("-created_at").filter(
        status__in=["setup", "pending"],
        participant__isnull=False,
    )
    form = ExperimentInvitationForm(initial={"experiment_id": experiment_id})
    if request.method == "POST":
        post_form = ExperimentInvitationForm(request.POST)
        if post_form.is_valid():
            if ExperimentSession.objects.filter(
                team=request.team,
                experiment_id=experiment_id,
                status__in=["setup", "pending"],
                participant__identifier=post_form.cleaned_data["email"],
            ).exists():
                participant_email = post_form.cleaned_data["email"]
                messages.info(request, f"{participant_email} already has a pending invitation.")
            else:
                with transaction.atomic():
                    session = WebChannel.start_new_session(
                        experiment,
                        participant_identifier=post_form.cleaned_data["email"],
                        session_status=SessionStatus.SETUP,
                        timezone=request.session.get("detected_tz", None),
                    )
                if post_form.cleaned_data["invite_now"]:
                    send_experiment_invitation(session)
        else:
            form = post_form

    version_specific_vars = {
        "experiment_name": experiment_version.name,
        "experiment_description": experiment_version.description,
    }
    return TemplateResponse(
        request,
        "experiments/experiment_invitations.html",
        {"invitation_form": form, "experiment": experiment, "sessions": sessions, **version_specific_vars},
    )


@require_POST
@permission_required("experiments.download_chats", raise_exception=True)
@login_and_team_required
def generate_chat_export(request, team_slug: str, experiment_id: str):
    experiment = get_object_or_404(Experiment, id=experiment_id)
    tags = request.POST.get("tags", [])
    tags = tags.split(",") if tags else []

    participant_identifiers = request.POST.get("participants")
    if participant_identifiers:
        participant_identifiers = participant_identifiers.split(",")

    task_id = async_export_chat.delay(experiment_id, tags=tags, participants=participant_identifiers)
    return TemplateResponse(
        request, "experiments/components/exports.html", {"experiment": experiment, "task_id": task_id}
    )


@permission_required("experiments.download_chats", raise_exception=True)
@login_and_team_required
def get_export_download_link(request, team_slug: str, experiment_id: str, task_id: str):
    experiment = get_object_or_404(Experiment, id=experiment_id, team=request.team)
    info = Progress(AsyncResult(task_id)).get_info()
    context = {"experiment": experiment}
    if info["complete"] and info["success"]:
        file_id = info["result"]["file_id"]
        download_url = reverse("files:base", kwargs={"team_slug": team_slug, "pk": file_id})
        context["export_download_url"] = download_url
    else:
        context["task_id"] = task_id
    return TemplateResponse(request, "experiments/components/exports.html", context)


@login_and_team_required
@permission_required("experiments.invite_participants", raise_exception=True)
def send_invitation(request, team_slug: str, experiment_id: int, session_id: str):
    experiment = get_object_or_404(Experiment, id=experiment_id, team=request.team)
    session = ExperimentSession.objects.get(experiment=experiment, external_id=session_id)
    send_experiment_invitation(session)
    return TemplateResponse(
        request,
        "experiments/manage/invite_row.html",
        context={"request": request, "experiment": experiment, "session": session},
    )


def _record_consent_and_redirect(team_slug: str, experiment: Experiment, experiment_session: ExperimentSession):
    # record consent, update status
    experiment_session.consent_date = timezone.now()
    if experiment_session.experiment_version.pre_survey:
        experiment_session.status = SessionStatus.PENDING_PRE_SURVEY
        redirect_url_name = "experiments:experiment_pre_survey"
    else:
        experiment_session.status = SessionStatus.ACTIVE
        redirect_url_name = "experiments:experiment_chat"
    experiment_session.save()
    response = HttpResponseRedirect(
        reverse(
            redirect_url_name,
            args=[team_slug, experiment_session.experiment.public_id, experiment_session.external_id],
        )
    )
    return set_session_access_cookie(response, experiment, experiment_session)


@experiment_session_view(allowed_states=[SessionStatus.SETUP, SessionStatus.PENDING])
def start_session_from_invite(request, team_slug: str, experiment_id: uuid.UUID, session_id: str):
    default_version = request.experiment.default_version
    consent = default_version.consent_form

    initial = {
        "participant_id": request.experiment_session.participant.id,
        "identifier": request.experiment_session.participant.identifier,
    }
    if not request.experiment_session.participant:
        raise Http404()

    if not consent:
        return _record_consent_and_redirect(team_slug, request.experiment, request.experiment_session)

    if request.method == "POST":
        form = ConsentForm(consent, request.POST, initial=initial)
        if form.is_valid():
            return _record_consent_and_redirect(team_slug, request.experiment, request.experiment_session)

    else:
        form = ConsentForm(consent, initial=initial)

    consent_notice = consent.get_rendered_content()
    version_specific_vars = {
        "experiment_name": default_version.name,
        "experiment_description": default_version.description,
    }
    return TemplateResponse(
        request,
        "experiments/start_experiment_session.html",
        {
            "active_tab": "experiments",
            "experiment": default_version,
            "consent_notice": mark_safe(consent_notice),
            "form": form,
            **version_specific_vars,
        },
    )


@experiment_session_view(allowed_states=[SessionStatus.PENDING_PRE_SURVEY])
@verify_session_access_cookie
def experiment_pre_survey(request, team_slug: str, experiment_id: uuid.UUID, session_id: str):
    if request.method == "POST":
        form = SurveyCompletedForm(request.POST)
        if form.is_valid():
            request.experiment_session.status = SessionStatus.ACTIVE
            request.experiment_session.save()
            return HttpResponseRedirect(
                reverse(
                    "experiments:experiment_chat",
                    args=[team_slug, experiment_id, session_id],
                )
            )
    else:
        form = SurveyCompletedForm()

    default_version = request.experiment.default_version
    experiment_session = request.experiment_session
    version_specific_vars = {
        "experiment_name": default_version.name,
        "experiment_description": default_version.description,
        "pre_survey_link": experiment_session.get_pre_survey_link(default_version),
    }
    return TemplateResponse(
        request,
        "experiments/pre_survey.html",
        {
            "active_tab": "experiments",
            "form": form,
            "experiment": request.experiment,
            "experiment_session": experiment_session,
            **version_specific_vars,
        },
    )


@experiment_session_view(allowed_states=[SessionStatus.ACTIVE, SessionStatus.SETUP])
@verify_session_access_cookie
def experiment_chat(request, team_slug: str, experiment_id: uuid.UUID, session_id: str):
    return _experiment_chat_ui(request)


@experiment_session_view(allowed_states=[SessionStatus.ACTIVE, SessionStatus.SETUP])
@xframe_options_exempt
def experiment_chat_embed(request, team_slug: str, experiment_id: uuid.UUID, session_id: str):
    """Special view for embedding that doesn't have the cookie security. This is OK because of the additional
    checks to ensure the participant is 'anonymous'."""
    session = request.experiment_session
    if not session.participant.is_anonymous:
        raise Http404
    return _experiment_chat_ui(request, embedded=True)


def _experiment_chat_ui(request, embedded=False):
    experiment_version = request.experiment.default_version
    version_specific_vars = {
        "assistant": experiment_version.get_assistant(),
        "experiment_name": experiment_version.name,
        "experiment_version": experiment_version,
        "experiment_version_number": experiment_version.version_number,
    }
    return TemplateResponse(
        request,
        "experiments/experiment_chat.html",
        {
            "experiment": request.experiment,
            "session": request.experiment_session,
            "active_tab": "experiments",
            "embedded": embedded,
            **version_specific_vars,
        },
    )


@experiment_session_view(allowed_states=[SessionStatus.ACTIVE, SessionStatus.SETUP])
@verify_session_access_cookie
@require_POST
def end_experiment(request, team_slug: str, experiment_id: uuid.UUID, session_id: str):
    experiment_session = request.experiment_session
    experiment_session.update_status(SessionStatus.PENDING_REVIEW, commit=False)
    experiment_session.end(commit=True)
    return HttpResponseRedirect(reverse("experiments:experiment_review", args=[team_slug, experiment_id, session_id]))


@experiment_session_view(allowed_states=[SessionStatus.PENDING_REVIEW])
@verify_session_access_cookie
def experiment_review(request, team_slug: str, experiment_id: uuid.UUID, session_id: str):
    form = None
    survey_link = None
    survey_text = None
    experiment_version = request.experiment.default_version
    if request.method == "POST":
        # no validation needed
        request.experiment_session.status = SessionStatus.COMPLETE
        request.experiment_session.reviewed_at = timezone.now()
        request.experiment_session.save()
        return HttpResponseRedirect(
            reverse("experiments:experiment_complete", args=[team_slug, experiment_id, session_id])
        )
    elif experiment_version.post_survey:
        form = SurveyCompletedForm()
        survey_link = request.experiment_session.get_post_survey_link(experiment_version)
        survey_text = experiment_version.post_survey.confirmation_text.format(survey_link=survey_link)

    version_specific_vars = {
        "experiment.post_survey": experiment_version.post_survey,
        "survey_link": survey_link,
        "survey_text": survey_text,
        "experiment_name": experiment_version.name,
    }
    return TemplateResponse(
        request,
        "experiments/experiment_review.html",
        {
            "experiment": request.experiment,
            "experiment_session": request.experiment_session,
            "active_tab": "experiments",
            "form": form,
            "available_tags": [t.name for t in Tag.objects.filter(team__slug=team_slug, is_system_tag=False).all()],
            **version_specific_vars,
        },
    )


@experiment_session_view(allowed_states=[SessionStatus.COMPLETE])
@verify_session_access_cookie
def experiment_complete(request, team_slug: str, experiment_id: uuid.UUID, session_id: str):
    return TemplateResponse(
        request,
        "experiments/experiment_complete.html",
        {
            "experiment": request.experiment,
            "experiment_session": request.experiment_session,
            "active_tab": "experiments",
        },
    )


@experiment_session_view()
@verify_session_access_cookie
def experiment_session_details_view(request, team_slug: str, experiment_id: uuid.UUID, session_id: str):
    session = request.experiment_session
    experiment = request.experiment

    return TemplateResponse(
        request,
        "experiments/experiment_session_view.html",
        {
            "experiment": experiment,
            "experiment_session": session,
            "active_tab": "experiments",
            "details": [
                (gettext("Participant"), session.get_participant_chip()),
                (gettext("Status"), session.get_status_display),
                (gettext("Started"), session.consent_date or session.created_at),
                (gettext("Ended"), session.ended_at or "-"),
                (gettext("Experiment"), experiment.name),
                (gettext("Platform"), session.get_platform_name),
            ],
            "available_tags": [t.name for t in Tag.objects.filter(team__slug=team_slug, is_system_tag=False).all()],
            "event_triggers": [
                {
                    "event_logs": trigger.event_logs.filter(session=session).order_by("-created_at").all(),
                    "trigger": trigger,
                }
                for trigger in experiment.event_triggers
            ],
            "participant_data": json.dumps(session.participant_data_from_experiment, indent=4),
            "participant_schedules": session.participant.get_schedules_for_experiment(
                experiment, as_dict=True, include_inactive=True
            ),
            "participant_id": session.participant_id,
        },
    )


@experiment_session_view()
@login_and_team_required
def experiment_session_pagination_view(request, team_slug: str, experiment_id: uuid.UUID, session_id: str):
    session = request.experiment_session
    experiment = request.experiment
    query = ExperimentSession.objects.exclude(external_id=session_id).filter(experiment=experiment)
    if request.GET.get("dir", "next") == "next":
        next_session = query.filter(created_at__gte=session.created_at).order_by("created_at").first()
    else:
        next_session = query.filter(created_at__lte=session.created_at).order_by("created_at").last()

    if not next_session:
        messages.warning(request, "No more sessions to paginate")
        return redirect("experiments:experiment_session_view", team_slug, experiment_id, session_id)

    return redirect("experiments:experiment_session_view", team_slug, experiment_id, next_session.external_id)


def download_file(request, team_slug: str, session_id: int, pk: int):
    resource = get_object_or_404(
        File, id=pk, team__slug=team_slug, chatattachment__chat__experiment_session__id=session_id
    )
    try:
        file = resource.file.open()
        return FileResponse(file, as_attachment=True, filename=resource.file.name)
    except FileNotFoundError:
        raise Http404()


@require_POST
@transaction.atomic
@login_and_team_required
def set_default_experiment(request, team_slug: str, experiment_id: int, version_number: int):
    experiment = get_object_or_404(
        Experiment, working_version_id=experiment_id, version_number=version_number, team=request.team
    )
    Experiment.objects.exclude(version_number=version_number).filter(
        team__slug=team_slug, working_version_id=experiment_id
    ).update(is_default_version=False, audit_action=AuditAction.AUDIT)
    experiment.is_default_version = True
    experiment.save()
    url = (
        reverse(
            "experiments:single_experiment_home",
            kwargs={"team_slug": request.team.slug, "experiment_id": experiment_id},
        )
        + "#versions"
    )
    return redirect(url)


@require_POST
@transaction.atomic
@login_and_team_required
def archive_experiment_version(request, team_slug: str, experiment_id: int, version_number: int):
    """
    Archives a single released version of an experiment, unless it's the default version
    """
    experiment = get_object_or_404(
        Experiment, working_version_id=experiment_id, version_number=version_number, team=request.team
    )
    url = (
        reverse(
            "experiments:single_experiment_home",
            kwargs={"team_slug": request.team.slug, "experiment_id": experiment_id},
        )
        + "#versions"
    )
    if experiment.is_default_version:
        return redirect(url)
    experiment.archive()
    return redirect(url)


@require_POST
@transaction.atomic
@login_and_team_required
def update_version_description(request, team_slug: str, experiment_id: int, version_number: int):
    experiment = get_object_or_404(
        Experiment, working_version_id=experiment_id, version_number=version_number, team=request.team
    )
    experiment.version_description = request.POST.get("description", "").strip()
    experiment.save()

    return HttpResponse()


@login_and_team_required
def experiment_version_details(request, team_slug: str, experiment_id: int, version_number: int):
    try:
        experiment_version = Experiment.objects.get_all().get(
            team=request.team, working_version_id=experiment_id, version_number=version_number
        )
    except Experiment.DoesNotExist:
        raise Http404

    context = {"version_details": experiment_version.version_details, "experiment": experiment_version}
    return render(request, "experiments/components/experiment_version_details_content.html", context)


@login_and_team_required
def get_release_status_badge(request, team_slug: str, experiment_id: int):
    experiment = get_object_or_404(Experiment, id=experiment_id, team=request.team)
    context = {"has_changes": experiment.compare_with_latest(), "experiment": experiment}
    return render(request, "experiments/components/unreleased_badge.html", context)<|MERGE_RESOLUTION|>--- conflicted
+++ resolved
@@ -97,11 +97,7 @@
 from apps.service_providers.utils import get_llm_provider_choices
 from apps.teams.decorators import login_and_team_required
 from apps.teams.mixins import LoginAndTeamRequiredMixin
-<<<<<<< HEAD
-from apps.utils.search import similarity_search
-=======
 from apps.utils.BaseExperimentTableView import BaseExperimentTableView
->>>>>>> 8d92b71f
 
 DEFAULT_ERROR_MESSAGE = (
     "Sorry something went wrong. This was likely an intermittent error related to load."
@@ -120,28 +116,6 @@
     table_class = ExperimentTable
     permission_required = "experiments.view_experiment"
 
-<<<<<<< HEAD
-    def get_queryset(self):
-        query_set = (
-            Experiment.objects.get_all()
-            .filter(team=self.request.team, working_version__isnull=True)
-            .order_by("is_archived")
-        )
-        show_archived = self.request.GET.get("show_archived") == "on"
-        if not show_archived:
-            query_set = query_set.filter(is_archived=False)
-
-        if search := self.request.GET.get("search"):
-            query_set = similarity_search(
-                query_set,
-                search_phase=search,
-                columns=["name", "description"],
-                extra_conditions=Q(owner__username__icontains=search),
-            )
-        return query_set
-
-=======
->>>>>>> 8d92b71f
 
 class ExperimentSessionsTableView(SingleTableView, PermissionRequiredMixin):
     model = ExperimentSession
