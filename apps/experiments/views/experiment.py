import logging
import uuid
from datetime import datetime
from urllib.parse import quote

from celery.result import AsyncResult
from celery_progress.backend import Progress
from django import forms
from django.conf import settings
from django.contrib import messages
from django.contrib.auth.decorators import permission_required
from django.contrib.auth.mixins import PermissionRequiredMixin
from django.contrib.postgres.search import SearchQuery, SearchRank, SearchVector
from django.core.exceptions import PermissionDenied, ValidationError
from django.db import transaction
from django.db.models import Case, Count, IntegerField, Q, When
from django.http import Http404, HttpResponse, HttpResponseRedirect
from django.shortcuts import get_object_or_404, redirect, render
from django.template.response import TemplateResponse
from django.urls import reverse
from django.utils import timezone
from django.utils.html import format_html
from django.utils.safestring import mark_safe
from django.utils.translation import gettext
from django.views.decorators.http import require_POST
from django.views.generic import CreateView, UpdateView
from django_tables2 import SingleTableView
from langchain_core.prompts import PromptTemplate
from waffle import flag_is_active

from apps.annotations.models import Tag
from apps.channels.forms import ChannelForm
from apps.channels.models import ChannelPlatform, ExperimentChannel
from apps.chat.models import ChatMessage, ChatMessageType
from apps.events.models import (
    EventLogStatusChoices,
    StaticTrigger,
    StaticTriggerType,
    TimeoutTrigger,
)
from apps.events.tables import (
    EventsTable,
)
from apps.events.tasks import enqueue_static_triggers
from apps.experiments.decorators import experiment_session_view, set_session_access_cookie, verify_session_access_cookie
from apps.experiments.email import send_experiment_invitation
from apps.experiments.exceptions import ChannelAlreadyUtilizedException
from apps.experiments.export import experiment_to_csv
from apps.experiments.forms import (
    ConsentForm,
    ExperimentInvitationForm,
    SurveyCompletedForm,
)
from apps.experiments.helpers import get_real_user_or_none
from apps.experiments.models import (
    Experiment,
    ExperimentSession,
    Participant,
    ParticipantData,
    SessionStatus,
    SyntheticVoice,
)
from apps.experiments.tables import ExperimentSessionsTable, ExperimentTable
from apps.experiments.tasks import get_response_for_webchat_task
from apps.experiments.views.prompt import PROMPT_DATA_SESSION_KEY
from apps.files.forms import get_file_formset
from apps.files.views import BaseAddFileHtmxView, BaseDeleteFileView
from apps.service_providers.utils import get_llm_provider_choices
from apps.teams.decorators import login_and_team_required
from apps.teams.mixins import LoginAndTeamRequiredMixin
from apps.users.models import CustomUser


@login_and_team_required
@permission_required("experiments.view_experiment", raise_exception=True)
def experiments_home(request, team_slug: str):
    return TemplateResponse(
        request,
        "generic/object_home.html",
        {
            "active_tab": "experiments",
            "title": "Experiments",
            "info_link": settings.DOCUMENTATION_LINKS["experiment"],
            "new_object_url": reverse("experiments:new", args=[team_slug]),
            "table_url": reverse("experiments:table", args=[team_slug]),
            "enable_search": True,
        },
    )


class ExperimentTableView(SingleTableView, PermissionRequiredMixin):
    model = Experiment
    paginate_by = 25
    table_class = ExperimentTable
    template_name = "table/single_table.html"
    permission_required = "experiments.view_experiment"

    def get_queryset(self):
        query_set = Experiment.objects.filter(team=self.request.team)
        search = self.request.GET.get("search")
        if search:
            search_vector = SearchVector("name", weight="A") + SearchVector("description", weight="B")
            search_query = SearchQuery(search)
            query_set = (
                query_set.annotate(document=search_vector, rank=SearchRank(search_vector, search_query))
                .filter(Q(document=search_query) | Q(owner__username__icontains=search))
                .order_by("-rank")
            )
        return query_set


class ExperimentSessionsTableView(SingleTableView, PermissionRequiredMixin):
    model = ExperimentSession
    paginate_by = 25
    table_class = ExperimentSessionsTable
    template_name = "table/single_table.html"
    permission_required = "annotations.view_customtaggeditem"

    def get_queryset(self):
        query_set = ExperimentSession.objects.with_last_message_created_at().filter(
            team=self.request.team, experiment__id=self.kwargs["experiment_id"]
        )
        tags_query = self.request.GET.get("tags")
        if tags_query:
            tags = tags_query.split("&")
            query_set = query_set.filter(chat__tags__name__in=tags).distinct()
        return query_set


class ExperimentForm(forms.ModelForm):
    PROMPT_HELP_TEXT = """
        Use {source_material} to place source material in the prompt. Use {participant_data} to place participant
        data in the prompt.
    """
    type = forms.ChoiceField(
        choices=[("llm", gettext("Base Language Model")), ("assistant", gettext("OpenAI Assistant"))],
        widget=forms.RadioSelect(attrs={"x-model": "type"}),
    )
    description = forms.CharField(widget=forms.Textarea(attrs={"rows": 2}), required=False)
    prompt_text = forms.CharField(widget=forms.Textarea(attrs={"rows": 6}), required=False, help_text=PROMPT_HELP_TEXT)
    input_formatter = forms.CharField(widget=forms.Textarea(attrs={"rows": 2}), required=False)
    seed_message = forms.CharField(widget=forms.Textarea(attrs={"rows": 2}), required=False)

    class Meta:
        model = Experiment
        fields = [
            "name",
            "description",
            "llm_provider",
            "llm",
            "assistant",
            "max_token_limit",
            "temperature",
            "prompt_text",
            "input_formatter",
            "safety_layers",
            "tools_enabled",
            "conversational_consent_enabled",
            "source_material",
            "seed_message",
            "pre_survey",
            "post_survey",
            "consent_form",
            "voice_provider",
            "synthetic_voice",
            "no_activity_config",
            "safety_violation_notification_emails",
            "voice_response_behaviour",
        ]
        labels = {
            "source_material": "Inline Source Material",
        }
        help_texts = {
            "source_material": "Use the '{source_material}' tag to inject source material directly into your prompt.",
            "assistant": "If you have an OpenAI assistant, you can select it here to use it for this experiment.",
        }

    def __init__(self, request, *args, **kwargs):
        super().__init__(*args, **kwargs)
        self.request = request
        team = request.team
        exclude_services = [SyntheticVoice.OpenAIVoiceEngine]
        if flag_is_active(request, "open_ai_voice_engine"):
            exclude_services = []

        # Limit to team's data
        self.fields["llm_provider"].queryset = team.llmprovider_set
        self.fields["assistant"].queryset = team.openaiassistant_set
        self.fields["voice_provider"].queryset = team.voiceprovider_set.exclude(
            syntheticvoice__service__in=exclude_services
        )
        self.fields["safety_layers"].queryset = team.safetylayer_set
        self.fields["source_material"].queryset = team.sourcematerial_set
        self.fields["pre_survey"].queryset = team.survey_set
        self.fields["post_survey"].queryset = team.survey_set
        self.fields["consent_form"].queryset = team.consentform_set
        self.fields["no_activity_config"].queryset = team.noactivitymessageconfig_set
        self.fields["synthetic_voice"].queryset = SyntheticVoice.get_for_team(team, exclude_services)

        # Alpine.js bindings
        self.fields["voice_provider"].widget.attrs = {
            "x-model.fill": "voiceProvider",
        }
        self.fields["llm_provider"].widget.attrs = {
            "x-model.number.fill": "llmProviderId",
        }
        # special template for dynamic select options
        self.fields["synthetic_voice"].widget.template_name = "django/forms/widgets/select_dynamic.html"
        self.fields["llm"].widget.template_name = "django/forms/widgets/select_dynamic.html"

    def clean(self):
        cleaned_data = super().clean()
        errors = {}
        bot_type = cleaned_data["type"]
        if bot_type == "llm":
            cleaned_data["assistant"] = None
            if not cleaned_data.get("prompt_text"):
                errors["prompt_text"] = "Prompt text is required unless you select an OpenAI Assistant"
            if not cleaned_data.get("llm_provider"):
                errors["llm_provider"] = "LLM Provider is required unless you select an OpenAI Assistant"
            if not cleaned_data.get("llm"):
                errors["llm"] = "LLM is required unless you select an OpenAI Assistant"
        else:
            if not cleaned_data.get("assistant"):
                errors["assistant"] = "Assistant is required when creating an assistant experiment"

        if errors:
            raise forms.ValidationError(errors)

        _validate_prompt_variables(cleaned_data)
        return cleaned_data

    def save(self, commit=True):
        experiment = super().save(commit=False)
        experiment.team = self.request.team
        experiment.owner = self.request.user
        if commit:
            experiment.save()
            self.save_m2m()
        return experiment


def _validate_prompt_variables(form_data):
    required_variables = set(PromptTemplate.from_template(form_data.get("prompt_text")).input_variables)
    available_variables = set(["participant_data"])
    if form_data.get("source_material"):
        available_variables.add("source_material")
    missing_vars = required_variables - available_variables
    known_vars = {"source_material", "participant_data"}
    if missing_vars:
        errors = []
        unknown_vars = missing_vars - known_vars
        if unknown_vars:
            errors.append("Prompt contains unknown variables: " + ", ".join(unknown_vars))
            missing_vars -= unknown_vars
        if missing_vars:
            errors.append(f"Prompt expects {', '.join(missing_vars)} but it is not provided.")
        raise forms.ValidationError({"prompt_text": errors})


class BaseExperimentView(LoginAndTeamRequiredMixin, PermissionRequiredMixin):
    model = Experiment
    template_name = "experiments/experiment_form.html"
    form_class = ExperimentForm

    @property
    def extra_context(self):
        experiment_type = "assistant" if self.object and self.object.assistant_id else "llm"
        if self.request.POST.get("type"):
            experiment_type = self.request.POST.get("type")
        return {
            **{
                "title": self.title,
                "button_text": self.button_title,
                "active_tab": "experiments",
                "experiment_type": experiment_type,
            },
            **_get_voice_provider_alpine_context(self.request),
        }

    def get_success_url(self):
        return reverse("experiments:single_experiment_home", args=[self.request.team.slug, self.object.pk])

    def get_queryset(self):
        return Experiment.objects.filter(team=self.request.team)

    def get_form_kwargs(self):
        kwargs = super().get_form_kwargs()
        kwargs["request"] = self.request
        return kwargs

    def form_valid(self, form):
        experiment = form.instance
        if experiment.conversational_consent_enabled and not experiment.seed_message:
            messages.error(
                request=self.request, message="A seed message is required when conversational consent is enabled!"
            )
            return render(self.request, self.template_name, self.get_context_data())
        return super().form_valid(form)


class CreateExperiment(BaseExperimentView, CreateView):
    title = "Create Experiment"
    button_title = "Create"
    permission_required = "experiments.add_experiment"

    def get_context_data(self, **kwargs):
        context = super().get_context_data(**kwargs)
        if "file_formset" not in context:
            context["file_formset"] = self._get_file_formset()
        return context

    def _get_file_formset(self):
        if flag_is_active(self.request, "experiment_rag"):
            return get_file_formset(self.request)

    def get_initial(self):
        initial = super().get_initial()
        long_data = self.request.session.pop(PROMPT_DATA_SESSION_KEY, None)
        if long_data:
            initial.update(long_data)
        return initial

    def post(self, request, *args, **kwargs):
        self.object = None
        form = self.get_form()
        file_formset = self._get_file_formset()
        if form.is_valid() and (not file_formset or file_formset.is_valid()):
            return self.form_valid(form, file_formset)
        else:
            return self.form_invalid(form, file_formset)

    @transaction.atomic()
    def form_valid(self, form, file_formset):
        self.object = form.save()
        if file_formset:
            files = file_formset.save(self.request)
            self.object.files.set(files)
        return HttpResponseRedirect(self.get_success_url())

    def form_invalid(self, form, file_formset):
        return self.render_to_response(self.get_context_data(form=form, file_formset=file_formset))


class EditExperiment(BaseExperimentView, UpdateView):
    title = "Update Experiment"
    button_title = "Update"
    permission_required = "experiments.change_experiment"

    def get_initial(self):
        initial = super().get_initial()
        initial["type"] = "assistant" if self.object.assistant_id else "llm"
        return initial


def _get_voice_provider_alpine_context(request):
    """Add context required by the experiments/experiment_form.html template."""
    exclude_services = [SyntheticVoice.OpenAIVoiceEngine]
    if flag_is_active(request, "open_ai_voice_engine"):
        exclude_services = []
    return {
        "form_attrs": {"x-data": "experiment", "enctype": "multipart/form-data"},
        # map provider ID to provider type
        "voice_providers_types": dict(request.team.voiceprovider_set.values_list("id", "type")),
        "synthetic_voice_options": sorted(
            [
                {
                    "value": voice.id,
                    "text": str(voice),
                    "type": voice.service.lower(),
                    "provider_id": voice.voice_provider_id,
                }
                for voice in SyntheticVoice.get_for_team(request.team, exclude_services=exclude_services)
            ],
            key=lambda v: v["text"],
        ),
        "llm_providers": request.team.llmprovider_set.all(),
        "llm_options": get_llm_provider_choices(request.team),
    }


@login_and_team_required
@permission_required("experiments.delete_experiment", raise_exception=True)
def delete_experiment(request, team_slug: str, pk: int):
    safety_layer = get_object_or_404(Experiment, id=pk, team=request.team)
    safety_layer.delete()
    messages.success(request, "Experiment Deleted")
    return redirect("experiments:experiments_home", team_slug)


class AddFileToExperiment(BaseAddFileHtmxView):
    @transaction.atomic()
    def form_valid(self, form):
        experiment = get_object_or_404(Experiment, team=self.request.team, pk=self.kwargs["pk"])
        file = super().form_valid(form)
        experiment.files.add(file)
        return file

    def get_delete_url(self, file):
        return reverse("experiments:remove_file", args=[self.request.team.slug, self.kwargs["pk"], file.pk])


class DeleteFileFromExperiment(BaseDeleteFileView):
    pass


@login_and_team_required
@permission_required("experiments.view_experiment", raise_exception=True)
def single_experiment_home(request, team_slug: str, experiment_id: int):
    experiment = get_object_or_404(Experiment, id=experiment_id, team=request.team)
    user_sessions = ExperimentSession.objects.with_last_message_created_at().filter(
        participant__user=request.user,
        experiment=experiment,
    )
    channels = experiment.experimentchannel_set.exclude(platform__in=[ChannelPlatform.WEB, ChannelPlatform.API]).all()
    used_platforms = {channel.platform_enum for channel in channels}
    available_platforms = set(ChannelPlatform.for_dropdown()) - used_platforms
    platform_forms = {}
    form_kwargs = {"team": request.team}
    for platform in available_platforms:
        if platform.form(**form_kwargs):
            platform_forms[platform] = platform.form(**form_kwargs)

    return TemplateResponse(
        request,
        "experiments/single_experiment_home.html",
        {
            "active_tab": "experiments",
            "experiment": experiment,
            "user_sessions": user_sessions,
            "platforms": available_platforms,
            "platform_forms": platform_forms,
            "channels": channels,
            "available_tags": experiment.team.tag_set.all(),
            "filter_tags_url": reverse(
                "experiments:sessions-list", kwargs={"team_slug": team_slug, "experiment_id": experiment.id}
            ),
            **_get_events_context(experiment, team_slug),
        },
    )


def _get_events_context(experiment: Experiment, team_slug: str):
    combined_events = []
    static_events = (
        StaticTrigger.objects.filter(experiment=experiment)
        .annotate(
            failure_count=Count(
                Case(When(event_logs__status=EventLogStatusChoices.FAILURE, then=1), output_field=IntegerField())
            )
        )
        .values("id", "experiment_id", "type", "action__action_type", "action__params", "failure_count")
        .all()
    )
    timeout_events = (
        TimeoutTrigger.objects.filter(experiment=experiment)
        .annotate(
            failure_count=Count(
                Case(When(event_logs__status=EventLogStatusChoices.FAILURE, then=1), output_field=IntegerField())
            )
        )
        .values(
            "id",
            "experiment_id",
            "delay",
            "action__action_type",
            "action__params",
            "total_num_triggers",
            "failure_count",
        )
        .all()
    )
    for event in static_events:
        combined_events.append({**event, "team_slug": team_slug})
    for event in timeout_events:
        combined_events.append({**event, "type": "__timeout__", "team_slug": team_slug})
    return {"show_events": len(combined_events) > 0, "events_table": EventsTable(combined_events)}


@login_and_team_required
@permission_required("channels.add_experimentchannel", raise_exception=True)
def create_channel(request, team_slug: str, experiment_id: int):
    experiment = get_object_or_404(Experiment, id=experiment_id, team=request.team)
    existing_platforms = {channel.platform_enum for channel in experiment.experimentchannel_set.all()}
    form = ChannelForm(data=request.POST)
    if not form.is_valid():
        messages.error(request, "Form has errors: " + form.errors.as_text())
    else:
        platform = ChannelPlatform(form.cleaned_data["platform"])
        if platform in existing_platforms:
            messages.error(request, f"Channel for {platform.label} already exists")
            return redirect("experiments:single_experiment_home", team_slug, experiment_id)

        extra_form = platform.extra_form(data=request.POST)
        config_data = {}
        if extra_form:
            if extra_form.is_valid():
                config_data = extra_form.cleaned_data
            else:
                messages.error(request, format_html("Channel data has errors: " + extra_form.errors.as_text()))
                return redirect("experiments:single_experiment_home", team_slug, experiment_id)

        try:
            ExperimentChannel.check_usage_by_another_experiment(
                platform, identifier=config_data[platform.channel_identifier_key], new_experiment=experiment
            )
        except ChannelAlreadyUtilizedException as exception:
            messages.error(request, exception.html_message)
            return redirect("experiments:single_experiment_home", team_slug, experiment_id)

        form.save(experiment, config_data)
        if extra_form:
            message = extra_form.get_success_message(channel=form.instance)
            if message:
                messages.info(request, message)
    return redirect("experiments:single_experiment_home", team_slug, experiment_id)


@login_and_team_required
def update_delete_channel(request, team_slug: str, experiment_id: int, channel_id: int):
    channel = get_object_or_404(
        ExperimentChannel, id=channel_id, experiment_id=experiment_id, experiment__team__slug=team_slug
    )
    if request.POST.get("action") == "delete":
        if not request.user.has_perm("channels.delete_experimentchannel"):
            raise PermissionDenied

        channel.soft_delete()
        return redirect("experiments:single_experiment_home", team_slug, experiment_id)

    if not request.user.has_perm("channels.change_experimentchannel"):
        raise PermissionDenied

    form = channel.form(data=request.POST)
    if not form.is_valid():
        messages.error(request, "Form has errors: " + form.errors.as_text())
    else:
        extra_form = channel.extra_form(data=request.POST)
        config_data = {}
        if extra_form:
            if extra_form.is_valid():
                config_data = extra_form.cleaned_data
            else:
                messages.error(request, format_html("Channel data has errors: " + extra_form.errors.as_text()))
                return redirect("experiments:single_experiment_home", team_slug, experiment_id)

        platform = ChannelPlatform(form.cleaned_data["platform"])
        channel_identifier = config_data[platform.channel_identifier_key]
        try:
            ExperimentChannel.check_usage_by_another_experiment(
                platform, identifier=channel_identifier, new_experiment=channel.experiment
            )
        except ChannelAlreadyUtilizedException as exception:
            messages.error(request, exception.html_message)
            return redirect("experiments:single_experiment_home", team_slug, experiment_id)

        form.save(channel.experiment, config_data)
    return redirect("experiments:single_experiment_home", team_slug, experiment_id)


def _start_experiment_session(
    experiment: Experiment,
    experiment_channel: ExperimentChannel,
    participant_identifier: str,
    participant_user: CustomUser | None = None,
    session_status: SessionStatus = SessionStatus.ACTIVE,
    timezone: str | None = None,
) -> ExperimentSession:
    if not participant_identifier and not participant_user:
        raise ValueError("Either participant_identifier or participant_user must be specified!")

    if participant_user and participant_identifier != participant_user.email:
        # This should technically never happen, since we disable the input for logged in users
        raise Exception(f"User {participant_user.email} cannot impersonate participant {participant_identifier}")

    with transaction.atomic():
        try:
            participant = Participant.objects.get(team=experiment.team, identifier=participant_identifier)
            if participant_user and participant.user is None:
                # If a participant becomes a user, we must reconcile the user and participant
                participant.user = participant_user
                participant.save()
        except Participant.DoesNotExist:
            participant = Participant.objects.create(
                user=participant_user,
                identifier=participant_identifier,
                team=experiment.team,
            )
        session = ExperimentSession.objects.create(
            team=experiment.team,
            experiment=experiment,
            llm=experiment.llm,
            experiment_channel=experiment_channel,
            status=session_status,
            participant=participant,
        )
<<<<<<< HEAD
    if experiment.sessions.filter(participant=participant).count() == 1:
=======

        # Record the participant's timezone
        if timezone:
            data_records = ParticipantData.objects.filter(participant=participant)
            for data_record in data_records:
                data_record.data["timezone"] = timezone
                data_record.save()
            ParticipantData.objects.bulk_update(data_records, fields=["data"])

    if participant.experimentsession_set.count() == 1:
>>>>>>> b9dfd4d2
        enqueue_static_triggers.delay(session.id, StaticTriggerType.PARTICIPANT_JOINED_EXPERIMENT)
    enqueue_static_triggers.delay(session.id, StaticTriggerType.CONVERSATION_START)
    return _check_and_process_seed_message(session)


def _check_and_process_seed_message(session: ExperimentSession):
    if session.experiment.seed_message:
        session.seed_task_id = get_response_for_webchat_task.delay(
            session.id, message_text=session.experiment.seed_message
        ).task_id
        session.save()
    return session


@require_POST
@login_and_team_required
def start_authed_web_session(request, team_slug: str, experiment_id: int):
    experiment = get_object_or_404(Experiment, id=experiment_id, team=request.team)
    experiment_channel = _ensure_experiment_channel_exists(
        experiment=experiment, platform="web", name=f"{experiment.id}-web"
    )
    session = _start_experiment_session(
        experiment,
        experiment_channel=experiment_channel,
        participant_user=request.user,
        participant_identifier=request.user.email,
        timezone=request.session.get("detected_tz", None),
    )
    return HttpResponseRedirect(
        reverse("experiments:experiment_chat_session", args=[team_slug, experiment_id, session.id])
    )


def _ensure_experiment_channel_exists(experiment: Experiment, platform: str, name: str) -> ExperimentChannel:
    channel, _created = ExperimentChannel.objects.get_or_create(experiment=experiment, platform=platform, name=name)
    return channel


@login_and_team_required
def experiment_chat_session(request, team_slug: str, experiment_id: int, session_id: int):
    experiment = get_object_or_404(Experiment, id=experiment_id, team=request.team)
    session = get_object_or_404(
        ExperimentSession, participant__user=request.user, experiment_id=experiment_id, id=session_id
    )
    return TemplateResponse(
        request,
        "experiments/experiment_chat.html",
        {
            "experiment": experiment,
            "session": session,
            "active_tab": "experiments",
        },
    )


@require_POST
def experiment_session_message(request, team_slug: str, experiment_id: int, session_id: int):
    message_text = request.POST["message"]
    experiment = get_object_or_404(Experiment, id=experiment_id, team=request.team)
    # hack for anonymous user/teams
    user = get_real_user_or_none(request.user)
    session = get_object_or_404(ExperimentSession, participant__user=user, experiment_id=experiment_id, id=session_id)
    result = get_response_for_webchat_task.delay(session.id, message_text)
    return TemplateResponse(
        request,
        "experiments/chat/experiment_response_htmx.html",
        {
            "experiment": experiment,
            "session": session,
            "message_text": message_text,
            "task_id": result.task_id,
        },
    )


# @login_and_team_required
def get_message_response(request, team_slug: str, experiment_id: int, session_id: int, task_id: str):
    experiment = get_object_or_404(Experiment, id=experiment_id, team=request.team)
    # hack for anonymous user/teams
    user = get_real_user_or_none(request.user)
    session = get_object_or_404(ExperimentSession, participant__user=user, experiment_id=experiment_id, id=session_id)
    last_message = ChatMessage.objects.filter(chat=session.chat).order_by("-created_at").first()
    progress = Progress(AsyncResult(task_id)).get_info()
    # don't render empty messages
    skip_render = progress["complete"] and progress["success"] and not progress["result"]
    return TemplateResponse(
        request,
        "experiments/chat/chat_message_response.html",
        {
            "experiment": experiment,
            "session": session,
            "task_id": task_id,
            "progress": progress,
            "skip_render": skip_render,
            "last_message_datetime": last_message and quote(last_message.created_at.isoformat()),
        },
    )


def poll_messages(request, team_slug: str, experiment_id: int, session_id: int):
    user = get_real_user_or_none(request.user)
    params = request.GET.dict()
    since_param = params.get("since")
    experiment_session = get_object_or_404(
        ExperimentSession, participant__user=user, experiment_id=experiment_id, id=session_id, team=request.team
    )

    since = timezone.now()
    if since_param and since_param != "null":
        try:
            since = datetime.fromisoformat(since_param)
        except ValueError as e:
            logging.exception(f"Unexpected `since` parameter value. Error: {e}")

    messages = (
        ChatMessage.objects.filter(message_type=ChatMessageType.AI, chat=experiment_session.chat, created_at__gt=since)
        .order_by("created_at")
        .all()
    )
    last_message = messages[0] if messages else None

    return TemplateResponse(
        request,
        "experiments/chat/system_message.html",
        {
            "messages": [message.content for message in messages],
            "last_message_datetime": last_message and quote(last_message.created_at.isoformat()),
        },
    )


def start_session_public(request, team_slug: str, experiment_id: str):
    try:
        experiment = get_object_or_404(Experiment, public_id=experiment_id, is_active=True, team=request.team)
    except ValidationError:
        # old links dont have uuids
        raise Http404

    consent = experiment.consent_form
    user = get_real_user_or_none(request.user)
    if request.method == "POST":
        form = ConsentForm(consent, request.POST, initial={"identifier": user.email if user else None})
        if form.is_valid():
            experiment_channel = _ensure_experiment_channel_exists(
                experiment=experiment, platform="web", name=f"{experiment.id}-web"
            )
            if consent.capture_identifier:
                identifier = form.cleaned_data.get("identifier", None)
            else:
                # The identifier field will be disabled, so we must generate one
                identifier = user.email if user else str(uuid.uuid4())

            session = _start_experiment_session(
                experiment,
                experiment_channel=experiment_channel,
                participant_user=user,
                participant_identifier=identifier,
                timezone=request.session.get("detected_tz", None),
            )
            return _record_consent_and_redirect(request, team_slug, session)

    else:
        form = ConsentForm(
            consent,
            initial={
                "experiment_id": experiment.id,
                "identifier": user.email if user else None,
            },
        )

    consent_notice = consent.get_rendered_content()
    return TemplateResponse(
        request,
        "experiments/start_experiment_session.html",
        {
            "active_tab": "experiments",
            "experiment": experiment,
            "consent_notice": mark_safe(consent_notice),
            "form": form,
        },
    )


@login_and_team_required
@permission_required("experiments.invite_participants", raise_exception=True)
def experiment_invitations(request, team_slug: str, experiment_id: str):
    experiment = get_object_or_404(Experiment, id=experiment_id, team=request.team)
    sessions = experiment.sessions.order_by("-created_at").filter(
        status__in=["setup", "pending"],
        participant__isnull=False,
    )
    form = ExperimentInvitationForm(initial={"experiment_id": experiment.id})
    if request.method == "POST":
        post_form = ExperimentInvitationForm(request.POST)
        if post_form.is_valid():
            if ExperimentSession.objects.filter(
                team=request.team,
                experiment=experiment,
                status__in=["setup", "pending"],
                participant__identifier=post_form.cleaned_data["email"],
            ).exists():
                participant_email = post_form.cleaned_data["email"]
                messages.info(request, f"{participant_email} already has a pending invitation.")
            else:
                with transaction.atomic():
                    channel = _ensure_experiment_channel_exists(experiment, platform="web", name=f"{experiment.id}-web")
                    session = _start_experiment_session(
                        experiment=experiment,
                        experiment_channel=channel,
                        participant_identifier=post_form.cleaned_data["email"],
                        session_status=SessionStatus.SETUP,
                        timezone=request.session.get("detected_tz", None),
                    )
                if post_form.cleaned_data["invite_now"]:
                    send_experiment_invitation(session)
        else:
            form = post_form

    return TemplateResponse(
        request,
        "experiments/experiment_invitations.html",
        {
            "invitation_form": form,
            "experiment": experiment,
            "sessions": sessions,
        },
    )


@require_POST
@permission_required("experiments.download_chats", raise_exception=True)
def download_experiment_chats(request, team_slug: str, experiment_id: str):
    # todo: this could be made more efficient and should be async, but just shipping something for now
    experiment = get_object_or_404(Experiment, id=experiment_id, team=request.team)
    tags = request.POST["tags"]
    tags = tags.split(",") if tags else []

    # Create a HttpResponse with the CSV data and file attachment headers
    response = HttpResponse(experiment_to_csv(experiment, tags).getvalue(), content_type="text/csv")
    response["Content-Disposition"] = f'attachment; filename="{experiment.name}-export.csv"'
    return response


@login_and_team_required
@permission_required("experiments.invite_participants", raise_exception=True)
def send_invitation(request, team_slug: str, experiment_id: str, session_id: str):
    experiment = get_object_or_404(Experiment, id=experiment_id, team=request.team)
    session = ExperimentSession.objects.get(experiment=experiment, public_id=session_id)
    send_experiment_invitation(session)
    return TemplateResponse(
        request,
        "experiments/manage/invite_row.html",
        context={"request": request, "experiment": experiment, "session": session},
    )


def _record_consent_and_redirect(request, team_slug: str, experiment_session: ExperimentSession):
    # record consent, update status
    experiment_session.consent_date = timezone.now()
    if experiment_session.experiment.pre_survey:
        experiment_session.status = SessionStatus.PENDING_PRE_SURVEY
        redirct_url_name = "experiments:experiment_pre_survey"
    else:
        experiment_session.status = SessionStatus.ACTIVE
        redirct_url_name = "experiments:experiment_chat"
    experiment_session.save()
    response = HttpResponseRedirect(
        reverse(
            redirct_url_name,
            args=[team_slug, experiment_session.experiment.public_id, experiment_session.public_id],
        )
    )
    return set_session_access_cookie(response, experiment_session)


@experiment_session_view(allowed_states=[SessionStatus.SETUP, SessionStatus.PENDING])
def start_session_from_invite(request, team_slug: str, experiment_id: str, session_id: str):
    experiment = get_object_or_404(Experiment, public_id=experiment_id, team=request.team)
    experiment_session = get_object_or_404(ExperimentSession, experiment=experiment, public_id=session_id)
    consent = experiment.consent_form

    initial = {
        "experiment_id": experiment.id,
    }
    if not experiment_session.participant:
        raise Http404()

    initial["participant_id"] = experiment_session.participant.id
    initial["identifier"] = experiment_session.participant.identifier

    if request.method == "POST":
        form = ConsentForm(consent, request.POST, initial=initial)
        if form.is_valid():
            _check_and_process_seed_message(experiment_session)
            return _record_consent_and_redirect(request, team_slug, experiment_session)

    else:
        form = ConsentForm(consent, initial=initial)

    consent_notice = consent.get_rendered_content()
    return TemplateResponse(
        request,
        "experiments/start_experiment_session.html",
        {
            "active_tab": "experiments",
            "experiment": experiment,
            "consent_notice": mark_safe(consent_notice),
            "form": form,
        },
    )


@experiment_session_view(allowed_states=[SessionStatus.PENDING_PRE_SURVEY])
@verify_session_access_cookie
def experiment_pre_survey(request, team_slug: str, experiment_id: str, session_id: str):
    if request.method == "POST":
        form = SurveyCompletedForm(request.POST)
        if form.is_valid():
            request.experiment_session.status = SessionStatus.ACTIVE
            request.experiment_session.save()
            return HttpResponseRedirect(
                reverse(
                    "experiments:experiment_chat",
                    args=[team_slug, experiment_id, session_id],
                )
            )
    else:
        form = SurveyCompletedForm()
    return TemplateResponse(
        request,
        "experiments/pre_survey.html",
        {
            "active_tab": "experiments",
            "form": form,
            "experiment": request.experiment,
            "experiment_session": request.experiment_session,
        },
    )


@experiment_session_view(allowed_states=[SessionStatus.ACTIVE, SessionStatus.SETUP])
@verify_session_access_cookie
def experiment_chat(request, team_slug: str, experiment_id: str, session_id: str):
    return TemplateResponse(
        request,
        "experiments/experiment_chat.html",
        {
            "experiment": request.experiment,
            "session": request.experiment_session,
            "active_tab": "experiments",
        },
    )


@experiment_session_view(allowed_states=[SessionStatus.ACTIVE, SessionStatus.SETUP])
@verify_session_access_cookie
@require_POST
def end_experiment(request, team_slug: str, experiment_id: str, session_id: str):
    experiment_session = request.experiment_session
    experiment_session.update_status(SessionStatus.PENDING_REVIEW, commit=False)
    experiment_session.end(commit=True)
    return HttpResponseRedirect(reverse("experiments:experiment_review", args=[team_slug, experiment_id, session_id]))


@experiment_session_view(allowed_states=[SessionStatus.PENDING_REVIEW])
@verify_session_access_cookie
def experiment_review(request, team_slug: str, experiment_id: str, session_id: str):
    form = None
    survey_link = None
    survey_text = None
    if request.method == "POST":
        # no validation needed
        request.experiment_session.status = SessionStatus.COMPLETE
        request.experiment_session.reviewed_at = timezone.now()
        request.experiment_session.save()
        return HttpResponseRedirect(
            reverse("experiments:experiment_complete", args=[team_slug, experiment_id, session_id])
        )
    elif request.experiment.post_survey:
        form = SurveyCompletedForm()
        survey_link = request.experiment_session.get_post_survey_link()
        survey_text = request.experiment.post_survey.confirmation_text.format(survey_link=survey_link)

    return TemplateResponse(
        request,
        "experiments/experiment_review.html",
        {
            "experiment": request.experiment,
            "experiment_session": request.experiment_session,
            "active_tab": "experiments",
            "survey_link": survey_link,
            "survey_text": survey_text,
            "form": form,
            "available_tags": [t.name for t in Tag.objects.filter(team__slug=team_slug).all()],
        },
    )


@experiment_session_view(allowed_states=[SessionStatus.COMPLETE])
@verify_session_access_cookie
def experiment_complete(request, team_slug: str, experiment_id: str, session_id: str):
    return TemplateResponse(
        request,
        "experiments/experiment_complete.html",
        {
            "experiment": request.experiment,
            "experiment_session": request.experiment_session,
            "active_tab": "experiments",
        },
    )


@experiment_session_view()
@verify_session_access_cookie
def experiment_session_details_view(request, team_slug: str, experiment_id: str, session_id: str):
    session = request.experiment_session
    experiment = request.experiment

    return TemplateResponse(
        request,
        "experiments/experiment_session_view.html",
        {
            "experiment": experiment,
            "experiment_session": session,
            "active_tab": "experiments",
            "details": [
                (gettext("Participant"), session.get_participant_display),
                (gettext("Status"), session.get_status_display),
                (gettext("Started"), session.consent_date or session.created_at),
                (gettext("Ended"), session.ended_at or "-"),
                (gettext("Experiment"), experiment.name),
                (gettext("Platform"), session.get_platform_name),
            ],
            "available_tags": [t.name for t in Tag.objects.filter(team__slug=team_slug).all()],
            "event_triggers": [
                {
                    "event_logs": trigger.event_logs.filter(session=session).order_by("-created_at").all(),
                    "trigger": trigger,
                }
                for trigger in experiment.event_triggers
            ],
        },
    )


@experiment_session_view()
@login_and_team_required
def experiment_session_pagination_view(request, team_slug: str, experiment_id: str, session_id: str):
    session = request.experiment_session
    experiment = request.experiment
    query = ExperimentSession.objects.exclude(public_id=session_id).filter(experiment=experiment)
    if request.GET.get("dir", "next") == "next":
        next_session = query.filter(created_at__lte=session.created_at).first()
    else:
        next_session = query.filter(created_at__gte=session.created_at).last()

    if not next_session:
        messages.warning(request, "No more sessions to paginate")
        return redirect("experiments:experiment_session_view", team_slug, experiment_id, session_id)

    return redirect("experiments:experiment_session_view", team_slug, experiment_id, next_session.public_id)<|MERGE_RESOLUTION|>--- conflicted
+++ resolved
@@ -594,9 +594,6 @@
             status=session_status,
             participant=participant,
         )
-<<<<<<< HEAD
-    if experiment.sessions.filter(participant=participant).count() == 1:
-=======
 
         # Record the participant's timezone
         if timezone:
@@ -607,7 +604,6 @@
             ParticipantData.objects.bulk_update(data_records, fields=["data"])
 
     if participant.experimentsession_set.count() == 1:
->>>>>>> b9dfd4d2
         enqueue_static_triggers.delay(session.id, StaticTriggerType.PARTICIPANT_JOINED_EXPERIMENT)
     enqueue_static_triggers.delay(session.id, StaticTriggerType.CONVERSATION_START)
     return _check_and_process_seed_message(session)
