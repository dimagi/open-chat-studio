import json
import logging
import uuid
from datetime import datetime
from urllib.parse import quote

from celery.result import AsyncResult
from celery_progress.backend import Progress
from django import forms
from django.conf import settings
from django.contrib import messages
from django.contrib.auth.decorators import permission_required
from django.contrib.auth.mixins import PermissionRequiredMixin
from django.contrib.postgres.search import SearchQuery, SearchRank, SearchVector
from django.core.exceptions import PermissionDenied, ValidationError
from django.db import transaction
from django.db.models import Case, Count, IntegerField, Q, When
from django.http import FileResponse, Http404, HttpResponse, HttpResponseRedirect
from django.shortcuts import get_object_or_404, redirect, render
from django.template.response import TemplateResponse
from django.urls import reverse
from django.utils import timezone
from django.utils.html import format_html
from django.utils.safestring import mark_safe
from django.utils.translation import gettext
from django.views.decorators.http import require_POST
from django.views.generic import CreateView, UpdateView
from django_tables2 import SingleTableView
from field_audit.models import AuditAction
from waffle import flag_is_active

from apps.annotations.models import Tag
from apps.channels.exceptions import ExperimentChannelException
from apps.channels.forms import ChannelForm
from apps.channels.models import ChannelPlatform, ExperimentChannel
from apps.chat.channels import WebChannel
from apps.chat.models import ChatAttachment, ChatMessage, ChatMessageType
from apps.events.models import (
    EventLogStatusChoices,
    StaticTrigger,
    TimeoutTrigger,
)
from apps.events.tables import (
    EventsTable,
)
from apps.experiments.decorators import experiment_session_view, set_session_access_cookie, verify_session_access_cookie
from apps.experiments.email import send_experiment_invitation
from apps.experiments.exceptions import ChannelAlreadyUtilizedException
from apps.experiments.export import experiment_to_csv
from apps.experiments.forms import (
    ConsentForm,
    ExperimentInvitationForm,
    SurveyCompletedForm,
)
from apps.experiments.helpers import get_real_user_or_none
from apps.experiments.models import (
    AgentTools,
    Experiment,
    ExperimentRoute,
    ExperimentRouteType,
    ExperimentSession,
    SessionStatus,
    SyntheticVoice,
)
from apps.experiments.tables import (
    ChildExperimentRoutesTable,
    ExperimentSessionsTable,
    ExperimentTable,
    ExperimentVersionsTable,
    ParentExperimentRoutesTable,
    TerminalBotsTable,
)
from apps.experiments.tasks import get_response_for_webchat_task
from apps.experiments.views.prompt import PROMPT_DATA_SESSION_KEY
from apps.files.forms import get_file_formset
from apps.files.models import File
from apps.files.views import BaseAddFileHtmxView, BaseDeleteFileView
from apps.service_providers.utils import get_llm_provider_choices
from apps.teams.decorators import login_and_team_required
from apps.teams.mixins import LoginAndTeamRequiredMixin
from apps.utils.prompt import validate_prompt_variables


@login_and_team_required
@permission_required("experiments.view_experiment", raise_exception=True)
def experiments_home(request, team_slug: str):
    return TemplateResponse(
        request,
        "generic/object_home.html",
        {
            "active_tab": "experiments",
            "title": "Experiments",
            "info_link": settings.DOCUMENTATION_LINKS["experiment"],
            "new_object_url": reverse("experiments:new", args=[team_slug]),
            "table_url": reverse("experiments:table", args=[team_slug]),
            "enable_search": True,
        },
    )


class ExperimentTableView(SingleTableView, PermissionRequiredMixin):
    model = Experiment
    paginate_by = 25
    table_class = ExperimentTable
    template_name = "table/single_table.html"
    permission_required = "experiments.view_experiment"

    def get_queryset(self):
        query_set = Experiment.objects.filter(team=self.request.team, working_version__isnull=True, is_archived=False)
        search = self.request.GET.get("search")
        if search:
            search_vector = SearchVector("name", weight="A") + SearchVector("description", weight="B")
            search_query = SearchQuery(search)
            query_set = (
                query_set.annotate(document=search_vector, rank=SearchRank(search_vector, search_query))
                .filter(Q(document=search_query) | Q(owner__username__icontains=search))
                .order_by("-rank")
            )
        return query_set


class ExperimentSessionsTableView(SingleTableView, PermissionRequiredMixin):
    model = ExperimentSession
    paginate_by = 25
    table_class = ExperimentSessionsTable
    template_name = "table/single_table.html"
    permission_required = "annotations.view_customtaggeditem"

    def get_queryset(self):
        query_set = ExperimentSession.objects.with_last_message_created_at().filter(
            team=self.request.team, experiment__id=self.kwargs["experiment_id"]
        )
        if not self.request.GET.get("show-all"):
            query_set = query_set.exclude(experiment_channel__platform=ChannelPlatform.API)

        if tags_query := self.request.GET.get("tags"):
            tags = tags_query.split("&")
            query_set = query_set.filter(chat__tags__name__in=tags).distinct()

        if participant := self.request.GET.get("participant"):
            query_set = query_set.filter(participant__identifier=participant)
        return query_set


class ExperimentVersionsTableView(SingleTableView, PermissionRequiredMixin):
    model = Experiment
    paginate_by = 25
    table_class = ExperimentVersionsTable
    template_name = "experiments/experiment_version_table.html"
    permission_required = "experiments.view_experiment"

    def get_queryset(self):
        return (
            Experiment.objects.filter(working_version=self.kwargs["experiment_id"], is_archived=False)
            .order_by("-version_number")
            .all()
        )


class ExperimentForm(forms.ModelForm):
    PROMPT_HELP_TEXT = """
        <div class="tooltip" data-tip="
            Available variables to include in your prompt: {source_material}, {participant_data}, and
            {current_datetime}.
            {source_material} should be included when there is source material linked to the experiment.
            {participant_data} is optional.
            {current_datetime} is only required when the bot is using a tool.
        ">
            <i class="text-xs fa fa-circle-question">
            </i>
        </div>
    """
    type = forms.ChoiceField(
        choices=[
            ("llm", gettext("Base Language Model")),
            ("assistant", gettext("OpenAI Assistant")),
            ("pipeline", gettext("Pipeline")),
        ],
        widget=forms.RadioSelect(attrs={"x-model": "type"}),
    )
    description = forms.CharField(widget=forms.Textarea(attrs={"rows": 2}), required=False)
    prompt_text = forms.CharField(widget=forms.Textarea(attrs={"rows": 6}), required=False, help_text=PROMPT_HELP_TEXT)
    input_formatter = forms.CharField(widget=forms.Textarea(attrs={"rows": 2}), required=False)
    seed_message = forms.CharField(widget=forms.Textarea(attrs={"rows": 2}), required=False)
    tools = forms.MultipleChoiceField(widget=forms.CheckboxSelectMultiple, choices=AgentTools.choices, required=False)

    class Meta:
        model = Experiment
        fields = [
            "name",
            "description",
            "llm_provider",
            "llm",
            "assistant",
            "pipeline",
            "max_token_limit",
            "temperature",
            "prompt_text",
            "input_formatter",
            "safety_layers",
            "conversational_consent_enabled",
            "source_material",
            "seed_message",
            "pre_survey",
            "post_survey",
            "consent_form",
            "voice_provider",
            "synthetic_voice",
            "safety_violation_notification_emails",
            "voice_response_behaviour",
            "tools",
            "echo_transcript",
            "use_processor_bot_voice",
            "trace_provider",
            "participant_allowlist",
            "debug_mode_enabled",
        ]
        labels = {"source_material": "Inline Source Material", "participant_allowlist": "Participant allowlist"}
        help_texts = {
            "source_material": "Use the '{source_material}' tag to inject source material directly into your prompt.",
            "assistant": "If you have an OpenAI assistant, you can select it here to use it for this experiment.",
            "use_processor_bot_voice": (
                "In a multi-bot setup, use the configured voice of the bot that generated the output. If it doesn't "
                "have one, the router bot's voice will be used."
            ),
            "participant_allowlist": (
                "Separate identifiers with a comma. Phone numbers should be in E164 format e.g. +27123456789"
            ),
            "debug_mode_enabled": (
                "Enabling this tags each AI message in the web UI with the bot responsible for generating it. "
                "This is applicable only for router bots."
            ),
        }

    def __init__(self, request, *args, **kwargs):
        super().__init__(*args, **kwargs)
        self.request = request
        team = request.team
        exclude_services = [SyntheticVoice.OpenAIVoiceEngine]
        if flag_is_active(request, "open_ai_voice_engine"):
            exclude_services = []

        # Limit to team's data
        self.fields["llm_provider"].queryset = team.llmprovider_set
        self.fields["assistant"].queryset = team.openaiassistant_set
        self.fields["pipeline"].queryset = team.pipeline_set
        self.fields["voice_provider"].queryset = team.voiceprovider_set.exclude(
            syntheticvoice__service__in=exclude_services
        )
        self.fields["safety_layers"].queryset = team.safetylayer_set.exclude(is_version=True)
        self.fields["source_material"].queryset = team.sourcematerial_set.exclude(is_version=True)
        self.fields["pre_survey"].queryset = team.survey_set.exclude(is_version=True)
        self.fields["post_survey"].queryset = team.survey_set.exclude(is_version=True)
        self.fields["consent_form"].queryset = team.consentform_set.exclude(is_version=True)
        self.fields["synthetic_voice"].queryset = SyntheticVoice.get_for_team(team, exclude_services)
        self.fields["trace_provider"].queryset = team.traceprovider_set

        # Alpine.js bindings
        self.fields["voice_provider"].widget.attrs = {
            "x-model.fill": "voiceProvider",
        }
        self.fields["llm_provider"].widget.attrs = {
            "x-model.number.fill": "llmProviderId",
        }
        # special template for dynamic select options
        self.fields["synthetic_voice"].widget.template_name = "django/forms/widgets/select_dynamic.html"
        self.fields["llm"].widget.template_name = "django/forms/widgets/select_dynamic.html"

    def clean_participant_allowlist(self):
        cleaned_identifiers = []
        for identifier in self.cleaned_data["participant_allowlist"]:
            cleaned_identifiers.append(identifier.replace(" ", ""))
        return cleaned_identifiers

    def clean(self):
        cleaned_data = super().clean()

        errors = {}
        bot_type = cleaned_data["type"]
        if bot_type == "llm":
            cleaned_data["assistant"] = None
            cleaned_data["pipeline"] = None
            if not cleaned_data.get("prompt_text"):
                errors["prompt_text"] = "Prompt text is required unless you select an OpenAI Assistant"
            if not cleaned_data.get("llm_provider"):
                errors["llm_provider"] = "LLM Provider is required unless you select an OpenAI Assistant"
            if not cleaned_data.get("llm"):
                errors["llm"] = "LLM is required unless you select an OpenAI Assistant"
        elif bot_type == "assistant":
            cleaned_data["pipeline"] = None
            if not cleaned_data.get("assistant"):
                errors["assistant"] = "Assistant is required when creating an assistant experiment"
        elif bot_type == "pipeline":
            cleaned_data["assistant"] = None
            if not cleaned_data.get("pipeline"):
                errors["pipeline"] = "Pipeline is required when creating a pipeline experiment"

        if errors:
            raise forms.ValidationError(errors)

        validate_prompt_variables(
            form_data=cleaned_data,
            prompt_key="prompt_text",
            known_vars={"source_material", "participant_data", "current_datetime"},
        )
        return cleaned_data

    def save(self, commit=True):
        experiment = super().save(commit=False)
        experiment.team = self.request.team
        experiment.owner = self.request.user
        if commit:
            experiment.save()
            self.save_m2m()
        return experiment


class BaseExperimentView(LoginAndTeamRequiredMixin, PermissionRequiredMixin):
    model = Experiment
    template_name = "experiments/experiment_form.html"
    form_class = ExperimentForm

    @property
    def extra_context(self):
        if self.object and self.object.assistant_id:
            experiment_type = "assistant"
        elif self.object and self.object.pipeline_id:
            experiment_type = "pipeline"
        else:
            experiment_type = "llm"
        if self.request.POST.get("type"):
            experiment_type = self.request.POST.get("type")

        team_participant_identifiers = list(
            self.request.team.participant_set.filter(user=None).values_list("identifier", flat=True)
        )
        if self.object:
            team_participant_identifiers.extend(self.object.participant_allowlist)
            team_participant_identifiers = set(team_participant_identifiers)

        return {
            **{
                "title": self.title,
                "button_text": self.button_title,
                "active_tab": "experiments",
                "experiment_type": experiment_type,
                "available_tools": AgentTools.choices,
                "team_participant_identifiers": team_participant_identifiers,
            },
            **_get_voice_provider_alpine_context(self.request),
        }

    def get_success_url(self):
        return reverse("experiments:single_experiment_home", args=[self.request.team.slug, self.object.pk])

    def get_queryset(self):
        return Experiment.objects.filter(team=self.request.team)

    def get_form_kwargs(self):
        kwargs = super().get_form_kwargs()
        kwargs["request"] = self.request
        return kwargs

    def form_valid(self, form):
        experiment = form.instance
        if experiment.assistant and ExperimentRoute.objects.filter(parent=experiment):
            messages.error(
                request=self.request, message="Assistants cannot be routers. Please remove the routes first."
            )
            return render(self.request, self.template_name, self.get_context_data())

        if experiment.conversational_consent_enabled and not experiment.seed_message:
            messages.error(
                request=self.request, message="A seed message is required when conversational consent is enabled!"
            )
            return render(self.request, self.template_name, self.get_context_data())
        return super().form_valid(form)


class CreateExperiment(BaseExperimentView, CreateView):
    title = "Create Experiment"
    button_title = "Create"
    permission_required = "experiments.add_experiment"

    def get_context_data(self, **kwargs):
        context = super().get_context_data(**kwargs)
        if "file_formset" not in context:
            context["file_formset"] = self._get_file_formset()
        return context

    def _get_file_formset(self):
        if flag_is_active(self.request, "experiment_rag"):
            return get_file_formset(self.request)

    def get_initial(self):
        initial = super().get_initial()
        long_data = self.request.session.pop(PROMPT_DATA_SESSION_KEY, None)
        if long_data:
            initial.update(long_data)
        return initial

    def post(self, request, *args, **kwargs):
        self.object = None
        form = self.get_form()
        file_formset = self._get_file_formset()
        if form.is_valid() and (not file_formset or file_formset.is_valid()):
            return self.form_valid(form, file_formset)
        else:
            return self.form_invalid(form, file_formset)

    @transaction.atomic()
    def form_valid(self, form, file_formset):
        self.object = form.save()
        if file_formset:
            files = file_formset.save(self.request)
            self.object.files.set(files)

        return HttpResponseRedirect(self.get_success_url())

    def form_invalid(self, form, file_formset):
        return self.render_to_response(self.get_context_data(form=form, file_formset=file_formset))


class EditExperiment(BaseExperimentView, UpdateView):
    title = "Update Experiment"
    button_title = "Update"
    permission_required = "experiments.change_experiment"

    def get_initial(self):
        initial = super().get_initial()
        initial["type"] = "assistant" if self.object.assistant_id else "llm"
        return initial

    def get_object(self, queryset=None):
        obj = super().get_object(queryset)
        if obj.working_version:
            raise Http404("Cannot edit experiment versions.")
        return obj


def _get_voice_provider_alpine_context(request):
    """Add context required by the experiments/experiment_form.html template."""
    exclude_services = [SyntheticVoice.OpenAIVoiceEngine]
    if flag_is_active(request, "open_ai_voice_engine"):
        exclude_services = []
    return {
        "form_attrs": {"x-data": "experiment", "enctype": "multipart/form-data"},
        # map provider ID to provider type
        "voice_providers_types": dict(request.team.voiceprovider_set.values_list("id", "type")),
        "synthetic_voice_options": sorted(
            [
                {
                    "value": voice.id,
                    "text": str(voice),
                    "type": voice.service.lower(),
                    "provider_id": voice.voice_provider_id,
                }
                for voice in SyntheticVoice.get_for_team(request.team, exclude_services=exclude_services)
            ],
            key=lambda v: v["text"],
        ),
        "llm_providers": request.team.llmprovider_set.all(),
        "llm_options": get_llm_provider_choices(request.team),
    }


@login_and_team_required
@permission_required("experiments.delete_experiment", raise_exception=True)
def delete_experiment(request, team_slug: str, pk: int):
    safety_layer = get_object_or_404(Experiment, id=pk, team=request.team)
    safety_layer.delete()
    return HttpResponse(headers={"HX-Redirect": reverse("experiments:experiments_home", args=[team_slug])})


class AddFileToExperiment(BaseAddFileHtmxView):
    @transaction.atomic()
    def form_valid(self, form):
        experiment = get_object_or_404(Experiment, team=self.request.team, pk=self.kwargs["pk"])
        file = super().form_valid(form)
        experiment.files.add(file)
        return file

    def get_delete_url(self, file):
        return reverse("experiments:remove_file", args=[self.request.team.slug, self.kwargs["pk"], file.pk])


class DeleteFileFromExperiment(BaseDeleteFileView):
    pass


# TODO: complete form
class ExperimentVersionForm(forms.ModelForm):
    class Meta:
        model = Experiment
        fields = ["version_description", "is_default_version"]
        help_texts = {"version_description": "A description of this version, or what changed from the previous version"}


class CreateExperimentVersion(LoginAndTeamRequiredMixin, CreateView):
    model = Experiment
    form_class = ExperimentVersionForm
    template_name = "experiments/create_version_form.html"
    title = "Create Experiment Version"
    button_title = "Create"
    permission_required = "experiments.add_experiment"
    pk_url_kwarg = "experiment_id"

    def get_form_kwargs(self) -> dict:
        form_kwargs = super().get_form_kwargs()
        experiment = self.get_object()
        if not experiment.has_versions:
            form_kwargs["initial"] = {"is_default_version": True}
        return form_kwargs

    def get_context_data(self, *args, **kwargs):
        context = super().get_context_data(*args, **kwargs)
        working_experiment = self.get_object()
        version = working_experiment.version
        if prev_version := working_experiment.latest_version:
            # Populate diffs
            version.compare(prev_version.version)

        context["version_details"] = version
        return context

    def form_valid(self, form):
        working_experiment = self.get_object()
        description = form.cleaned_data["version_description"]
        is_default = form.cleaned_data["is_default_version"]
        working_experiment.create_new_version(version_description=description, make_default=is_default)
        return HttpResponseRedirect(self.get_success_url())

    def get_success_url(self):
        url = reverse(
            "experiments:single_experiment_home",
            kwargs={
                "team_slug": self.request.team.slug,
                "experiment_id": self.kwargs["experiment_id"],
            },
        )
        return f"{url}#versions"


@login_and_team_required
@permission_required("experiments.view_experiment", raise_exception=True)
def single_experiment_home(request, team_slug: str, experiment_id: int):
    experiment = get_object_or_404(Experiment, id=experiment_id, team=request.team)
    user_sessions = (
        ExperimentSession.objects.with_last_message_created_at()
        .filter(
            participant__user=request.user,
            experiment=experiment,
        )
        .exclude(experiment_channel__platform=ChannelPlatform.API)
    )
    channels = experiment.experimentchannel_set.exclude(platform__in=[ChannelPlatform.WEB, ChannelPlatform.API]).all()
    used_platforms = {channel.platform_enum for channel in channels}
    available_platforms = ChannelPlatform.for_dropdown(used_platforms, experiment.team)
    platform_forms = {}
    form_kwargs = {"team": request.team}
    for platform in available_platforms:
        if platform.form(**form_kwargs):
            platform_forms[platform] = platform.form(**form_kwargs)

    deployed_version = None
    if experiment != experiment.default_version:
        deployed_version = experiment.default_version.version_number

    return TemplateResponse(
        request,
        "experiments/single_experiment_home.html",
        {
            "active_tab": "experiments",
            "experiment": experiment,
            "user_sessions": user_sessions,
            "platforms": available_platforms,
            "platform_forms": platform_forms,
            "channels": channels,
            "available_tags": experiment.team.tag_set.filter(is_system_tag=False),
            "deployed_version": deployed_version,
            **_get_events_context(experiment, team_slug),
            **_get_routes_context(experiment, team_slug),
            **_get_terminal_bots_context(experiment, team_slug),
        },
    )


def _get_events_context(experiment: Experiment, team_slug: str):
    combined_events = []
    static_events = (
        StaticTrigger.objects.filter(experiment=experiment)
        .annotate(
            failure_count=Count(
                Case(When(event_logs__status=EventLogStatusChoices.FAILURE, then=1), output_field=IntegerField())
            )
        )
        .values("id", "experiment_id", "type", "action__action_type", "action__params", "failure_count")
        .all()
    )
    timeout_events = (
        TimeoutTrigger.objects.filter(experiment=experiment)
        .annotate(
            failure_count=Count(
                Case(When(event_logs__status=EventLogStatusChoices.FAILURE, then=1), output_field=IntegerField())
            )
        )
        .values(
            "id",
            "experiment_id",
            "delay",
            "action__action_type",
            "action__params",
            "total_num_triggers",
            "failure_count",
        )
        .all()
    )
    for event in static_events:
        combined_events.append({**event, "team_slug": team_slug})
    for event in timeout_events:
        combined_events.append({**event, "type": "__timeout__", "team_slug": team_slug})
    return {"show_events": len(combined_events) > 0, "events_table": EventsTable(combined_events)}


def _get_routes_context(experiment: Experiment, team_slug: str):
    route_type = ExperimentRouteType.PROCESSOR
    parent_links = experiment.parent_links.filter(type=route_type).all()
    return {
        "child_routes_table": ChildExperimentRoutesTable(experiment.child_links.filter(type=route_type).all()),
        "parent_routes_table": ParentExperimentRoutesTable(parent_links),
        "can_make_child_routes": len(parent_links) == 0,
    }


def _get_terminal_bots_context(experiment: Experiment, team_slug: str):
    return {
        "terminal_bots_table": TerminalBotsTable(
            experiment.child_links.filter(type=ExperimentRouteType.TERMINAL).all()
        ),
    }


@login_and_team_required
@permission_required("channels.add_experimentchannel", raise_exception=True)
def create_channel(request, team_slug: str, experiment_id: int):
    experiment = get_object_or_404(Experiment, id=experiment_id, team=request.team)
    existing_platforms = {channel.platform_enum for channel in experiment.experimentchannel_set.all()}
    form = ChannelForm(data=request.POST)
    if not form.is_valid():
        messages.error(request, "Form has errors: " + form.errors.as_text())
    else:
        platform = ChannelPlatform(form.cleaned_data["platform"])
        if platform in existing_platforms:
            messages.error(request, f"Channel for {platform.label} already exists")
            return redirect("experiments:single_experiment_home", team_slug, experiment_id)

        extra_form = platform.extra_form(data=request.POST)
        config_data = {}
        if extra_form:
            if extra_form.is_valid():
                config_data = extra_form.cleaned_data
            else:
                messages.error(request, format_html("Channel data has errors: " + extra_form.errors.as_ul()))
                return redirect("experiments:single_experiment_home", team_slug, experiment_id)

        try:
            ExperimentChannel.check_usage_by_another_experiment(
                platform, identifier=config_data[platform.channel_identifier_key], new_experiment=experiment
            )
        except ChannelAlreadyUtilizedException as exception:
            messages.error(request, exception.html_message)
            return redirect("experiments:single_experiment_home", team_slug, experiment_id)

        form.save(experiment, config_data)
        if extra_form:
            try:
                extra_form.post_save(channel=form.instance)
            except ExperimentChannelException as e:
                messages.error(request, "Error saving channel: " + str(e))
            else:
                if extra_form.success_message:
                    messages.info(request, extra_form.success_message)

                if extra_form.warning_message:
                    messages.warning(request, extra_form.warning_message)
    return redirect("experiments:single_experiment_home", team_slug, experiment_id)


@login_and_team_required
def update_delete_channel(request, team_slug: str, experiment_id: int, channel_id: int):
    channel = get_object_or_404(ExperimentChannel, id=channel_id, experiment_id=experiment_id, team__slug=team_slug)
    if request.POST.get("action") == "delete":
        if not request.user.has_perm("channels.delete_experimentchannel"):
            raise PermissionDenied

        channel.soft_delete()
        return redirect("experiments:single_experiment_home", team_slug, experiment_id)

    if not request.user.has_perm("channels.change_experimentchannel"):
        raise PermissionDenied

    form = channel.form(data=request.POST)
    if not form.is_valid():
        messages.error(request, "Form has errors: " + form.errors.as_text())
    else:
        extra_form = channel.extra_form(data=request.POST)
        config_data = {}
        if extra_form:
            if extra_form.is_valid():
                config_data = extra_form.cleaned_data
            else:
                messages.error(request, format_html("Channel data has errors: " + extra_form.errors.as_ul()))
                return redirect("experiments:single_experiment_home", team_slug, experiment_id)

        platform = ChannelPlatform(form.cleaned_data["platform"])
        channel_identifier = config_data[platform.channel_identifier_key]
        try:
            ExperimentChannel.check_usage_by_another_experiment(
                platform, identifier=channel_identifier, new_experiment=channel.experiment
            )
        except ChannelAlreadyUtilizedException as exception:
            messages.error(request, exception.html_message)
            return redirect("experiments:single_experiment_home", team_slug, experiment_id)

        form.save(channel.experiment, config_data)
    return redirect("experiments:single_experiment_home", team_slug, experiment_id)


@require_POST
@login_and_team_required
def start_authed_web_session(request, team_slug: str, experiment_id: int, version_number: int):
    """Start an authed web session with the chosen experiment, be it a specific version or not"""
    experiment = get_object_or_404(Experiment, id=experiment_id, team=request.team)

    session = WebChannel.start_new_session(
        working_experiment=experiment,
        participant_user=request.user,
        participant_identifier=request.user.email,
        timezone=request.session.get("detected_tz", None),
        version=version_number,
    )
    return HttpResponseRedirect(
        reverse("experiments:experiment_chat_session", args=[team_slug, experiment_id, version_number, session.id])
    )


@login_and_team_required
def experiment_chat_session(request, team_slug: str, experiment_id: int, session_id: int, version_number: int):
    experiment = get_object_or_404(Experiment, id=experiment_id, team=request.team)
    session = get_object_or_404(
        ExperimentSession, participant__user=request.user, experiment_id=experiment_id, id=session_id
    )
    try:
        experiment_version = experiment.get_version(version_number)
    except Experiment.DoesNotExist:
        raise Http404

    version_specific_vars = {
        "assistant": experiment_version.assistant,
        "experiment_name": experiment_version.name,
        "experiment_version_number": version_number,
    }
    return TemplateResponse(
        request,
        "experiments/experiment_chat.html",
        {"experiment": experiment, "session": session, "active_tab": "experiments", **version_specific_vars},
    )


@require_POST
def experiment_session_message(request, team_slug: str, experiment_id: int, session_id: int, version_number: int):
    working_experiment = get_object_or_404(Experiment, id=experiment_id, team=request.team)
    # hack for anonymous user/teams
    user = get_real_user_or_none(request.user)
    session = get_object_or_404(ExperimentSession, participant__user=user, experiment=working_experiment, id=session_id)

    try:
        experiment_version = working_experiment.get_version(version_number)
    except Experiment.DoesNotExist:
        raise Http404

    message_text = request.POST["message"]
    uploaded_files = request.FILES
    attachments = []
    created_files = []
    for resource_type in ["code_interpreter", "file_search"]:
        if resource_type not in uploaded_files:
            continue

        tool_resource, _created = ChatAttachment.objects.get_or_create(
            chat_id=session.chat_id,
            tool_type=resource_type,
        )
        for uploaded_file in uploaded_files.getlist(resource_type):
            new_file = File.objects.create(name=uploaded_file.name, file=uploaded_file, team=request.team)
            attachments.append({"type": resource_type, "file_id": new_file.id})
            created_files.append(new_file)

        tool_resource.files.add(*created_files)

    result = get_response_for_webchat_task.delay(
        experiment_session_id=session.id,
        experiment_id=experiment_version.id,
        message_text=message_text,
        attachments=attachments,
    )
    version_specific_vars = {
        "assistant": experiment_version.assistant,
        "experiment_version_number": experiment_version.version_number,
    }
    return TemplateResponse(
        request,
        "experiments/chat/experiment_response_htmx.html",
        {
            "experiment": working_experiment,
            "session": session,
            "message_text": message_text,
            "task_id": result.task_id,
            "created_files": created_files,
            **version_specific_vars,
        },
    )


# @login_and_team_required
def get_message_response(request, team_slug: str, experiment_id: int, session_id: int, task_id: str):
    experiment = get_object_or_404(Experiment, id=experiment_id, team=request.team)
    # hack for anonymous user/teams
    user = get_real_user_or_none(request.user)
    session = get_object_or_404(ExperimentSession, participant__user=user, experiment_id=experiment_id, id=session_id)
    last_message = ChatMessage.objects.filter(chat=session.chat).order_by("-created_at").first()
    progress = Progress(AsyncResult(task_id)).get_info()
    # don't render empty messages
    skip_render = progress["complete"] and progress["success"] and not progress["result"]

    message_details = {"message": None, "error": False, "complete": progress["complete"]}
    if progress["complete"] and progress["success"]:
        result = progress["result"]
        if result["message_id"]:
            message_details["message"] = ChatMessage.objects.get(id=result["message_id"])
        else:
            message_details["message"] = {"content": result["response"]}
    elif progress["complete"]:
        message_details["error"] = True

    return TemplateResponse(
        request,
        "experiments/chat/chat_message_response.html",
        {
            "experiment": experiment,
            "session": session,
            "task_id": task_id,
            "message_details": message_details,
            "skip_render": skip_render,
            "last_message_datetime": last_message and quote(last_message.created_at.isoformat()),
        },
    )


def poll_messages(request, team_slug: str, experiment_id: int, session_id: int):
    user = get_real_user_or_none(request.user)
    params = request.GET.dict()
    since_param = params.get("since")
    experiment_session = get_object_or_404(
        ExperimentSession, participant__user=user, experiment_id=experiment_id, id=session_id, team=request.team
    )

    since = timezone.now()
    if since_param and since_param != "null":
        try:
            since = datetime.fromisoformat(since_param)
        except ValueError as e:
            logging.exception(f"Unexpected `since` parameter value. Error: {e}")

    messages = (
        ChatMessage.objects.filter(message_type=ChatMessageType.AI, chat=experiment_session.chat, created_at__gt=since)
        .order_by("created_at")
        .all()
    )
    last_message = messages[0] if messages else None

    return TemplateResponse(
        request,
        "experiments/chat/system_message.html",
        {
            "messages": [message.content for message in messages],
            "last_message_datetime": last_message and quote(last_message.created_at.isoformat()),
        },
    )


def start_session_public(request, team_slug: str, experiment_id: str):
    try:
        experiment = get_object_or_404(Experiment, public_id=experiment_id, team=request.team)
    except ValidationError:
        # old links dont have uuids
        raise Http404

    experiment_version = experiment.default_version
    if not experiment_version.is_public:
        raise Http404

    consent = experiment_version.consent_form
    user = get_real_user_or_none(request.user)
    if request.method == "POST":
        form = ConsentForm(consent, request.POST, initial={"identifier": user.email if user else None})
        if form.is_valid():
            if consent.capture_identifier:
                identifier = form.cleaned_data.get("identifier", None)
            else:
                # The identifier field will be disabled, so we must generate one
                identifier = user.email if user else str(uuid.uuid4())

            session = WebChannel.start_new_session(
                working_experiment=experiment,
                participant_user=user,
                participant_identifier=identifier,
                timezone=request.session.get("detected_tz", None),
            )
            return _record_consent_and_redirect(request, team_slug, session)

    else:
        form = ConsentForm(
            consent,
            initial={
                "experiment_id": experiment_version.id,
                "identifier": user.email if user else None,
            },
        )

    consent_notice = consent.get_rendered_content()
    version_specific_vars = {
        "experiment_name": experiment_version.name,
        "experiment_description": experiment_version.description,
    }
    return TemplateResponse(
        request,
        "experiments/start_experiment_session.html",
        {
            "active_tab": "experiments",
            "experiment": experiment,
            "consent_notice": mark_safe(consent_notice),
            "form": form,
            **version_specific_vars,
        },
    )


@login_and_team_required
@permission_required("experiments.invite_participants", raise_exception=True)
def experiment_invitations(request, team_slug: str, experiment_id: str):
    experiment = get_object_or_404(Experiment, id=experiment_id, team=request.team)
    experiment_version = experiment.default_version
    sessions = experiment.sessions.order_by("-created_at").filter(
        status__in=["setup", "pending"],
        participant__isnull=False,
    )
    form = ExperimentInvitationForm(initial={"experiment_id": experiment_id})
    if request.method == "POST":
        post_form = ExperimentInvitationForm(request.POST)
        if post_form.is_valid():
            if ExperimentSession.objects.filter(
                team=request.team,
                experiment_id=experiment_id,
                status__in=["setup", "pending"],
                participant__identifier=post_form.cleaned_data["email"],
            ).exists():
                participant_email = post_form.cleaned_data["email"]
                messages.info(request, f"{participant_email} already has a pending invitation.")
            else:
                with transaction.atomic():
                    session = WebChannel.start_new_session(
                        experiment,
                        participant_identifier=post_form.cleaned_data["email"],
                        session_status=SessionStatus.SETUP,
                        timezone=request.session.get("detected_tz", None),
                    )
                if post_form.cleaned_data["invite_now"]:
                    send_experiment_invitation(session)
        else:
            form = post_form

    version_specific_vars = {
        "experiment_name": experiment_version.name,
        "experiment_description": experiment_version.description,
    }
    return TemplateResponse(
        request,
        "experiments/experiment_invitations.html",
        {"invitation_form": form, "experiment": experiment, "sessions": sessions, **version_specific_vars},
    )


@require_POST
@permission_required("experiments.download_chats", raise_exception=True)
def download_experiment_chats(request, team_slug: str, experiment_id: str):
    # todo: this could be made more efficient and should be async, but just shipping something for now
    experiment = get_object_or_404(Experiment, id=experiment_id, team=request.team)
    tags = request.POST["tags"]
    tags = tags.split(",") if tags else []

    participant = request.POST.get("participant")

    # Create a HttpResponse with the CSV data and file attachment headers
    response = HttpResponse(experiment_to_csv(experiment, tags, participant).getvalue(), content_type="text/csv")
    response["Content-Disposition"] = f'attachment; filename="{experiment.name}-export.csv"'
    return response


@login_and_team_required
@permission_required("experiments.invite_participants", raise_exception=True)
def send_invitation(request, team_slug: str, experiment_id: str, session_id: str):
    experiment = get_object_or_404(Experiment, id=experiment_id, team=request.team)
    session = ExperimentSession.objects.get(experiment=experiment, external_id=session_id)
    send_experiment_invitation(session)
    return TemplateResponse(
        request,
        "experiments/manage/invite_row.html",
        context={"request": request, "experiment": experiment, "session": session},
    )


def _record_consent_and_redirect(request, team_slug: str, experiment_session: ExperimentSession):
    # record consent, update status
    experiment_session.consent_date = timezone.now()
    if experiment_session.experiment_version.pre_survey:
        experiment_session.status = SessionStatus.PENDING_PRE_SURVEY
        redirect_url_name = "experiments:experiment_pre_survey"
    else:
        experiment_session.status = SessionStatus.ACTIVE
        redirect_url_name = "experiments:experiment_chat"
    experiment_session.save()
    response = HttpResponseRedirect(
        reverse(
            redirect_url_name,
            args=[team_slug, experiment_session.experiment.public_id, experiment_session.external_id],
        )
    )
    return set_session_access_cookie(response, experiment_session)


@experiment_session_view(allowed_states=[SessionStatus.SETUP, SessionStatus.PENDING])
def start_session_from_invite(request, team_slug: str, experiment_id: str, session_id: str):
    experiment = get_object_or_404(Experiment, public_id=experiment_id, team=request.team)
    experiment_session = get_object_or_404(ExperimentSession, experiment=experiment, external_id=session_id)
    default_version = experiment.default_version
    consent = default_version.consent_form

    initial = {
        "participant_id": experiment_session.participant.id,
        "identifier": experiment_session.participant.identifier,
    }
    if not experiment_session.participant:
        raise Http404()

    if request.method == "POST":
        form = ConsentForm(consent, request.POST, initial=initial)
        if form.is_valid():
            return _record_consent_and_redirect(request, team_slug, experiment_session)

    else:
        form = ConsentForm(consent, initial=initial)

    consent_notice = consent.get_rendered_content()
    version_specific_vars = {
        "experiment_name": default_version.name,
        "experiment_description": default_version.description,
    }
    return TemplateResponse(
        request,
        "experiments/start_experiment_session.html",
        {
            "active_tab": "experiments",
            "experiment": default_version,
            "consent_notice": mark_safe(consent_notice),
            "form": form,
            **version_specific_vars,
        },
    )


@experiment_session_view(allowed_states=[SessionStatus.PENDING_PRE_SURVEY])
@verify_session_access_cookie
def experiment_pre_survey(request, team_slug: str, experiment_id: str, session_id: str):
    if request.method == "POST":
        form = SurveyCompletedForm(request.POST)
        if form.is_valid():
            request.experiment_session.status = SessionStatus.ACTIVE
            request.experiment_session.save()
            return HttpResponseRedirect(
                reverse(
                    "experiments:experiment_chat",
                    args=[team_slug, experiment_id, session_id],
                )
            )
    else:
        form = SurveyCompletedForm()

    default_version = request.experiment.default_version
    experiment_session = request.experiment_session
    version_specific_vars = {
        "experiment_name": default_version.name,
        "experiment_description": default_version.description,
        "pre_survey_link": experiment_session.get_pre_survey_link(default_version),
    }
    return TemplateResponse(
        request,
        "experiments/pre_survey.html",
        {
            "active_tab": "experiments",
            "form": form,
            "experiment": request.experiment,
            "experiment_session": experiment_session,
            **version_specific_vars,
        },
    )


@experiment_session_view(allowed_states=[SessionStatus.ACTIVE, SessionStatus.SETUP])
@verify_session_access_cookie
def experiment_chat(request, team_slug: str, experiment_id: str, session_id: str):
    version_specific_vars = {
        "experiment_name": request.experiment.default_version.name,
    }
    return TemplateResponse(
        request,
        "experiments/experiment_chat.html",
        {
            "experiment": request.experiment,
            "session": request.experiment_session,
            "active_tab": "experiments",
            **version_specific_vars,
        },
    )


@experiment_session_view(allowed_states=[SessionStatus.ACTIVE, SessionStatus.SETUP])
@verify_session_access_cookie
@require_POST
def end_experiment(request, team_slug: str, experiment_id: str, session_id: str):
    experiment_session = request.experiment_session
    experiment_session.update_status(SessionStatus.PENDING_REVIEW, commit=False)
    experiment_session.end(commit=True)
    return HttpResponseRedirect(reverse("experiments:experiment_review", args=[team_slug, experiment_id, session_id]))


@experiment_session_view(allowed_states=[SessionStatus.PENDING_REVIEW])
@verify_session_access_cookie
def experiment_review(request, team_slug: str, experiment_id: str, session_id: str):
    form = None
    survey_link = None
    survey_text = None
    experiment_version = request.experiment.default_version
    if request.method == "POST":
        # no validation needed
        request.experiment_session.status = SessionStatus.COMPLETE
        request.experiment_session.reviewed_at = timezone.now()
        request.experiment_session.save()
        return HttpResponseRedirect(
            reverse("experiments:experiment_complete", args=[team_slug, experiment_id, session_id])
        )
    elif experiment_version.post_survey:
        form = SurveyCompletedForm()
        survey_link = request.experiment_session.get_post_survey_link(experiment_version)
        survey_text = experiment_version.post_survey.confirmation_text.format(survey_link=survey_link)

    version_specific_vars = {
        "experiment.post_survey": experiment_version.post_survey,
        "survey_link": survey_link,
        "survey_text": survey_text,
        "experiment_name": experiment_version.name,
    }
    return TemplateResponse(
        request,
        "experiments/experiment_review.html",
        {
            "experiment": request.experiment,
            "experiment_session": request.experiment_session,
            "active_tab": "experiments",
            "form": form,
            "available_tags": [t.name for t in Tag.objects.filter(team__slug=team_slug, is_system_tag=False).all()],
            **version_specific_vars,
        },
    )


@experiment_session_view(allowed_states=[SessionStatus.COMPLETE])
@verify_session_access_cookie
def experiment_complete(request, team_slug: str, experiment_id: str, session_id: str):
    return TemplateResponse(
        request,
        "experiments/experiment_complete.html",
        {
            "experiment": request.experiment,
            "experiment_session": request.experiment_session,
            "active_tab": "experiments",
        },
    )


@experiment_session_view()
@verify_session_access_cookie
def experiment_session_details_view(request, team_slug: str, experiment_id: str, session_id: str):
    session = request.experiment_session
    experiment = request.experiment

    return TemplateResponse(
        request,
        "experiments/experiment_session_view.html",
        {
            "experiment": experiment,
            "experiment_session": session,
            "active_tab": "experiments",
            "details": [
                (gettext("Participant"), session.get_participant_chip()),
                (gettext("Status"), session.get_status_display),
                (gettext("Started"), session.consent_date or session.created_at),
                (gettext("Ended"), session.ended_at or "-"),
                (gettext("Experiment"), experiment.name),
                (gettext("Platform"), session.get_platform_name),
            ],
            "available_tags": [t.name for t in Tag.objects.filter(team__slug=team_slug, is_system_tag=False).all()],
            "event_triggers": [
                {
                    "event_logs": trigger.event_logs.filter(session=session).order_by("-created_at").all(),
                    "trigger": trigger,
                }
                for trigger in experiment.event_triggers
            ],
            "participant_data": json.dumps(session.participant_data_from_experiment, indent=4),
            "participant_schedules": session.participant.get_schedules_for_experiment(
                experiment, as_dict=True, include_complete=True
            ),
        },
    )


@experiment_session_view()
@login_and_team_required
def experiment_session_pagination_view(request, team_slug: str, experiment_id: str, session_id: str):
    session = request.experiment_session
    experiment = request.experiment
    query = ExperimentSession.objects.exclude(external_id=session_id).filter(experiment=experiment)
    if request.GET.get("dir", "next") == "next":
        next_session = query.filter(created_at__lte=session.created_at).first()
    else:
        next_session = query.filter(created_at__gte=session.created_at).last()

    if not next_session:
        messages.warning(request, "No more sessions to paginate")
        return redirect("experiments:experiment_session_view", team_slug, experiment_id, session_id)

    return redirect("experiments:experiment_session_view", team_slug, experiment_id, next_session.external_id)


@login_and_team_required
@permission_required("chat.view_chatattachment")
def download_file(request, team_slug: str, session_id: int, pk: int):
    resource = get_object_or_404(
        File, id=pk, team__slug=team_slug, chatattachment__chat__experiment_session__id=session_id
    )
    try:
        file = resource.file.open()
        return FileResponse(file, as_attachment=True, filename=resource.file.name)
    except FileNotFoundError:
        raise Http404()


@require_POST
@transaction.atomic
@login_and_team_required
def set_default_experiment(request, team_slug: str, experiment_id: int, version_number: int):
    experiment = get_object_or_404(
        Experiment, working_version_id=experiment_id, version_number=version_number, team=request.team
    )
    Experiment.objects.exclude(version_number=version_number).filter(
        team__slug=team_slug, working_version_id=experiment_id
    ).update(is_default_version=False, audit_action=AuditAction.AUDIT)
    experiment.is_default_version = True
    experiment.save()

<<<<<<< HEAD
    return redirect("experiments:versions-list", team_slug=request.team.slug)
=======
    url = (
        reverse(
            "experiments:single_experiment_home",
            kwargs={"team_slug": request.team.slug, "experiment_id": experiment_id},
        )
        + "#versions"
    )
    return redirect(url)
>>>>>>> 212ad842


@require_POST
@transaction.atomic
@login_and_team_required
<<<<<<< HEAD
def archive_experiment(request, team_slug: str, pk: int):
    experiment = get_object_or_404(Experiment, id=pk)
    if experiment.is_default_version:
        return redirect("experiments:versions-list", team_slug=request.team.slug, experiment_id=experiment.working.id)
    experiment.is_archived = True
    experiment.save()
    return redirect("experiments:versions-list", team_slug=request.team.slug, experiment_id=experiment.working.id)
=======
def update_version_description(request, team_slug: str, experiment_id: int, version_number: int):
    experiment = get_object_or_404(
        Experiment, working_version_id=experiment_id, version_number=version_number, team=request.team
    )
    experiment.version_description = request.POST.get("description", "").strip()
    experiment.save()

    return HttpResponse()


@login_and_team_required
def experiment_version_details(request, team_slug: str, experiment_id: int, version_number: int):
    experiment_version = get_object_or_404(
        Experiment, working_version_id=experiment_id, version_number=version_number, team=request.team
    )

    context = {"version_details": experiment_version.version, "experiment": experiment_version}
    return render(request, "experiments/components/experiment_version_details_content.html", context)
>>>>>>> 212ad842
<|MERGE_RESOLUTION|>--- conflicted
+++ resolved
@@ -1278,10 +1278,6 @@
     ).update(is_default_version=False, audit_action=AuditAction.AUDIT)
     experiment.is_default_version = True
     experiment.save()
-
-<<<<<<< HEAD
-    return redirect("experiments:versions-list", team_slug=request.team.slug)
-=======
     url = (
         reverse(
             "experiments:single_experiment_home",
@@ -1290,13 +1286,11 @@
         + "#versions"
     )
     return redirect(url)
->>>>>>> 212ad842
 
 
 @require_POST
 @transaction.atomic
 @login_and_team_required
-<<<<<<< HEAD
 def archive_experiment(request, team_slug: str, pk: int):
     experiment = get_object_or_404(Experiment, id=pk)
     if experiment.is_default_version:
@@ -1304,7 +1298,11 @@
     experiment.is_archived = True
     experiment.save()
     return redirect("experiments:versions-list", team_slug=request.team.slug, experiment_id=experiment.working.id)
-=======
+
+
+@require_POST
+@transaction.atomic
+@login_and_team_required
 def update_version_description(request, team_slug: str, experiment_id: int, version_number: int):
     experiment = get_object_or_404(
         Experiment, working_version_id=experiment_id, version_number=version_number, team=request.team
@@ -1322,5 +1320,4 @@
     )
 
     context = {"version_details": experiment_version.version, "experiment": experiment_version}
-    return render(request, "experiments/components/experiment_version_details_content.html", context)
->>>>>>> 212ad842
+    return render(request, "experiments/components/experiment_version_details_content.html", context)