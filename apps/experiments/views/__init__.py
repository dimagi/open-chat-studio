--- conflicted
+++ resolved
@@ -16,11 +16,6 @@
     ExperimentTableView,
     ExperimentVersionsTableView,
     archive_experiment_version,
-<<<<<<< HEAD
-    clear_widget_success_session,
-    create_channel,
-=======
->>>>>>> 13800dc9
     delete_experiment,
     download_file,
     end_experiment,
