from contextlib import nullcontext as does_not_raise
from unittest import mock

import pytest
from django.conf import settings
from django.core.exceptions import ValidationError
from django.urls import reverse
from waffle.testutils import override_flag

<<<<<<< HEAD
from apps.experiments.models import AgentTools, Experiment, ExperimentSession, Participant, VoiceResponseBehaviours
=======
from apps.experiments.models import Experiment, ExperimentSession, Participant, ParticipantData, VoiceResponseBehaviours
>>>>>>> 36075cfc
from apps.experiments.views.experiment import ExperimentForm, _start_experiment_session, _validate_prompt_variables
from apps.teams.backends import add_user_to_team
from apps.utils.factories.assistants import OpenAiAssistantFactory
from apps.utils.factories.channels import ExperimentChannelFactory
from apps.utils.factories.experiment import ConsentFormFactory, ExperimentFactory, SourceMaterialFactory
from apps.utils.factories.service_provider_factories import LlmProviderFactory
from apps.utils.factories.team import TeamWithUsersFactory, UserFactory


def test_create_experiment_success(db, client, team_with_users):
    user = team_with_users.members.first()
    source_material = SourceMaterialFactory(team=team_with_users)
    consent_form = ConsentFormFactory(team=team_with_users)
    LlmProviderFactory(team=team_with_users)
    client.force_login(user)

    post_data = {
        "name": "some name",
        "description": "Some description",
        "type": "llm",
        "prompt_text": "You are a helpful assistant",
        "source_material": source_material.id if source_material else "",
        "consent_form": consent_form.id,
        "temperature": 0.7,
        "llm_provider": LlmProviderFactory(team=team_with_users).id,
        "llm": "gpt-3.5",
        "max_token_limit": 100,
        "voice_response_behaviour": VoiceResponseBehaviours.RECIPROCAL,
        "tools": [AgentTools.ONE_OFF_REMINDER],
    }

    response = client.post(reverse("experiments:new", args=[team_with_users.slug]), data=post_data)
    assert response.status_code == 302, response.context.form.errors
    experiment = Experiment.objects.filter(owner=user).first()
    assert experiment is not None
    experiment.tools == [AgentTools.ONE_OFF_REMINDER]


@override_flag("assistants", active=True)
@pytest.mark.parametrize(
    ("with_assistant", "with_prompt", "with_llm_provider", "with_llm_model", "errors"),
    [
        (True, False, False, False, {}),
        (False, True, True, True, {}),
        (False, False, True, True, {"prompt_text"}),
        (False, True, False, True, {"llm_provider"}),
        (False, True, True, False, {"llm"}),
    ],
)
def test_experiment_form_with_assistants(
    with_assistant, with_prompt, with_llm_provider, with_llm_model, errors, db, team_with_users
):
    assistant = OpenAiAssistantFactory(team=team_with_users)
    request = mock.Mock()
    request.team = team_with_users
    llm_provider = LlmProviderFactory(team=team_with_users)
    form = ExperimentForm(
        request,
        data={
            "name": "some name",
            "type": "assistant" if with_assistant else "llm",
            "assistant": assistant.id if with_assistant else None,
            "prompt_text": "text" if with_prompt else None,
            "llm_provider": llm_provider.id if with_llm_provider else None,
            "llm": "gpt4" if with_llm_model else None,
            "temperature": 0.7,
            "max_token_limit": 10,
            "consent_form": ConsentFormFactory(team=team_with_users).id,
            "voice_response_behaviour": VoiceResponseBehaviours.RECIPROCAL,
        },
    )
    assert form.is_valid() == bool(not errors), form.errors
    for error in errors:
        assert error in form.errors


@pytest.mark.parametrize(
    ("source_material", "prompt_str", "expectation"),
    [
        (None, "You're an assistant", does_not_raise()),
        ("something", "You're an assistant", does_not_raise()),
        ("something", "Answer questions from this source: {source_material}", does_not_raise()),
        (None, "Answer questions from this source: {source_material}", pytest.raises(ValidationError)),
        (None, "Answer questions from this source: {bob}", pytest.raises(ValidationError)),
        ("something", "Answer questions from this source: {bob}", pytest.raises(ValidationError)),
    ],
)
def test_prompt_variable_validation(source_material, prompt_str, expectation):
    with expectation:
        _validate_prompt_variables(
            {
                "source_material": source_material,
                "prompt_text": prompt_str,
            }
        )


@pytest.mark.django_db()
@mock.patch("apps.experiments.models.SyntheticVoice.get_for_team")
def test_form_fields(_get_for_team_mock):
    path = settings.BASE_DIR / "templates" / "experiments" / "experiment_form.html"
    form_html = path.read_text()
    request = mock.Mock()
    for field in ExperimentForm(request).fields:
        assert field in form_html, f"{field} missing from 'experiment_form.html' template"


@pytest.mark.django_db()
@pytest.mark.parametrize("is_user", [False, True])
@mock.patch("apps.experiments.views.experiment.enqueue_static_triggers")
def test_new_participant_created_on_session_start(_trigger_mock, is_user):
    """For each new experiment session, a participant should be created and linked to the session"""
    identifier = "someone@example.com"
    experiment = ExperimentFactory(team=TeamWithUsersFactory())
    channel = ExperimentChannelFactory(experiment=experiment)
    user = None
    if is_user:
        user = experiment.team.members.first()
        identifier = user.email

    session = _start_experiment_session(
        experiment,
        experiment_channel=channel,
        participant_user=user,
        participant_identifier=identifier,
    )

    assert Participant.objects.filter(team=experiment.team, identifier=identifier).count() == 1
    assert ExperimentSession.objects.filter(team=experiment.team).count() == 1
    assert session.participant.identifier == identifier


@pytest.mark.django_db()
@pytest.mark.parametrize("is_user", [False, True])
@mock.patch("apps.experiments.views.experiment.enqueue_static_triggers")
def test_start_session_public_with_emtpy_identifier(_trigger_mock, is_user, client):
    """Identifiers can be empty if we choose not to capture it. In this case, use the logged in user's email or in
    the case where it's an external user, use a UUID as the identifier"""
    experiment = ExperimentFactory(team=TeamWithUsersFactory(), consent_form__capture_identifier=False)
    assert Participant.objects.filter(team=experiment.team).count() == 0

    user = None
    if is_user:
        user = experiment.team.members.first()
        client.login(username=user.username, password="password")

    post_data = {"identifier": "", "consent_agreement": True, "experiment_id": str(experiment.id), "participant_id": ""}

    url = reverse(
        "experiments:start_session_public",
        kwargs={"team_slug": experiment.team.slug, "experiment_id": experiment.public_id},
    )
    client.post(url, data=post_data)
    assert Participant.objects.filter(team=experiment.team).count() == 1
    if is_user:
        assert Participant.objects.filter(team=experiment.team, identifier=user.email).exists()


@pytest.mark.django_db()
@pytest.mark.parametrize("is_user", [False, True])
@mock.patch("apps.experiments.views.experiment.enqueue_static_triggers")
def test_participant_reused_within_team(_trigger_mock, is_user):
    """Within a team, the same external chat id (or participant identifier) should result in the participant being
    reused, and not result in a new participant being created
    """
    experiment1 = ExperimentFactory(team=TeamWithUsersFactory())
    channel1 = ExperimentChannelFactory(experiment=experiment1)
    team = experiment1.team
    identifier = "someone@example.com"
    user = None
    if is_user:
        user = team.members.first()
        identifier = user.email

    session = _start_experiment_session(
        experiment1,
        experiment_channel=channel1,
        participant_user=user,
        participant_identifier=identifier,
    )

    assert Participant.objects.filter(team=team, identifier=identifier).count() == 1
    assert ExperimentSession.objects.filter(team=team).count() == 1
    assert session.participant.identifier == identifier

    # user starts a second session in the same team
    experiment2 = ExperimentFactory(team=team)
    channel2 = ExperimentChannelFactory(experiment=experiment2)

    session = _start_experiment_session(
        experiment2,
        experiment_channel=channel2,
        participant_user=user,
        participant_identifier=identifier,
    )

    assert Participant.objects.filter(team=team, identifier=identifier).count() == 1
    assert ExperimentSession.objects.filter(team=team).count() == 2
    assert session.participant.identifier == identifier


@pytest.mark.django_db()
@pytest.mark.parametrize("is_user", [False, True])
@mock.patch("apps.experiments.views.experiment.enqueue_static_triggers")
def test_new_participant_created_for_different_teams(_trigger_mock, is_user):
    """A new participant should be created for each team when a user uses the same identifier"""
    experiment1 = ExperimentFactory(team=TeamWithUsersFactory())
    channel1 = ExperimentChannelFactory(experiment=experiment1)
    team = experiment1.team
    identifier = "someone@example.com"
    user = None
    if is_user:
        user = team.members.first()
        identifier = user.email

    session = _start_experiment_session(
        experiment1,
        experiment_channel=channel1,
        participant_user=user,
        participant_identifier=identifier,
    )

    assert Participant.objects.filter(team=team, identifier=identifier).count() == 1
    assert ExperimentSession.objects.filter(team=team).count() == 1
    assert session.participant.identifier == identifier

    # user starts a second session in another team
    if is_user:
        new_team = TeamWithUsersFactory(member__user=user)
    else:
        new_team = TeamWithUsersFactory()

    experiment2 = ExperimentFactory(team=new_team)
    channel2 = ExperimentChannelFactory(experiment=experiment2)

    session = _start_experiment_session(
        experiment2,
        experiment_channel=channel2,
        participant_user=user,
        participant_identifier=identifier,
    )

    assert Participant.objects.filter(team=new_team, identifier=identifier).count() == 1
    assert ExperimentSession.objects.filter(team=new_team).count() == 1

    # There should be two participants with identifier = identifier accross all teams
    assert Participant.objects.filter(identifier=identifier).count() == 2
    assert session.participant.identifier == identifier


@pytest.mark.django_db()
@mock.patch("apps.experiments.views.experiment.enqueue_static_triggers")
def test_participant_gets_user_when_they_signed_up(_trigger_mock, client):
    """When a non platform user starts a session, a participant without a user is created. When they then sign up
    and start another session, their participant user should be populated
    """
    experiment = ExperimentFactory(team=TeamWithUsersFactory())
    assert Participant.objects.filter(team=experiment.team).count() == 0
    email = "test@user.com"
    post_data = {
        "identifier": email,
        "consent_agreement": True,
        "experiment_id": str(experiment.id),
        "participant_id": "",
    }
    url = reverse(
        "experiments:start_session_public",
        kwargs={"team_slug": experiment.team.slug, "experiment_id": experiment.public_id},
    )

    # Non platform user creates a session
    client.post(url, data=post_data)
    participant = Participant.objects.get(team=experiment.team, identifier=email)
    assert participant.user is None

    # Let's create the user by creating another experiment
    user = UserFactory(email=email)
    add_user_to_team(experiment.team, user=user)
    # Now the platform user creates a session
    client.login(username=user.username, password="password")
    client.post(url, data=post_data)

    participant = Participant.objects.get(team=experiment.team, identifier=email)
    assert participant.user is not None


@pytest.mark.django_db()
@mock.patch("apps.experiments.views.experiment.enqueue_static_triggers")
def test_user_email_used_for_participant_identifier(_trigger_mock, client):
    """With the `capture_identifier` field enabled on the consent record, logged in users' consent form will
    not contain the `identifier` field, so we pass it as initial data to the form. This test simulates a logged
    in user submitting the consent form
    """
    experiment = ExperimentFactory(team=TeamWithUsersFactory(), consent_form__capture_identifier=True)
    assert Participant.objects.filter(team=experiment.team).count() == 0

    user = experiment.team.members.first()
    client.login(username=user.username, password="password")

    post_data = {"consent_agreement": True, "experiment_id": str(experiment.id), "participant_id": ""}

    url = reverse(
        "experiments:start_session_public",
        kwargs={"team_slug": experiment.team.slug, "experiment_id": experiment.public_id},
    )
    client.post(url, data=post_data)
    assert Participant.objects.filter(team=experiment.team, identifier=user.email).exists()


@pytest.mark.django_db()
@mock.patch("apps.experiments.views.experiment.enqueue_static_triggers")
def test_timezone_saved_in_participant_data(_trigger_mock):
    """A participant's timezone data should be saved in all ParticipantData records"""
    experiment = ExperimentFactory(team=TeamWithUsersFactory())
    experiment2 = ExperimentFactory()
    channel = ExperimentChannelFactory(experiment=experiment)
    team = experiment.team
    identifier = "someone@example.com"
    participant = Participant.objects.create(identifier=identifier, team=team)
    part_data1 = ParticipantData.objects.create(team=team, participant=participant, content_object=experiment)
    part_data2 = ParticipantData.objects.create(
        team=experiment2.team, participant=participant, content_object=experiment2
    )

    _start_experiment_session(
        experiment,
        experiment_channel=channel,
        participant_identifier=identifier,
        timezone="Africa/Johannesburg",
    )

    part_data1.refresh_from_db()
    part_data2.refresh_from_db()
    assert part_data1.data["timezone"] == "Africa/Johannesburg"
    assert part_data2.data["timezone"] == "Africa/Johannesburg"<|MERGE_RESOLUTION|>--- conflicted
+++ resolved
@@ -7,11 +7,14 @@
 from django.urls import reverse
 from waffle.testutils import override_flag
 
-<<<<<<< HEAD
-from apps.experiments.models import AgentTools, Experiment, ExperimentSession, Participant, VoiceResponseBehaviours
-=======
-from apps.experiments.models import Experiment, ExperimentSession, Participant, ParticipantData, VoiceResponseBehaviours
->>>>>>> 36075cfc
+from apps.experiments.models import (
+    AgentTools,
+    Experiment,
+    ExperimentSession,
+    Participant,
+    ParticipantData,
+    VoiceResponseBehaviours,
+)
 from apps.experiments.views.experiment import ExperimentForm, _start_experiment_session, _validate_prompt_variables
 from apps.teams.backends import add_user_to_team
 from apps.utils.factories.assistants import OpenAiAssistantFactory
