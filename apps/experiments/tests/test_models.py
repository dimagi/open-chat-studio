--- conflicted
+++ resolved
@@ -120,21 +120,12 @@
         )
         assert len(session.get_participant_scheduled_messages()) == 2
         str_version1 = (
-<<<<<<< HEAD
-            f"{message1.name} (ID={message1.external_id}): Every 1 days on Tuesday, 1 times with next trigger "
-            "at Tuesday, 02 January 2024 00:00:00 UTC (System)"
-        )
-        str_version2 = (
-            f"{message2.name} (ID={message2.external_id}): Every 1 days on Tuesday, 1 times with next trigger "
-            "at Tuesday, 02 January 2024 00:00:00 UTC"
-=======
             f"{message1.name} (ID={message1.external_id}, message={message1.prompt_text}): Every 1 days on Tuesday, "
             "1 times. Next trigger is at Tuesday, 02 January 2024 00:00:00 UTC. (System)"
         )
         str_version2 = (
             f"{message2.name} (ID={message2.external_id}, message={message2.prompt_text}): Every 1 days on Tuesday, "
             "1 times. Next trigger is at Tuesday, 02 January 2024 00:00:00 UTC. "
->>>>>>> a5bd3196
         )
 
         scheduled_messages_str = session.get_participant_scheduled_messages()
@@ -226,15 +217,6 @@
         expected_data = {
             "name": "Tester",
             "timezone": "Africa/Johannesburg",
-<<<<<<< HEAD
-            "scheduled_messages": [
-                (
-                    f"{message.name} (ID={message.external_id}): Every 1 days on Sunday, 1 times with next "
-                    f"trigger at Sunday, 02 January 2022 {timezone_time} (System)"
-                )
-            ],
-=======
->>>>>>> a5bd3196
         }
         participant_data = session.get_participant_data(use_participant_tz=use_participant_tz)
         # test_get_participant_scheduled_messages is testing the schedule format, so pop it so we don't have to update
