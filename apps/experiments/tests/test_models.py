from unittest.mock import Mock, patch

import pytest
from freezegun import freeze_time

<<<<<<< HEAD
from apps.events.models import EventActionType, TimePeriod
from apps.experiments.models import ExperimentRoute, ParticipantData, SyntheticVoice
from apps.utils.factories.events import EventActionFactory, ScheduledMessageFactory
from apps.utils.factories.experiment import ExperimentSessionFactory, ParticipantFactory, SyntheticVoiceFactory
=======
from apps.experiments.models import SyntheticVoice
from apps.utils.factories.experiment import ExperimentSessionFactory, SyntheticVoiceFactory
>>>>>>> f430a2fc
from apps.utils.factories.service_provider_factories import VoiceProviderFactory
from apps.utils.factories.team import TeamFactory


@pytest.fixture()
def experiment_session():
    return ExperimentSessionFactory()


class TestExperimentSession:
    @pytest.mark.django_db()
    @pytest.mark.parametrize("fail_silently", [True, False])
    @patch("apps.chat.channels.ChannelBase.from_experiment_session")
    @patch("apps.chat.bots.TopicBot.process_input")
    def test_ad_hoc_message(self, process_input, from_experiment_session, fail_silently, experiment_session):
        mock_channel = Mock()
        mock_channel.new_bot_message = Mock()
        if not fail_silently:
            mock_channel.new_bot_message.side_effect = Exception("Cannot send message")
        from_experiment_session.return_value = mock_channel
        process_input.return_value = "We're testing"

        def _test():
            experiment_session.ad_hoc_bot_message(
                instruction_prompt="Tell the user we're testing", fail_silently=fail_silently
            )
            call = mock_channel.new_bot_message.mock_calls[0]
            assert call.args[0] == "We're testing"

        if not fail_silently:
            with pytest.raises(Exception, match="Cannot send message"):
                _test()
        else:
            _test()


class TestSyntheticVoice:
    @pytest.mark.django_db()
    def test_team_scoped_services(self):
        assert SyntheticVoice.TEAM_SCOPED_SERVICES == [SyntheticVoice.OpenAIVoiceEngine]

    @pytest.mark.django_db()
    def test_get_for_team_returns_all_general_services(self):
        """General services are those not included in SyntheticVoice.TEAM_SCOPED_SERVICES"""
        voices_queryset = SyntheticVoice.get_for_team(team=None)
        assert voices_queryset.count() == SyntheticVoice.objects.count()

    @pytest.mark.django_db()
    def test_get_for_team_excludes_service(self):
        voices_queryset = SyntheticVoice.get_for_team(team=None, exclude_services=[SyntheticVoice.AWS])
        services = set(voices_queryset.values_list("service", flat=True))
        assert services == {SyntheticVoice.OpenAI, SyntheticVoice.Azure}

    @pytest.mark.django_db()
    def test_get_for_team_do_not_include_other_team_exclusive_voices(self):
        """Tests that `get_for_team` returns both general and team exclusive synthetic voices. Exclusive synthetic
        voices are those whose service is one of SyntheticVoice.TEAM_SCOPED_SERVICES
        """
        all_services = {
            SyntheticVoice.AWS,
            SyntheticVoice.OpenAI,
            SyntheticVoice.Azure,
            SyntheticVoice.OpenAIVoiceEngine,
        }
        # Let's setup two providers belonging to different teams
        team1 = TeamFactory()
        team2 = TeamFactory()

        # Create synthetic voices with providers from different teams. They should be exclusive to their teams
        voice1 = SyntheticVoiceFactory(
            voice_provider=VoiceProviderFactory(team=team1), service=SyntheticVoice.OpenAIVoiceEngine
        )
        voice2 = SyntheticVoiceFactory(
            voice_provider=VoiceProviderFactory(team=team2), service=SyntheticVoice.OpenAIVoiceEngine
        )

        # If a voice form another team's service outisde of TEAM_SCOPED_SERVICES happens to have a provider, we
        # should not match on that
        voice3 = SyntheticVoiceFactory(voice_provider=VoiceProviderFactory(team=team2), service=SyntheticVoice.AWS)

        # Assert exclusivity
        voices_queryset = SyntheticVoice.get_for_team(team1)
        services = set(voices_queryset.values_list("service", flat=True))
        assert services == all_services
        assert voice2 not in voices_queryset
        assert voice3 not in voices_queryset

        voices_queryset = SyntheticVoice.get_for_team(team2)
        assert set(voices_queryset.values_list("service", flat=True)) == all_services
        assert voice1 not in voices_queryset
        assert voice3 in voices_queryset

        # Although voice1 belongs to team1, if we exclude its service, it should not be returned
        voices_queryset = SyntheticVoice.get_for_team(team1, exclude_services=[SyntheticVoice.OpenAIVoiceEngine])
        services = set(voices_queryset.values_list("service", flat=True))
        assert services == {SyntheticVoice.AWS, SyntheticVoice.OpenAI, SyntheticVoice.Azure}
        assert voice1 not in voices_queryset


class TestExperimentSession:
    def _construct_event_action(self, time_period: TimePeriod, frequency=1, repetitions=1) -> tuple:
        params = {
            "name": "Test",
            "time_period": time_period,
            "frequency": frequency,
            "repetitions": repetitions,
            "prompt_text": "",
        }
        return EventActionFactory(params=params, action_type=EventActionType.SCHEDULETRIGGER), params

    @pytest.mark.django_db()
    @freeze_time("2024-01-01")
    def test_get_participant_scheduled_messages(self):
        session = ExperimentSessionFactory()
        event_action = event_action, params = self._construct_event_action(time_period=TimePeriod.DAYS)
        ScheduledMessageFactory.create_batch(
            size=2,
            experiment=session.experiment,
            team=session.team,
            participant=session.participant,
            action=event_action,
        )
        assert len(session.get_participant_scheduled_messages()) == 2
        expected_str_version = [
            "Test: Every 1 days on Tuesday for 1 times (next trigger is Tuesday, 02 January 2024 00:00:00 UTC)",
            "Test: Every 1 days on Tuesday for 1 times (next trigger is Tuesday, 02 January 2024 00:00:00 UTC)",
        ]
        expected_dict_version = [
            {
                "name": "Test",
                "frequency": 1,
                "time_period": "days",
                "repetitions": 1,
                "next_trigger_date": "2024-01-02T00:00:00+00:00",
            },
            {
                "name": "Test",
                "frequency": 1,
                "time_period": "days",
                "repetitions": 1,
                "next_trigger_date": "2024-01-02T00:00:00+00:00",
            },
        ]
        assert session.get_participant_scheduled_messages() == expected_str_version
        assert session.get_participant_scheduled_messages(as_dict=True) == expected_dict_version

    @pytest.mark.django_db()
    def test_get_participant_scheduled_messages_includes_child_experiments(self):
        session = ExperimentSessionFactory()
        team = session.team
        participant = session.participant
        session2 = ExperimentSessionFactory(experiment__team=team, participant=participant)
        event_action = event_action, params = self._construct_event_action(time_period=TimePeriod.DAYS)
        ScheduledMessageFactory(experiment=session.experiment, team=team, participant=participant, action=event_action)
        ScheduledMessageFactory(experiment=session2.experiment, team=team, participant=participant, action=event_action)
        ExperimentRoute.objects.create(team=team, parent=session.experiment, child=session2.experiment, keyword="test")

        assert len(session2.get_participant_scheduled_messages()) == 1
        assert len(session.get_participant_scheduled_messages()) == 2

    @pytest.mark.django_db()
    @freeze_time("2022-01-01 08:00:00")
    @pytest.mark.parametrize("use_participant_tz", [False, True])
    def test_get_participant_data_timezone(self, use_participant_tz):
        participant = ParticipantFactory()
        session = ExperimentSessionFactory(participant=participant, team=participant.team)
        event_action = event_action, params = self._construct_event_action(time_period=TimePeriod.DAYS)
        ScheduledMessageFactory(
            experiment=session.experiment,
            team=session.team,
            participant=session.participant,
            action=event_action,
        )
        ParticipantData.objects.create(
            content_object=session.experiment,
            participant=participant,
            team=participant.team,
            data={"name": "Tester", "timezone": "Africa/Johannesburg"},
        )
        timezone_time = "10:00:00 SAST" if use_participant_tz else "08:00:00 UTC"
        expected_data = {
            "name": "Tester",
            "timezone": "Africa/Johannesburg",
            "scheduled_messages": [
                f"Test: Every 1 days on Sunday for 1 times (next trigger is Sunday, 02 January 2022 {timezone_time})"
            ],
        }
        assert session.get_participant_data(use_participant_tz=use_participant_tz) == expected_data<|MERGE_RESOLUTION|>--- conflicted
+++ resolved
@@ -3,15 +3,16 @@
 import pytest
 from freezegun import freeze_time
 
-<<<<<<< HEAD
-from apps.events.models import EventActionType, TimePeriod
+from apps.events.actions import ScheduleTriggerAction
+from apps.events.models import EventActionType, ScheduledMessage, TimePeriod
 from apps.experiments.models import ExperimentRoute, ParticipantData, SyntheticVoice
 from apps.utils.factories.events import EventActionFactory, ScheduledMessageFactory
-from apps.utils.factories.experiment import ExperimentSessionFactory, ParticipantFactory, SyntheticVoiceFactory
-=======
-from apps.experiments.models import SyntheticVoice
-from apps.utils.factories.experiment import ExperimentSessionFactory, SyntheticVoiceFactory
->>>>>>> f430a2fc
+from apps.utils.factories.experiment import (
+    ExperimentFactory,
+    ExperimentSessionFactory,
+    ParticipantFactory,
+    SyntheticVoiceFactory,
+)
 from apps.utils.factories.service_provider_factories import VoiceProviderFactory
 from apps.utils.factories.team import TeamFactory
 
@@ -19,33 +20,6 @@
 @pytest.fixture()
 def experiment_session():
     return ExperimentSessionFactory()
-
-
-class TestExperimentSession:
-    @pytest.mark.django_db()
-    @pytest.mark.parametrize("fail_silently", [True, False])
-    @patch("apps.chat.channels.ChannelBase.from_experiment_session")
-    @patch("apps.chat.bots.TopicBot.process_input")
-    def test_ad_hoc_message(self, process_input, from_experiment_session, fail_silently, experiment_session):
-        mock_channel = Mock()
-        mock_channel.new_bot_message = Mock()
-        if not fail_silently:
-            mock_channel.new_bot_message.side_effect = Exception("Cannot send message")
-        from_experiment_session.return_value = mock_channel
-        process_input.return_value = "We're testing"
-
-        def _test():
-            experiment_session.ad_hoc_bot_message(
-                instruction_prompt="Tell the user we're testing", fail_silently=fail_silently
-            )
-            call = mock_channel.new_bot_message.mock_calls[0]
-            assert call.args[0] == "We're testing"
-
-        if not fail_silently:
-            with pytest.raises(Exception, match="Cannot send message"):
-                _test()
-        else:
-            _test()
 
 
 class TestSyntheticVoice:
@@ -112,13 +86,14 @@
 
 
 class TestExperimentSession:
-    def _construct_event_action(self, time_period: TimePeriod, frequency=1, repetitions=1) -> tuple:
+    def _construct_event_action(self, time_period: TimePeriod, experiment_id: int, frequency=1, repetitions=1) -> tuple:
         params = {
             "name": "Test",
             "time_period": time_period,
             "frequency": frequency,
             "repetitions": repetitions,
             "prompt_text": "",
+            "experiment_id": experiment_id,
         }
         return EventActionFactory(params=params, action_type=EventActionType.SCHEDULETRIGGER), params
 
@@ -126,7 +101,9 @@
     @freeze_time("2024-01-01")
     def test_get_participant_scheduled_messages(self):
         session = ExperimentSessionFactory()
-        event_action = event_action, params = self._construct_event_action(time_period=TimePeriod.DAYS)
+        event_action = event_action, params = self._construct_event_action(
+            time_period=TimePeriod.DAYS, experiment_id=session.experiment.id
+        )
         ScheduledMessageFactory.create_batch(
             size=2,
             experiment=session.experiment,
@@ -164,13 +141,40 @@
         team = session.team
         participant = session.participant
         session2 = ExperimentSessionFactory(experiment__team=team, participant=participant)
-        event_action = event_action, params = self._construct_event_action(time_period=TimePeriod.DAYS)
+        event_action = event_action, params = self._construct_event_action(
+            time_period=TimePeriod.DAYS, experiment_id=session.experiment.id
+        )
         ScheduledMessageFactory(experiment=session.experiment, team=team, participant=participant, action=event_action)
         ScheduledMessageFactory(experiment=session2.experiment, team=team, participant=participant, action=event_action)
         ExperimentRoute.objects.create(team=team, parent=session.experiment, child=session2.experiment, keyword="test")
 
         assert len(session2.get_participant_scheduled_messages()) == 1
         assert len(session.get_participant_scheduled_messages()) == 2
+
+    @pytest.mark.django_db()
+    @pytest.mark.parametrize("use_custom_experiment", [False, True])
+    def test_scheduled_message_experiment(self, use_custom_experiment):
+        """ScheduledMessages should use the experiment specified in the linked action's params"""
+        custom_experiment = ExperimentFactory() if use_custom_experiment else None
+        session = ExperimentSessionFactory()
+        event_action_kwargs = {"time_period": TimePeriod.DAYS, "experiment_id": session.experiment.id}
+        if custom_experiment:
+            event_action_kwargs["experiment_id"] = custom_experiment.id
+
+        event_action, params = self._construct_event_action(**event_action_kwargs)
+        trigger_action = ScheduleTriggerAction()
+        trigger_action.invoke(session, action=event_action)
+
+        session.ad_hoc_bot_message = Mock()
+        message = ScheduledMessage.objects.get(action=event_action)
+        message.participant.get_latest_session = lambda *args, **kwargs: session
+        message.safe_trigger()
+
+        experiment_used = session.ad_hoc_bot_message.call_args_list[0].kwargs["use_experiment"]
+        if use_custom_experiment:
+            assert experiment_used == custom_experiment
+        else:
+            assert experiment_used == session.experiment
 
     @pytest.mark.django_db()
     @freeze_time("2022-01-01 08:00:00")
@@ -178,7 +182,9 @@
     def test_get_participant_data_timezone(self, use_participant_tz):
         participant = ParticipantFactory()
         session = ExperimentSessionFactory(participant=participant, team=participant.team)
-        event_action = event_action, params = self._construct_event_action(time_period=TimePeriod.DAYS)
+        event_action = event_action, params = self._construct_event_action(
+            time_period=TimePeriod.DAYS, experiment_id=session.experiment.id
+        )
         ScheduledMessageFactory(
             experiment=session.experiment,
             team=session.team,
@@ -199,4 +205,29 @@
                 f"Test: Every 1 days on Sunday for 1 times (next trigger is Sunday, 02 January 2022 {timezone_time})"
             ],
         }
-        assert session.get_participant_data(use_participant_tz=use_participant_tz) == expected_data+        assert session.get_participant_data(use_participant_tz=use_participant_tz) == expected_data
+
+    @pytest.mark.django_db()
+    @pytest.mark.parametrize("fail_silently", [True, False])
+    @patch("apps.chat.channels.ChannelBase.from_experiment_session")
+    @patch("apps.chat.bots.TopicBot.process_input")
+    def test_ad_hoc_message(self, process_input, from_experiment_session, fail_silently, experiment_session):
+        mock_channel = Mock()
+        mock_channel.new_bot_message = Mock()
+        if not fail_silently:
+            mock_channel.new_bot_message.side_effect = Exception("Cannot send message")
+        from_experiment_session.return_value = mock_channel
+        process_input.return_value = "We're testing"
+
+        def _test():
+            experiment_session.ad_hoc_bot_message(
+                instruction_prompt="Tell the user we're testing", fail_silently=fail_silently
+            )
+            call = mock_channel.new_bot_message.mock_calls[0]
+            assert call.args[0] == "We're testing"
+
+        if not fail_silently:
+            with pytest.raises(Exception, match="Cannot send message"):
+                _test()
+        else:
+            _test()