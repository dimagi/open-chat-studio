--- conflicted
+++ resolved
@@ -761,13 +761,8 @@
         """
         from apps.chat.bots import get_bot
 
-<<<<<<< HEAD
-        bot = get_bot(self, experiment=use_experiment)
+        bot = get_bot(self, experiment=use_experiment, disable_tools=True)
         return bot.process_input(user_input=instruction_prompt, save_input_to_history=False)
-=======
-        topic_bot = TopicBot(self, experiment=use_experiment, disable_tools=True)
-        return topic_bot.process_input(user_input=instruction_prompt, save_input_to_history=False)
->>>>>>> 284c93b2
 
     def try_send_message(self, message: str, fail_silently=True):
         """Tries to send a message to this user session as the bot. Note that `message` will be send to the user
