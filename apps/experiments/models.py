--- conflicted
+++ resolved
@@ -399,13 +399,10 @@
         help_text="This tells the bot when to reply with voice messages",
     )
     files = models.ManyToManyField("files.File", blank=True)
-<<<<<<< HEAD
     participant_data = GenericRelation("experiments.ParticipantData", related_query_name="bots")
-=======
     children = models.ManyToManyField(
         "Experiment", blank=True, through="ExperimentRoute", symmetrical=False, related_name="parents"
     )
->>>>>>> 2b7d5548
 
     class Meta:
         ordering = ["name"]
