import json
import uuid

import markdown
from django.conf import settings
from django.contrib.contenttypes.fields import GenericForeignKey, GenericRelation
from django.contrib.contenttypes.models import ContentType
from django.contrib.postgres.fields import ArrayField
from django.core.validators import MaxValueValidator, MinValueValidator, validate_email
from django.db import models
from django.db.models import Q
from django.urls import reverse
from django.utils import timezone
from django.utils.translation import gettext
from django_cryptography.fields import encrypt
from field_audit import audit_fields
from field_audit.models import AuditingManager

from apps.chat.models import Chat, ChatMessage, ChatMessageType
from apps.experiments import model_audit_fields
from apps.teams.models import BaseTeamModel, Team
from apps.utils.models import BaseModel
from apps.web.meta import absolute_url


class PromptObjectManager(AuditingManager):
    pass


class ExperimentObjectManager(AuditingManager):
    pass


class SourceMaterialObjectManager(AuditingManager):
    pass


class SafetyLayerObjectManager(AuditingManager):
    pass


class ConsentFormObjectManager(AuditingManager):
    pass


class NoActivityMessageConfigObjectManager(AuditingManager):
    pass


class SyntheticVoiceObjectManager(AuditingManager):
    pass


class PromptBuilderHistory(BaseTeamModel):
    """
    History entries for the prompt builder
    """

    owner = models.ForeignKey(settings.AUTH_USER_MODEL, on_delete=models.CASCADE)
    history = models.JSONField()

    def __str__(self) -> str:
        return str(self.history)


@audit_fields(*model_audit_fields.SOURCE_MATERIAL_FIELDS, audit_special_queryset_writes=True)
class SourceMaterial(BaseTeamModel):
    """
    Some Source Material on a particular topic.
    """

    objects = SourceMaterialObjectManager()
    owner = models.ForeignKey(settings.AUTH_USER_MODEL, on_delete=models.CASCADE)
    topic = models.CharField(max_length=50)
    description = models.TextField(null=True, default="", verbose_name="A longer description of the source material.")  # noqa DJ001
    material = models.TextField()

    class Meta:
        ordering = ["topic"]

    def __str__(self):
        return self.topic

    def get_absolute_url(self):
        return reverse("experiments:source_material_edit", args=[self.team.slug, self.id])


@audit_fields(*model_audit_fields.SAFETY_LAYER_FIELDS, audit_special_queryset_writes=True)
class SafetyLayer(BaseTeamModel):
    objects = SafetyLayerObjectManager()
    name = models.CharField(max_length=128)
    prompt_text = models.TextField()
    messages_to_review = models.CharField(
        choices=ChatMessageType.safety_layer_choices,
        default=ChatMessageType.HUMAN,
        help_text="Whether the prompt should be applied to human or AI messages",
        max_length=10,
    )
    default_response_to_user = models.TextField(
        blank=True,
        default="",
        help_text="If specified, the message that will be sent to the user instead of the filtered message.",
    )
    prompt_to_bot = models.TextField(
        blank=True,
        default="",
        help_text="If specified, the message that will be sent to the bot instead of the filtered message.",
    )

    def __str__(self):
        return self.name

    def get_absolute_url(self):
        return reverse("experiments:safety_edit", args=[self.team.slug, self.id])


class Survey(BaseTeamModel):
    """
    A survey.
    """

    name = models.CharField(max_length=128)
    url = models.URLField(max_length=500)
    confirmation_text = models.TextField(
        null=False,
        default=(
            "Please complete the following survey by clicking on the survey link."
            " When you have finished, respond with '1' to let us know that you've completed it."
            " Survey link: {survey_link}"
        ),
    )

    class Meta:
        ordering = ["name"]

    def __str__(self):
        return self.name

    def get_link(self, participant, experiment_session):
        participant_public_id = participant.public_id if participant else "[anonymous]"
        return self.url.format(
            participant_id=participant_public_id,
            session_id=experiment_session.public_id,
            experiment_id=experiment_session.experiment.public_id,
        )

    def get_absolute_url(self):
        return reverse("experiments:survey_edit", args=[self.team.slug, self.id])


@audit_fields(*model_audit_fields.CONSENT_FORM_FIELDS, audit_special_queryset_writes=True)
class ConsentForm(BaseTeamModel):
    """
    Custom markdown consent form to be used by experiments.
    """

    objects = ConsentFormObjectManager()
    name = models.CharField(max_length=128)
    consent_text = models.TextField(help_text="Custom markdown text")
    capture_identifier = models.BooleanField(default=True)
    identifier_label = models.CharField(max_length=200, default="Email Address")
    identifier_type = models.CharField(choices=(("email", "Email"), ("text", "Text")), default="email", max_length=16)
    is_default = models.BooleanField(default=False, editable=False)
    confirmation_text = models.CharField(
        null=False,
        default="Respond with '1' if you agree",
        help_text=("Use this text to tell the user to respond with '1' in order to give their consent"),
    )

    class Meta:
        ordering = ["name"]

    @classmethod
    def get_default(cls, team):
        return cls.objects.get(team=team, is_default=True)

    def __str__(self):
        return self.name

    def get_rendered_content(self):
        return markdown.markdown(self.consent_text)

    def get_absolute_url(self):
        return reverse("experiments:consent_edit", args=[self.team.slug, self.id])


@audit_fields(*model_audit_fields.SYNTHETIC_VOICE_FIELDS, audit_special_queryset_writes=True)
class SyntheticVoice(BaseModel):
    """
    A synthetic voice as per the service documentation. This is used when synthesizing responses for an experiment

    See AWS' docs for all available voices
    https://docs.aws.amazon.com/polly/latest/dg/voicelist.html
    """

    GENDERS = (
        ("male", "Male"),
        ("female", "Female"),
        ("male (child)", "Male (Child)"),
        ("female (child)", "Female (Child)"),
    )

    AWS = "AWS"
    Azure = "Azure"
    OpenAI = "OpenAI"
    OpenAIVoiceEngine = "OpenAIVoiceEngine"

    SERVICES = (
        ("AWS", AWS),
        ("Azure", Azure),
        ("OpenAI", OpenAI),
        ("OpenAIVoiceEngine", OpenAIVoiceEngine),
    )
    TEAM_SCOPED_SERVICES = [OpenAIVoiceEngine]

    objects = SyntheticVoiceObjectManager()
    name = models.CharField(
        max_length=128, help_text="The name of the synthetic voice, as per the documentation of the service"
    )
    neural = models.BooleanField(default=False, help_text="Indicates whether this voice is a neural voice")
    language = models.CharField(null=False, blank=False, max_length=64, help_text="The language this voice is for")
    language_code = models.CharField(
        null=False, blank=False, max_length=32, help_text="The language code this voice is for"
    )

    gender = models.CharField(
        null=False, blank=True, choices=GENDERS, max_length=14, help_text="The gender of this voice"
    )
    service = models.CharField(
        null=False, blank=False, choices=SERVICES, max_length=17, help_text="The service this voice is from"
    )
    voice_provider = models.ForeignKey(
        "service_providers.VoiceProvider", verbose_name=gettext("Team"), on_delete=models.CASCADE, null=True
    )
    file = models.ForeignKey("files.File", null=True, on_delete=models.SET_NULL)

    class Meta:
        ordering = ["name"]
        unique_together = ("name", "language_code", "language", "gender", "neural", "service", "voice_provider")

    def get_gender(self):
        # This is a bit of a hack to display the gender on the admin screen. Directly calling gender doesn't work
        return self.gender

    def __str__(self):
        prefix = "*" if self.neural else ""
        display_str = f"{prefix}{self.name}"
        if self.gender:
            display_str = f"{self.gender}: {display_str}"
        if self.language:
            display_str = f"{self.language}, {display_str}"
        return display_str

    @staticmethod
    def get_for_team(team: Team, exclude_services=None) -> list["SyntheticVoice"]:
        """Returns a queryset for this team comprising of all general synthetic voice records and those exclusive
        to this team. Any services specified by `exclude_services` will be excluded from the final result"""
        exclude_services = exclude_services or []
        general_services = ~Q(service__in=SyntheticVoice.TEAM_SCOPED_SERVICES) & Q(voice_provider__isnull=True)
        team_services = Q(voice_provider__team=team)
        return SyntheticVoice.objects.filter(general_services | team_services, ~Q(service__in=exclude_services))


@audit_fields(*model_audit_fields.NO_ACTIVITY_CONFIG_FIELDS, audit_special_queryset_writes=True)
class NoActivityMessageConfig(BaseTeamModel):
    """Configuration for when the user doesn't respond to the bot's message"""

    objects = NoActivityMessageConfigObjectManager()
    message_for_bot = models.CharField(help_text="This message will be sent to the LLM along with the message history")
    name = models.CharField(max_length=128)
    max_pings = models.IntegerField()
    ping_after = models.IntegerField(help_text="The amount of minutes after which to ping the user. Minimum 1.")

    class Meta:
        ordering = ["name"]

    def __str__(self):
        return self.name

    def get_absolute_url(self):
        return reverse("experiments:no_activity_edit", args=[self.team.slug, self.id])


class VoiceResponseBehaviours(models.TextChoices):
    ALWAYS = "always", gettext("Always")
    RECIPROCAL = "reciprocal", gettext("Reciprocal")
    NEVER = "never", gettext("Never")


@audit_fields(*model_audit_fields.EXPERIMENT_FIELDS, audit_special_queryset_writes=True)
class Experiment(BaseTeamModel):
    """
    An experiment combines a chatbot prompt, a safety prompt, and source material.
    Each experiment can be run as a chatbot.
    """

    objects = ExperimentObjectManager()
    owner = models.ForeignKey(settings.AUTH_USER_MODEL, on_delete=models.CASCADE)
    name = models.CharField(max_length=128)
    description = models.TextField(null=True, default="", verbose_name="A longer description of the experiment.")  # noqa DJ001
    llm_provider = models.ForeignKey(
        "service_providers.LlmProvider", on_delete=models.SET_NULL, null=True, blank=True, verbose_name="LLM Provider"
    )
    llm = models.CharField(max_length=255, help_text="The LLM model to use.", verbose_name="LLM Model", blank=True)
    assistant = models.ForeignKey(
        "assistants.OpenAiAssistant",
        on_delete=models.SET_NULL,
        null=True,
        blank=True,
        verbose_name="OpenAI Assistant",
    )
    temperature = models.FloatField(default=0.7, validators=[MinValueValidator(0), MaxValueValidator(1)])

    prompt_text = models.TextField(blank=True, default="")
    input_formatter = models.TextField(
        blank=True,
        default="",
        help_text="Use the {input} variable somewhere to modify the user input before it reaches the bot. "
        "E.g. 'Safe or unsafe? {input}'",
    )
    safety_layers = models.ManyToManyField(SafetyLayer, related_name="experiments", blank=True)
    is_active = models.BooleanField(
        default=True, help_text="If unchecked, this experiment will be hidden from everyone besides the owner."
    )
    tools_enabled = models.BooleanField(
        default=False,
        help_text=(
            "If checked, this bot will be able to use prebuilt tools (set reminders etc). This uses more tokens, "
            "so it will cost more. This doesn't currently work with Anthropic models."
        ),
    )

    source_material = models.ForeignKey(
        SourceMaterial,
        on_delete=models.SET_NULL,
        null=True,
        blank=True,
        help_text="If provided, the source material will be given to every bot in the chain.",
    )
    seed_message = models.TextField(
        blank=True,
        default="",
        help_text="If set, send this message to the bot when the session starts, "
        "and prompt the user with the initial response.",
    )
    pre_survey = models.ForeignKey(
        Survey, null=True, blank=True, related_name="experiments_pre", on_delete=models.SET_NULL
    )
    post_survey = models.ForeignKey(
        Survey, null=True, blank=True, related_name="experiments_post", on_delete=models.SET_NULL
    )
    public_id = models.UUIDField(default=uuid.uuid4, unique=True)
    consent_form = models.ForeignKey(
        ConsentForm,
        on_delete=models.CASCADE,
        related_name="experiments",
        help_text="Consent form content to show to users before participation in experiments.",
    )
    voice_provider = models.ForeignKey(
        "service_providers.VoiceProvider",
        on_delete=models.SET_NULL,
        null=True,
        blank=True,
        verbose_name="Voice Provider",
    )
    synthetic_voice = models.ForeignKey(
        SyntheticVoice, null=True, blank=True, related_name="experiments", on_delete=models.SET_NULL
    )
    no_activity_config = models.ForeignKey(
        NoActivityMessageConfig,
        null=True,
        blank=True,
        on_delete=models.SET_NULL,
        help_text="This is an experimental feature and might exhibit undesirable behaviour for external channels",
    )
    conversational_consent_enabled = models.BooleanField(
        default=False,
        help_text=(
            "If enabled, the consent form will be sent at the start of a conversation for external channels. Note: "
            "This requires the experiment to have a seed message."
        ),
    )
    safety_violation_notification_emails = ArrayField(
        models.CharField(max_length=512),
        default=list,
        verbose_name="Safety violation notification emails",
        help_text="Email addresses to notify when the safety bot detects a violation. Separate addresses with a comma.",
        null=True,
        blank=True,
    )
    max_token_limit = models.PositiveIntegerField(
        default=8192,
        help_text="When the message history for a session exceeds this limit (in tokens), it will be compressed. "
        "If 0, compression will be disabled which may result in errors or high LLM costs.",
    )
    voice_response_behaviour = models.CharField(
        max_length=10,
        choices=VoiceResponseBehaviours.choices,
        default=VoiceResponseBehaviours.RECIPROCAL,
        help_text="This tells the bot when to reply with voice messages",
    )
    files = models.ManyToManyField("files.File", blank=True)
    participant_data = GenericRelation("experiments.ParticipantData", related_query_name="bots")
    children = models.ManyToManyField(
        "Experiment", blank=True, through="ExperimentRoute", symmetrical=False, related_name="parents"
    )

    class Meta:
        ordering = ["name"]
        permissions = [
            ("invite_participants", "Invite experiment participants"),
            ("download_chats", "Download experiment chats"),
        ]

    def __str__(self):
        return self.name

    @property
    def event_triggers(self):
        return [*self.timeout_triggers.all(), *self.static_triggers.all()]

    def get_chat_model(self):
        service = self.get_llm_service()
        return service.get_chat_model(self.llm, self.temperature)

    def get_llm_service(self):
        if self.llm_provider:
            return self.llm_provider.get_llm_service()
        elif self.assistant:
            return self.assistant.llm_provider.get_llm_service()

    def get_participant_data(self, participant: "Participant") -> "ParticipantData":
        try:
            return self.participant_data.get(participant=participant).data
        except ParticipantData.DoesNotExist:
            return None

    def get_absolute_url(self):
        return reverse("experiments:single_experiment_home", args=[self.team.slug, self.id])


class ExperimentRoute(BaseTeamModel):
    """
    Through model for Experiment.children routes.
    """

    parent = models.ForeignKey(Experiment, on_delete=models.CASCADE, related_name="child_links")
    child = models.ForeignKey(Experiment, on_delete=models.CASCADE, related_name="parent_links")
    keyword = models.SlugField(max_length=128)
    is_default = models.BooleanField(default=False)

    class Meta:
        unique_together = (
            ("parent", "child"),
            ("parent", "keyword"),
        )


class Participant(BaseTeamModel):
    identifier = models.CharField(max_length=320, blank=True)  # max email length
    public_id = models.UUIDField(default=uuid.uuid4, unique=True)
    external_chat_id = models.CharField(null=False)
    user = models.ForeignKey(settings.AUTH_USER_MODEL, on_delete=models.CASCADE, null=True, blank=True)

    @property
    def email(self):
        validate_email(self.identifier)
        return self.identifier

    def __str__(self):
        return self.identifier

    def get_latest_session(self) -> "ExperimentSession":
        return self.experimentsession_set.order_by("-created_at").first()

    class Meta:
        ordering = ["identifier"]
        unique_together = [("team", "identifier"), ("team", "external_chat_id")]


class ParticipantData(BaseTeamModel):
    participant = models.ForeignKey(Participant, on_delete=models.CASCADE, related_name="data_set")
    data = encrypt(models.JSONField(default=dict))
    content_type = models.ForeignKey(ContentType, on_delete=models.CASCADE)
    object_id = models.PositiveIntegerField()
    content_object = GenericForeignKey("content_type", "object_id")

    class Meta:
        indexes = [
            models.Index(fields=["content_type", "object_id"]),
        ]
        # A bot cannot have a link to multiple data entries for the same Participant
        # Multiple bots can have a link to the same ParticipantData record
        # A participant can have many participant data records
        unique_together = ("participant", "content_type", "object_id")


class SessionStatus(models.TextChoices):
    SETUP = "setup", gettext("Setting Up")
    PENDING = "pending", gettext("Awaiting participant")
    PENDING_PRE_SURVEY = "pending-pre-survey", gettext("Awaiting pre-survey")
    ACTIVE = "active", gettext("Active")
    PENDING_REVIEW = "pending-review", gettext("Awaiting final review.")
    COMPLETE = "complete", gettext("Complete")
    # CANCELLED = "cancelled", gettext("Cancelled")  # not used anywhere yet
    UNKNOWN = "unknown", gettext("Unknown")


class ExperimentSessionObjectManager(models.Manager):
    def for_chat_id(self, chat_id: str) -> list["ExperimentSession"]:
        return self.filter(participant__external_chat_id=chat_id)


class ExperimentSession(BaseTeamModel):
    """
    An individual session, e.g. an instance of a chat with an experiment
    """

    objects = ExperimentSessionObjectManager()
    public_id = models.UUIDField(default=uuid.uuid4, unique=True)
    participant = models.ForeignKey(Participant, on_delete=models.CASCADE, null=True, blank=True)
    status = models.CharField(max_length=20, choices=SessionStatus.choices, default=SessionStatus.SETUP)
    consent_date = models.DateTimeField(null=True, blank=True)
    ended_at = models.DateTimeField(null=True, blank=True, help_text="When the experiment (chat) ended.")
    reviewed_at = models.DateTimeField(null=True, blank=True, help_text="When the final review was submitted.")

    experiment = models.ForeignKey(Experiment, on_delete=models.CASCADE, related_name="sessions")
    chat = models.OneToOneField(Chat, related_name="experiment_session", on_delete=models.CASCADE)
    llm = models.CharField(max_length=255)
    seed_task_id = models.CharField(
        max_length=40, blank=True, default="", help_text="System ID of the seed message task, if present."
    )
    no_activity_ping_count = models.IntegerField(default=0, null=False, blank=False)
    experiment_channel = models.ForeignKey(
        "channels.ExperimentChannel",
        on_delete=models.SET_NULL,
        related_name="experiment_sessions",
        null=True,
        blank=True,
    )

    class Meta:
        ordering = ["-created_at"]

    def save(self, *args, **kwargs):
        if not hasattr(self, "chat"):
            self.chat = Chat.objects.create(team=self.team, name=self.experiment.name)

        super().save(*args, **kwargs)

    def has_display_messages(self) -> bool:
        return bool(self.get_messages_for_display())

    def get_messages_for_display(self):
        if self.seed_task_id:
            return self.chat.messages.all()[1:]
        else:
            return self.chat.messages.all()

    def get_participant_display(self) -> str:
        if self.participant:
            return str(self.participant)
        elif self.user:
            return str(self.user)
        else:
            return "Anonymous"

    def get_invite_url(self) -> str:
        return absolute_url(
            reverse(
                "experiments:start_session_from_invite",
                args=[self.team.slug, self.experiment.public_id, self.public_id],
            )
        )

    def user_already_engaged(self) -> bool:
        return ChatMessage.objects.filter(chat=self.chat, message_type=ChatMessageType.HUMAN).exists()

    def get_platform_name(self) -> str:
        return self.experiment_channel.get_platform_display()

    def get_pre_survey_link(self):
        return self.experiment.pre_survey.get_link(self.participant, self)

    def get_post_survey_link(self):
        return self.experiment.post_survey.get_link(self.participant, self)

    def is_stale(self) -> bool:
        """A Channel Session is considered stale if the experiment that the channel points to differs from the
        one that the experiment session points to. This will happen when the user repurposes the channel to point
        to another experiment."""
        return self.experiment_channel.experiment != self.experiment

    def is_complete(self):
        return self.status == SessionStatus.COMPLETE

    def update_status(self, new_status: SessionStatus, commit: bool = True):
        self.status = new_status
        if commit:
            self.save()

    def end(self, commit: bool = True, propagate: bool = True):
        """
        Ends this experiment session

        Args:
            commit: Whether to save the model after setting the ended_at value
            propagate: Whether to enqueue any static event triggers defined for this experiment_session
        Raises:
            ValueError: If propagate is True but commit is not.
        """
        self.update_status(SessionStatus.PENDING_REVIEW)
        if propagate and not commit:
            raise ValueError("Commit must be True when propagate is True")
        self.ended_at = timezone.now()
        if commit:
            self.save()
        if commit and propagate:
            from apps.events.models import StaticTriggerType
            from apps.events.tasks import enqueue_static_triggers

            enqueue_static_triggers.delay(self.id, StaticTriggerType.CONVERSATION_END)

<<<<<<< HEAD
    def send_bot_message(self, instruction_prompt: str, fail_silently=True):
        """Sends a bot message to this session. The bot message will be crafted using `instruction_prompt` and
        this session's history"""
        from apps.chat.tasks import bot_prompt_for_user, try_send_message
        # TODO: Move bot_prompt_for_user and try_send_message to better suited places

        bot_message = bot_prompt_for_user(self, prompt_instruction=instruction_prompt)
        try_send_message(self, message=bot_message, fail_silently=fail_silently)
=======
    def get_participant_data(self):
        return self.experiment.get_participant_data(self.participant)

    def get_participant_data_json(self):
        return json.dumps(self.experiment.get_participant_data(self.participant), indent=2)
>>>>>>> ae046d3a
<|MERGE_RESOLUTION|>--- conflicted
+++ resolved
@@ -621,7 +621,6 @@
 
             enqueue_static_triggers.delay(self.id, StaticTriggerType.CONVERSATION_END)
 
-<<<<<<< HEAD
     def send_bot_message(self, instruction_prompt: str, fail_silently=True):
         """Sends a bot message to this session. The bot message will be crafted using `instruction_prompt` and
         this session's history"""
@@ -630,10 +629,9 @@
 
         bot_message = bot_prompt_for_user(self, prompt_instruction=instruction_prompt)
         try_send_message(self, message=bot_message, fail_silently=fail_silently)
-=======
+
     def get_participant_data(self):
         return self.experiment.get_participant_data(self.participant)
 
     def get_participant_data_json(self):
-        return json.dumps(self.experiment.get_participant_data(self.participant), indent=2)
->>>>>>> ae046d3a
+        return json.dumps(self.experiment.get_participant_data(self.participant), indent=2)