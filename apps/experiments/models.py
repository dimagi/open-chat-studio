--- conflicted
+++ resolved
@@ -295,13 +295,11 @@
     def __str__(self):
         return self.name
 
-<<<<<<< HEAD
     def get_chat_model(self):
         return self.llm_provider.get_chat_model(self.llm, self.temperature)
-=======
+    
     def get_absolute_url(self):
         return reverse("experiments:single_experiment_home", args=[self.team.slug, self.id])
->>>>>>> f3d8f320
 
 
 class Participant(BaseTeamModel):
