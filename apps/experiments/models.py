import base64
import logging
import secrets
import uuid
from datetime import datetime
from functools import cached_property
from typing import Self
from uuid import uuid4

import markdown
from django.conf import settings
from django.contrib.postgres.fields import ArrayField
from django.core.exceptions import ValidationError
from django.core.validators import MaxValueValidator, MinValueValidator, validate_email
from django.db import models, transaction
from django.db.models import (
    BooleanField,
    Case,
    Count,
    OuterRef,
    Q,
    Subquery,
    UniqueConstraint,
    When,
)
from django.template.loader import get_template
from django.urls import reverse
from django.utils import timezone
from django.utils.translation import gettext
from django_cryptography.fields import encrypt
from field_audit import audit_fields
from field_audit.models import AuditAction, AuditingManager

from apps.annotations.models import Tag
from apps.chat.models import Chat, ChatMessage, ChatMessageType
from apps.custom_actions.mixins import CustomActionOperationMixin
from apps.experiments import model_audit_fields
from apps.experiments.versioning import VersionDetails, VersionField, VersionsMixin, VersionsObjectManagerMixin, differs
from apps.generics.chips import Chip
from apps.service_providers.tracing import TraceInfo, TracingService
from apps.teams.models import BaseTeamModel, Team
from apps.teams.utils import current_team
from apps.utils.models import BaseModel
from apps.utils.time import seconds_to_human
from apps.web.meta import absolute_url

log = logging.getLogger("ocs.experiments")


class VersionFieldDisplayFormatters:
    """A collection of formatters that are used for displaying version fields"""

    @staticmethod
    def format_tools(tools: set) -> str:
        return ", ".join([AgentTools(tool).label for tool in tools])

    @staticmethod
    def yes_no(value: bool) -> str:
        return "Yes" if value else "No"

    @staticmethod
    def format_array_field(arr: list) -> str:
        return ", ".join([entry for entry in arr])

    @staticmethod
    def format_trigger(triggers) -> str:
        if isinstance(triggers, VersionField):
            triggers = triggers.raw_value
        if not isinstance(triggers, list):
            triggers = [triggers]
        result_strings = []
        for field in triggers:
            if isinstance(field, VersionField):
                field = field.raw_value
            static_trigger = getattr(field, "raw_value", field)
            string = "If"
            if static_trigger.trigger_type == "TimeoutTrigger":
                seconds = seconds_to_human(static_trigger.delay)
                string = f"{string} no response for {seconds}"
            else:
                string = f"{string} {static_trigger.get_type_display().lower()}"
            trigger_action = static_trigger.action.get_action_type_display().lower()
            result_strings.append(f"{string} then {trigger_action}")
        return "; ".join(result_strings) if result_strings else "No triggers found"

    @staticmethod
    def format_route(route) -> str:
        if isinstance(route, VersionField):
            route = route.raw_value
        if isinstance(route, list):
            formatted_routes = []
            for r in route:
                if isinstance(r, VersionField):
                    r = r.raw_value
                if isinstance(r, ExperimentRoute):
                    formatted_routes.append(VersionFieldDisplayFormatters._format_single_route(r))
            return "\n".join(formatted_routes) if formatted_routes else "Invalid route data"
        if isinstance(route, ExperimentRoute):
            return VersionFieldDisplayFormatters._format_single_route(route)
        return "Invalid route data"

    @staticmethod
    def _format_single_route(route) -> str:
        """Formats a single ExperimentRoute"""
        if route.type == ExperimentRouteType.PROCESSOR:
            string = f'Route to "{route.child}" using the "{route.keyword}" keyword.'
            if route.is_default:
                string = f"{string} (default)"
            return string
        elif route.type == ExperimentRouteType.TERMINAL:
            string = f"Use {route.child} as the terminal bot"
        else:
            string = "Unknown route type"
        return string

    @staticmethod
    def format_custom_action_operation(op) -> str:
        action = op.custom_action
        op_details = action.get_operations_by_id().get(op.operation_id)
        return f"{action.name}: {op_details}"

    @staticmethod
    def format_assistant(assistant) -> str:
        if not assistant:
            return ""
        name = assistant.name.split(f" v{assistant.version_number}")[0]
        template = get_template("generic/chip.html")
        url = (
            assistant.get_absolute_url()
            if assistant.is_working_version
            else assistant.working_version.get_absolute_url()
        )
        return template.render({"chip": Chip(label=name, url=url)})

    @staticmethod
    def format_pipeline(pipeline) -> str:
        if not pipeline:
            return ""
        name = str(pipeline)
        template = get_template("generic/chip.html")
        url = pipeline.get_absolute_url()
        return template.render({"chip": Chip(label=name, url=url)})

    @staticmethod
    def format_builtin_tools(tools: set) -> str:
        """code_interpreter, file_search -> Code Interpreter, File Search"""
        return ", ".join([tool.replace("_", " ").capitalize() for tool in tools])


class PromptObjectManager(AuditingManager):
    pass


class ExperimentRouteObjectManager(VersionsObjectManagerMixin, models.Manager):
    pass


class ExperimentObjectManager(VersionsObjectManagerMixin, AuditingManager):
    def get_default_or_working(self, family_member: "Experiment"):
        """
        Returns the default version of the family of experiments relating to `family_member` or if there is no default,
        the working experiment.
        """
        if family_member.is_default_version:
            return family_member

        working_version_id = family_member.working_version_id or family_member.id
        experiment = self.filter(
            working_version_id=working_version_id, is_default_version=True, team_id=family_member.team_id
        ).first()
        return experiment if experiment else family_member


class SourceMaterialObjectManager(VersionsObjectManagerMixin, AuditingManager):
    pass


class SafetyLayerObjectManager(VersionsObjectManagerMixin, AuditingManager):
    pass


class ConsentFormObjectManager(VersionsObjectManagerMixin, AuditingManager):
    pass


class SyntheticVoiceObjectManager(AuditingManager):
    pass


class PromptBuilderHistory(BaseTeamModel):
    """
    History entries for the prompt builder
    """

    owner = models.ForeignKey(settings.AUTH_USER_MODEL, on_delete=models.CASCADE)
    history = models.JSONField()

    def __str__(self) -> str:
        return str(self.history)


@audit_fields(*model_audit_fields.SOURCE_MATERIAL_FIELDS, audit_special_queryset_writes=True)
class SourceMaterial(BaseTeamModel, VersionsMixin):
    """
    Some Source Material on a particular topic.
    """

    owner = models.ForeignKey(settings.AUTH_USER_MODEL, on_delete=models.CASCADE)
    topic = models.CharField(max_length=50)
    description = models.TextField(null=True, default="", verbose_name="A longer description of the source material.")  # noqa DJ001
    material = models.TextField()
    working_version = models.ForeignKey(
        "self",
        on_delete=models.CASCADE,
        null=True,
        blank=True,
        related_name="versions",
    )
    is_archived = models.BooleanField(default=False)
    objects = SourceMaterialObjectManager()

    class Meta:
        ordering = ["topic"]

    def __str__(self):
        return self.topic

    def get_absolute_url(self):
        return reverse("experiments:source_material_edit", args=[self.team.slug, self.id])

    @transaction.atomic()
    def archive(self):
        super().archive()
        self.experiment_set.update(source_material=None, audit_action=AuditAction.AUDIT)

    def _get_version_details(self) -> VersionDetails:
        return VersionDetails(
            instance=self,
            fields=[
                VersionField(name="topic", raw_value=self.topic),
                VersionField(name="description", raw_value=self.description),
                VersionField(name="material", raw_value=self.material),
            ],
        )


@audit_fields(*model_audit_fields.SAFETY_LAYER_FIELDS, audit_special_queryset_writes=True)
class SafetyLayer(BaseTeamModel, VersionsMixin):
    name = models.CharField(max_length=128)
    prompt_text = models.TextField()
    messages_to_review = models.CharField(
        choices=ChatMessageType.safety_layer_choices,
        default=ChatMessageType.HUMAN,
        help_text="Whether the prompt should be applied to human or AI messages",
        max_length=10,
    )
    default_response_to_user = models.TextField(
        blank=True,
        default="",
        help_text="If specified, the message that will be sent to the user instead of the filtered message.",
    )
    prompt_to_bot = models.TextField(
        blank=True,
        default="",
        help_text="If specified, the message that will be sent to the bot instead of the filtered message.",
    )
    working_version = models.ForeignKey(
        "self",
        on_delete=models.CASCADE,
        null=True,
        blank=True,
        related_name="versions",
    )
    is_archived = models.BooleanField(default=False)
    objects = SafetyLayerObjectManager()

    def __str__(self):
        return self.name

    def get_absolute_url(self):
        return reverse("experiments:safety_edit", args=[self.team.slug, self.id])


class SurveyObjectManager(VersionsObjectManagerMixin, models.Manager):
    def get_queryset(self) -> models.QuerySet:
        return (
            super()
            .get_queryset()
            .annotate(
                is_version=Case(
                    When(working_version_id__isnull=False, then=True),
                    When(working_version_id__isnull=True, then=False),
                    output_field=BooleanField(),
                )
            )
        )


class Survey(BaseTeamModel, VersionsMixin):
    """
    A survey.
    """

    name = models.CharField(max_length=128)
    url = models.URLField(max_length=500)
    confirmation_text = models.TextField(
        null=False,
        default=(
            "Please complete the following survey by clicking on the survey link."
            " When you have finished, respond with '1' to let us know that you've completed it."
            " Survey link: {survey_link}"
        ),
    )
    working_version = models.ForeignKey(
        "self",
        on_delete=models.CASCADE,
        null=True,
        blank=True,
        related_name="versions",
    )
    is_archived = models.BooleanField(default=False)
    objects = SurveyObjectManager()

    class Meta:
        ordering = ["name"]

    def __str__(self):
        return self.name

    def get_link(self, participant, experiment_session):
        participant_public_id = participant.public_id if participant else "[anonymous]"
        return self.url.format(
            participant_id=participant_public_id,
            session_id=experiment_session.external_id,
            experiment_id=experiment_session.experiment.public_id,
        )

    def get_absolute_url(self):
        return reverse("experiments:survey_edit", args=[self.team.slug, self.id])

    @transaction.atomic()
    def archive(self):
        super().archive()
        self.experiments_pre.update(pre_survey=None, audit_action=AuditAction.AUDIT)
        self.experiments_post.update(post_survey=None, audit_action=AuditAction.AUDIT)

    def _get_version_details(self) -> VersionDetails:
        return VersionDetails(
            instance=self,
            fields=[
                VersionField(name="name", raw_value=self.name),
                VersionField(name="url", raw_value=self.url),
                VersionField(name="confirmation_text", raw_value=self.confirmation_text),
            ],
        )


@audit_fields(*model_audit_fields.CONSENT_FORM_FIELDS, audit_special_queryset_writes=True)
class ConsentForm(BaseTeamModel, VersionsMixin):
    """
    Custom markdown consent form to be used by experiments.
    """

    objects = ConsentFormObjectManager()
    name = models.CharField(max_length=128)
    consent_text = models.TextField(help_text="Custom markdown text")
    capture_identifier = models.BooleanField(default=True)
    identifier_label = models.CharField(max_length=200, default="Email Address")
    identifier_type = models.CharField(choices=(("email", "Email"), ("text", "Text")), default="email", max_length=16)
    is_default = models.BooleanField(default=False, editable=False)
    confirmation_text = models.CharField(
        null=False,
        default="Respond with '1' if you agree",
        help_text=("Use this text to tell the user to respond with '1' in order to give their consent"),
    )
    working_version = models.ForeignKey(
        "self",
        on_delete=models.CASCADE,
        null=True,
        blank=True,
        related_name="versions",
    )
    is_archived = models.BooleanField(default=False)

    class Meta:
        ordering = ["name"]
        constraints = [
            models.UniqueConstraint(
                fields=["team_id", "is_default"],
                name="unique_default_consent_form_per_team",
                condition=Q(is_default=True),
            ),
        ]

    @classmethod
    def get_default(cls, team):
        return cls.objects.working_versions_queryset().get(team=team, is_default=True)

    def __str__(self):
        return self.name

    def get_rendered_content(self):
        return markdown.markdown(self.consent_text)

    def get_absolute_url(self):
        return reverse("experiments:consent_edit", args=[self.team.slug, self.id])

    @transaction.atomic()
    def archive(self):
        super().archive()
        consent_form_id = ConsentForm.objects.filter(team=self.team, is_default=True).values("id")[:1]
        self.experiments.update(consent_form_id=Subquery(consent_form_id), audit_action=AuditAction.AUDIT)

    def create_new_version(self, save=True):
        new_version = super().create_new_version(save=False)
        new_version.is_default = False
        new_version.save()
        return new_version

    def get_fields_to_exclude(self):
        return super().get_fields_to_exclude() + ["is_default"]

    def _get_version_details(self) -> VersionDetails:
        return VersionDetails(
            instance=self,
            fields=[
                VersionField(name="name", raw_value=self.name),
                VersionField(name="consent_text", raw_value=self.consent_text),
                VersionField(name="capture_identifier", raw_value=self.capture_identifier),
                VersionField(name="identifier_label", raw_value=self.identifier_label),
                VersionField(name="identifier_type", raw_value=self.identifier_type),
                VersionField(name="confirmation_text", raw_value=self.confirmation_text),
            ],
        )


@audit_fields(*model_audit_fields.SYNTHETIC_VOICE_FIELDS, audit_special_queryset_writes=True)
class SyntheticVoice(BaseModel):
    """
    A synthetic voice as per the service documentation. This is used when synthesizing responses for an experiment

    See AWS' docs for all available voices
    https://docs.aws.amazon.com/polly/latest/dg/voicelist.html
    """

    GENDERS = (
        ("male", "Male"),
        ("female", "Female"),
        ("male (child)", "Male (Child)"),
        ("female (child)", "Female (Child)"),
    )

    AWS = "AWS"
    Azure = "Azure"
    OpenAI = "OpenAI"
    OpenAIVoiceEngine = "OpenAIVoiceEngine"

    SERVICES = (
        ("AWS", AWS),
        ("Azure", Azure),
        ("OpenAI", OpenAI),
        ("OpenAIVoiceEngine", OpenAIVoiceEngine),
    )
    TEAM_SCOPED_SERVICES = [OpenAIVoiceEngine]

    objects = SyntheticVoiceObjectManager()
    name = models.CharField(
        max_length=128, help_text="The name of the synthetic voice, as per the documentation of the service"
    )
    neural = models.BooleanField(default=False, help_text="Indicates whether this voice is a neural voice")
    language = models.CharField(null=False, blank=False, max_length=64, help_text="The language this voice is for")
    language_code = models.CharField(
        null=False, blank=False, max_length=32, help_text="The language code this voice is for"
    )

    gender = models.CharField(
        null=False, blank=True, choices=GENDERS, max_length=14, help_text="The gender of this voice"
    )
    service = models.CharField(
        null=False, blank=False, choices=SERVICES, max_length=17, help_text="The service this voice is from"
    )
    voice_provider = models.ForeignKey(
        "service_providers.VoiceProvider", verbose_name=gettext("Team"), on_delete=models.CASCADE, null=True
    )
    file = models.ForeignKey("files.File", null=True, on_delete=models.SET_NULL)

    class Meta:
        ordering = ["name"]
        unique_together = ("name", "language_code", "language", "gender", "neural", "service", "voice_provider")

    def get_gender(self):
        # This is a bit of a hack to display the gender on the admin screen. Directly calling gender doesn't work
        return self.gender

    def __str__(self):
        prefix = "*" if self.neural else ""
        display_str = f"{prefix}{self.name}"
        if self.gender:
            display_str = f"{self.gender}: {display_str}"
        if self.language:
            display_str = f"{self.language}, {display_str}"
        return display_str

    @staticmethod
    def get_for_team(team: Team, exclude_services=None) -> list["SyntheticVoice"]:
        """Returns a queryset for this team comprising of all general synthetic voice records and those exclusive
        to this team. Any services specified by `exclude_services` will be excluded from the final result"""
        exclude_services = exclude_services or []
        general_services = ~Q(service__in=SyntheticVoice.TEAM_SCOPED_SERVICES) & Q(voice_provider__isnull=True)
        team_services = Q(voice_provider__team=team)
        return SyntheticVoice.objects.filter(general_services | team_services, ~Q(service__in=exclude_services))


class VoiceResponseBehaviours(models.TextChoices):
    ALWAYS = "always", gettext("Always")
    RECIPROCAL = "reciprocal", gettext("Reciprocal")
    NEVER = "never", gettext("Never")


class BuiltInTools(models.TextChoices):
    WEB_SEARCH = "web-search", gettext("Web Search")
    CODE_EXECUTION = "code-execution", gettext("Code Execution")

    @classmethod
    def get_provider_specific_tools(cls):
        return {
            "openai": [cls.WEB_SEARCH, cls.CODE_EXECUTION],
            "anthropic": [cls.WEB_SEARCH],
            # "google": [cls.WEB_SEARCH, cls.CODE_EXECUTION], commenting it for now until tools work for gemini
        }

    @classmethod
    def choices_for_provider(cls, provider_type: str):
        tools = cls.get_provider_specific_tools().get(provider_type.lower(), [])
        return [(tool, cls(tool).label) for tool in tools]

    @classmethod
    def get_tool_configs_by_provider(cls):
        return {
            "anthropic": {
                cls.WEB_SEARCH: [
                    {
                        "name": "allowed_domains",
                        "type": "expandable_text",
                        "label": "Allowed Domains",
                        "helpText": (
                            "Only search these domains (e.g. example.com or example.com/blog). "
                            "Separate entries with newlines."
                        ),
                    },
                    {
                        "name": "blocked_domains",
                        "type": "expandable_text",
                        "label": "Blocked Domains",
                        "helpText": "Exclude these domains from search. Separate entries with newlines.",
                    },
                ],
            }
        }


class AgentTools(models.TextChoices):
    RECURRING_REMINDER = "recurring-reminder", gettext("Recurring Reminder")
    ONE_OFF_REMINDER = "one-off-reminder", gettext("One-off Reminder")
    DELETE_REMINDER = "delete-reminder", gettext("Delete Reminder")
    MOVE_SCHEDULED_MESSAGE_DATE = "move-scheduled-message-date", gettext("Move Reminder Date")
    UPDATE_PARTICIPANT_DATA = "update-user-data", gettext("Update Participant Data")
    ATTACH_MEDIA = "attach-media", gettext("Attach Media")
<<<<<<< HEAD
    SEARCH_INDEX = "search-index", gettext("Search Index")
=======
    END_SESSION = "end-session", gettext("End Session")
>>>>>>> 78c87cc1

    @classmethod
    def reminder_tools(cls) -> list[Self]:
        return [cls.RECURRING_REMINDER, cls.ONE_OFF_REMINDER, cls.DELETE_REMINDER, cls.MOVE_SCHEDULED_MESSAGE_DATE]

    @staticmethod
    def user_tool_choices() -> list[tuple]:
        """Returns the set of tools that a user should be able to attach to the bot"""
        return [
            (tool.value, tool.label)
            for tool in AgentTools
            if tool not in [AgentTools.ATTACH_MEDIA, AgentTools.SEARCH_INDEX]
        ]


@audit_fields(*model_audit_fields.EXPERIMENT_FIELDS, audit_special_queryset_writes=True)
class Experiment(BaseTeamModel, VersionsMixin, CustomActionOperationMixin):
    """
    An experiment combines a chatbot prompt, a safety prompt, and source material.
    Each experiment can be run as a chatbot.
    """

    # 0 is a reserved version number, meaning the default version
    DEFAULT_VERSION_NUMBER = 0

    owner = models.ForeignKey(settings.AUTH_USER_MODEL, on_delete=models.CASCADE)
    name = models.CharField(max_length=128)
    description = models.TextField(null=True, default="", verbose_name="A longer description of the experiment.")  # noqa DJ001
    llm_provider = models.ForeignKey(
        "service_providers.LlmProvider", on_delete=models.SET_NULL, null=True, blank=True, verbose_name="LLM Provider"
    )
    llm_provider_model = models.ForeignKey(
        "service_providers.LlmProviderModel",
        on_delete=models.SET_NULL,
        null=True,
        blank=True,
        help_text="The LLM model to use",
        verbose_name="LLM Model",
    )
    assistant = models.ForeignKey(
        "assistants.OpenAiAssistant",
        on_delete=models.SET_NULL,
        null=True,
        blank=True,
        verbose_name="OpenAI Assistant",
    )
    pipeline = models.ForeignKey(
        "pipelines.Pipeline",
        on_delete=models.SET_NULL,
        null=True,
        blank=True,
        verbose_name="Pipeline",
    )
    temperature = models.FloatField(default=0.7, validators=[MinValueValidator(0), MaxValueValidator(1)])

    prompt_text = models.TextField(blank=True, default="")
    input_formatter = models.TextField(
        blank=True,
        default="",
        help_text="Use the {input} variable somewhere to modify the user input before it reaches the bot. "
        "E.g. 'Safe or unsafe? {input}'",
    )
    safety_layers = models.ManyToManyField(SafetyLayer, related_name="experiments", blank=True)

    source_material = models.ForeignKey(
        SourceMaterial,
        on_delete=models.SET_NULL,
        null=True,
        blank=True,
        help_text="If provided, the source material will be given to every bot in the chain.",
    )
    seed_message = models.TextField(
        blank=True,
        default="",
        help_text="If set, send this message to the bot when the session starts, "
        "and prompt the user with the initial response.",
    )
    pre_survey = models.ForeignKey(
        Survey, null=True, blank=True, related_name="experiments_pre", on_delete=models.SET_NULL
    )
    post_survey = models.ForeignKey(
        Survey, null=True, blank=True, related_name="experiments_post", on_delete=models.SET_NULL
    )
    public_id = models.UUIDField(default=uuid.uuid4, unique=True)
    consent_form = models.ForeignKey(
        ConsentForm,
        null=True,
        blank=True,
        on_delete=models.SET_NULL,
        related_name="experiments",
        help_text="Consent form content to show to users before participation in experiments.",
    )
    voice_provider = models.ForeignKey(
        "service_providers.VoiceProvider",
        on_delete=models.SET_NULL,
        null=True,
        blank=True,
        verbose_name="Voice Provider",
    )
    synthetic_voice = models.ForeignKey(
        SyntheticVoice, null=True, blank=True, related_name="experiments", on_delete=models.SET_NULL
    )
    conversational_consent_enabled = models.BooleanField(
        default=False,
        help_text=(
            "If enabled, the consent form will be sent at the start of a conversation for external channels. Note: "
            "This requires the experiment to have a seed message."
        ),
    )
    safety_violation_notification_emails = ArrayField(
        models.CharField(max_length=512),
        default=list,
        verbose_name="Safety violation notification emails",
        help_text="Email addresses to notify when the safety bot detects a violation. Separate addresses with a comma.",
        null=True,
        blank=True,
    )
    voice_response_behaviour = models.CharField(
        max_length=10,
        choices=VoiceResponseBehaviours.choices,
        default=VoiceResponseBehaviours.RECIPROCAL,
        help_text="This tells the bot when to reply with voice messages",
    )
    children = models.ManyToManyField(
        "Experiment", blank=True, through="ExperimentRoute", symmetrical=False, related_name="parents"
    )
    tools = ArrayField(models.CharField(max_length=128), default=list, blank=True)
    echo_transcript = models.BooleanField(
        default=True,
        help_text=("Whether or not the bot should tell the user what it heard when the user sends voice messages"),
    )
    trace_provider = models.ForeignKey(
        "service_providers.TraceProvider", on_delete=models.SET_NULL, null=True, blank=True
    )
    use_processor_bot_voice = models.BooleanField(default=False)
    participant_allowlist = ArrayField(models.CharField(max_length=128), default=list, blank=True)

    # Versioning fields
    working_version = models.ForeignKey(
        "self",
        on_delete=models.CASCADE,
        null=True,
        blank=True,
        related_name="versions",
    )
    version_number = models.PositiveIntegerField(default=1)
    is_default_version = models.BooleanField(default=False)
    is_archived = models.BooleanField(default=False)
    version_description = models.TextField(
        blank=True,
        default="",
    )
    debug_mode_enabled = models.BooleanField(default=False)
    citations_enabled = models.BooleanField(default=True)
    create_version_task_id = models.CharField(max_length=128, blank=True)
    objects = ExperimentObjectManager()

    class Meta:
        ordering = ["name"]
        permissions = [
            ("invite_participants", "Invite experiment participants"),
            ("download_chats", "Download experiment chats"),
        ]
        constraints = [
            models.UniqueConstraint(
                fields=["is_default_version", "working_version"],
                condition=Q(is_default_version=True),
                name="unique_default_version_per_experiment",
            ),
            models.UniqueConstraint(
                fields=["version_number", "working_version"],
                condition=Q(working_version__isnull=False),
                name="unique_version_number_per_experiment",
            ),
        ]

    def __str__(self):
        if self.working_version is None:
            return self.name
        return f"{self.name} ({self.version_display})"

    def save(self, *args, **kwargs):
        if self.working_version_id is None and self.is_default_version is True:
            raise ValueError("A working experiment cannot be a default version")
        self._clear_version_cache()
        return super().save(*args, **kwargs)

    def get_absolute_url(self):
        return reverse("experiments:single_experiment_home", args=[self.team.slug, self.id])

    def get_version(self, version: int) -> "Experiment":
        """
        Returns the version of this experiment family matching `version`. If `version` is 0, the default version is
        returned.
        """
        working_version = self.get_working_version()
        if version == self.DEFAULT_VERSION_NUMBER:
            return working_version.default_version
        elif working_version.version_number == version:
            return working_version
        return working_version.versions.get(version_number=version)

    @property
    def tools_enabled(self):
        return len(self.tools) > 0 or self.custom_action_operations.exists()

    @property
    def event_triggers(self):
        return [*self.timeout_triggers.all(), *self.static_triggers.all()]

    @property
    def version_display(self) -> str:
        if self.is_working_version:
            return ""
        return f"v{self.version_number}"

    @property
    def max_token_limit(self) -> int:
        if self.assistant:
            return self.assistant.llm_provider_model.max_token_limit
        elif self.llm_provider:
            return self.llm_provider_model.max_token_limit

    @cached_property
    def default_version(self) -> "Experiment":
        """Returns the default experiment, or if there is none, the working experiment"""
        return Experiment.objects.get_default_or_working(self)

    def as_chip(self) -> Chip:
        label = self.name
        if self.is_archived:
            label = f"{label} (archived)"
        return Chip(label=label, url=self.get_absolute_url())

    def get_chat_model(self):
        service = self.get_llm_service()
        provider_model_name = self.get_llm_provider_model_name()
        return service.get_chat_model(provider_model_name, self.temperature)

    def get_llm_service(self):
        if self.assistant:
            return self.assistant.get_llm_service()
        elif self.llm_provider:
            return self.llm_provider.get_llm_service()

    def get_llm_provider_model_name(self, raises=True):
        if self.assistant:
            if not self.assistant.llm_provider_model:
                if raises:
                    raise ValueError("llm_provider_model is not set for this Assistant")
                return None
            return self.assistant.llm_provider_model.name
        elif self.llm_provider:
            if not self.llm_provider_model:
                if raises:
                    raise ValueError("llm_provider_model is not set for this Experiment")
                return None
            return self.llm_provider_model.name

    @property
    def trace_service(self):
        if self.trace_provider:
            return self.trace_provider.get_service()

    def get_api_url(self):
        if self.is_working_version:
            return absolute_url(reverse("api:openai-chat-completions", args=[self.public_id]))
        else:
            working_version = self.working_version
            return absolute_url(
                reverse("api:openai-chat-completions-versioned", args=[working_version.public_id, self.version_number])
            )

    @property
    def api_url(self):
        return self.get_api_url()

    @transaction.atomic()
    def create_new_version(
        self,
        version_description: str | None = None,
        make_default: bool = False,
        is_copy: bool = False,
        name: str = None,
    ):
        """
        Creates a copy of an experiment as a new version of the original experiment.
        """
        if make_default and is_copy:
            raise ValueError("Cannot make a copy of an experiment the default version")

        version_number = self.version_number
        if not is_copy:
            self.version_number = version_number + 1
            self.save(update_fields=["version_number"])
        elif self.child_links.exists():
            raise ValueError("Failed to create copy of chatbot")

        # Fetch a new instance so the previous instance reference isn't simply being updated. I am not 100% sure
        # why simply chaing the pk, id and _state.adding wasn't enough.
        new_version = super().create_new_version(save=False, is_copy=is_copy)
        new_version.version_description = version_description or ""
        new_version.public_id = uuid4()
        new_version.version_number = version_number

        if not is_copy and (new_version.version_number == 1 or make_default):
            new_version.is_default_version = True

        if make_default:
            self.versions.filter(is_default_version=True).update(
                is_default_version=False, audit_action=AuditAction.AUDIT
            )
        if is_copy:
            new_version.name = name if name is not None else new_version.name + "_copy"
            new_version.version_number = 1
        new_version.save()

        if not is_copy:
            # nothing to do for copy - just reference the same object in the new copy
            self._copy_attr_to_new_version("source_material", new_version)
            self._copy_attr_to_new_version("consent_form", new_version)
            self._copy_attr_to_new_version("pre_survey", new_version)
            self._copy_attr_to_new_version("post_survey", new_version)
            self._copy_assistant_to_new_version(new_version)

            # not supported for copying
            self._copy_routes_to_new_version(new_version)

        self._copy_safety_layers_to_new_version(new_version, is_copy)
        self._copy_trigger_to_new_version(
            trigger_queryset=self.static_triggers, new_version=new_version, is_copy=is_copy
        )
        self._copy_trigger_to_new_version(
            trigger_queryset=self.timeout_triggers, new_version=new_version, is_copy=is_copy
        )
        self._copy_pipeline_to_new_version(new_version, is_copy)
        self._copy_custom_action_operations_to_new_version(new_experiment=new_version, is_copy=is_copy)

        return new_version

    def get_fields_to_exclude(self):
        return super().get_fields_to_exclude() + ["is_default_version", "public_id", "version_description"]

    @transaction.atomic()
    def archive(self):
        """
        Archive the experiment and all versions in the case where this is the working version. The linked assistant and
        pipeline for the working version should not be archived.
        """
        super().archive()
        self.static_triggers.update(is_archived=True)

        if self.is_working_version:
            self.delete_experiment_channels()
            self.versions.update(is_archived=True, audit_action=AuditAction.AUDIT)
            self.scheduled_messages.all().delete()
        else:
            if self.assistant:
                self.assistant.archive()
            elif self.pipeline:
                self.pipeline.archive()

    def delete_experiment_channels(self):
        from apps.channels.models import ExperimentChannel

        for channel in ExperimentChannel.objects.filter(experiment_id=self.id):
            channel.soft_delete()

    def _copy_pipeline_to_new_version(self, new_version, is_copy: bool = False):
        if not self.pipeline:
            return
        new_pipeline = self.pipeline.create_new_version(is_copy=is_copy)
        if is_copy:
            new_pipeline.name = new_version.name
            new_pipeline.save(update_fields=["name"])
        new_version.pipeline = new_pipeline
        new_version.save(update_fields=["pipeline"])

    def _copy_assistant_to_new_version(self, new_version):
        if not self.assistant:
            return
        new_version.assistant = self.assistant.create_new_version()
        new_version.save(update_fields=["assistant"])

    def _copy_attr_to_new_version(self, attr_name, new_version: "Experiment"):
        """Copies the attribute `attr_name` to the new version by creating a new version of the related record and
        linking that to `new_version`

        If the related field's version matches the current value, link it to the new experiment version; otherwise,
        create a new version of it.
        Q: Why?
        A: When a new experiment version is created, the a new version is also created for the related field. If no
        new changes was made to this new version by the time we want to create another version of the experiment, it
        would make sense to add the already versioned related field to the versioned experiment instead of creating yet
        another version of it.
        """
        attr_instance = getattr(self, attr_name)
        if not attr_instance:
            return

        latest_attr_version = attr_instance.latest_version

        if latest_attr_version and not differs(
            attr_instance, latest_attr_version, exclude_model_fields=latest_attr_version.get_fields_to_exclude()
        ):
            setattr(new_version, attr_name, latest_attr_version)
        else:
            setattr(new_version, attr_name, attr_instance.create_new_version())

    def _copy_safety_layers_to_new_version(self, new_version: "Experiment", is_copy: bool = False):
        if is_copy:
            new_version.safety_layers.set(self.safety_layers.all())
        else:
            duplicated_layers = []
            for layer in self.safety_layers.all():
                duplicated_layers.append(layer.create_new_version())
            new_version.safety_layers.set(duplicated_layers)

    def _copy_routes_to_new_version(self, new_version: "Experiment"):
        """
        This copies the experiment routes where this experiment is the parent and sets the new parent to the new
        version.
        """
        for route in self.child_links.all():
            route.create_new_version(new_version)

    def _copy_trigger_to_new_version(self, trigger_queryset, new_version, is_copy: bool = False):
        for trigger in trigger_queryset.all():
            trigger.create_new_version(new_experiment=new_version, is_copy=is_copy)

    @property
    def is_public(self) -> bool:
        """
        Whether or not a bot is public depends on the `participant_allowlist`. If it's empty, the bot is public.
        """
        return len(self.participant_allowlist) == 0

    def is_participant_allowed(self, identifier: str):
        return identifier in self.participant_allowlist or self.team.members.filter(email=identifier).exists()

    def _get_version_details(self) -> VersionDetails:
        """
        Returns a `Version` instance representing the experiment version.
        """
        fields = [
            VersionField(group_name="General", name="name", raw_value=self.name),
            VersionField(group_name="General", name="description", raw_value=self.description),
            VersionField(group_name="General", name="seed_message", raw_value=self.seed_message),
            VersionField(
                group_name="General",
                name="allowlist",
                raw_value=self.participant_allowlist,
                to_display=VersionFieldDisplayFormatters.format_array_field,
            ),
            # Consent
            VersionField(group_name="Consent", name="consent_form", raw_value=self.consent_form),
            VersionField(
                group_name="Consent",
                name="conversational_consent_enabled",
                raw_value=self.conversational_consent_enabled,
                to_display=VersionFieldDisplayFormatters.yes_no,
            ),
            # Surveys
            VersionField(group_name="Surveys", name="pre-survey", raw_value=self.pre_survey),
            VersionField(group_name="Surveys", name="post_survey", raw_value=self.post_survey),
            # Voice
            VersionField(group_name="Voice", name="voice_provider", raw_value=self.voice_provider),
            VersionField(group_name="Voice", name="synthetic_voice", raw_value=self.synthetic_voice),
            VersionField(
                group_name="Voice",
                name="voice_response_behaviour",
                raw_value=VoiceResponseBehaviours(self.voice_response_behaviour).label,
            ),
            VersionField(
                group_name="Voice",
                name="echo_transcript",
                raw_value=self.echo_transcript,
                to_display=VersionFieldDisplayFormatters.yes_no,
            ),
            VersionField(
                group_name="Voice",
                name="use_processor_bot_voice",
                raw_value=self.use_processor_bot_voice,
                to_display=VersionFieldDisplayFormatters.yes_no,
            ),
            VersionField(group_name="Tracing", name="tracing_provider", raw_value=self.trace_provider),
            # Triggers
            VersionField(
                group_name="Triggers",
                name="static_triggers",
                queryset=self.static_triggers.all(),
                to_display=VersionFieldDisplayFormatters.format_trigger,
            ),
            VersionField(
                group_name="Triggers",
                name="timeout_triggers",
                queryset=self.timeout_triggers.all(),
                to_display=VersionFieldDisplayFormatters.format_trigger,
            ),
        ]
        if self.assistant_id:
            fields.append(
                VersionField(
                    group_name="Assistant",
                    name="assistant",
                    raw_value=self.assistant,
                    to_display=VersionFieldDisplayFormatters.format_assistant,
                ),
            )
        elif self.pipeline_id:
            fields.append(
                VersionField(
                    group_name="Pipeline",
                    name="pipeline",
                    raw_value=self.pipeline,
                    to_display=VersionFieldDisplayFormatters.format_pipeline,
                ),
            )
        else:
            fields.extend(
                [
                    VersionField(group_name="Language Model", name="prompt_text", raw_value=self.prompt_text),
                    VersionField(
                        group_name="Language Model", name="llm_provider_model", raw_value=self.llm_provider_model
                    ),
                    VersionField(group_name="Language Model", name="llm_provider", raw_value=self.llm_provider),
                    VersionField(group_name="Language Model", name="temperature", raw_value=self.temperature),
                    VersionField(
                        group_name="Safety",
                        name="safety_layers",
                        queryset=self.safety_layers,
                    ),
                    VersionField(
                        group_name="Safety",
                        name="safety_violation_emails",
                        raw_value=", ".join(self.safety_violation_notification_emails),
                    ),
                    VersionField(
                        group_name="Safety",
                        name="input_formatter",
                        raw_value=self.input_formatter,
                    ),
                    # Source material
                    VersionField(
                        group_name="Source Material",
                        name="source_material",
                        raw_value=self.source_material,
                    ),
                    # Tools
                    VersionField(
                        group_name="Tools",
                        name="tools",
                        raw_value=set(self.tools),
                        to_display=VersionFieldDisplayFormatters.format_tools,
                    ),
                    VersionField(
                        group_name="Tools",
                        name="custom_actions",
                        queryset=self.get_custom_action_operations(),
                        to_display=VersionFieldDisplayFormatters.format_custom_action_operation,
                    ),
                    # Routing
                    VersionField(
                        group_name="Routing",
                        name="routes",
                        queryset=self.child_links.filter(type=ExperimentRouteType.PROCESSOR),
                        to_display=VersionFieldDisplayFormatters.format_route,
                    ),
                    VersionField(
                        group_name="Routing",
                        name="terminal_bot",
                        queryset=self.child_links.filter(type=ExperimentRouteType.TERMINAL),
                        to_display=VersionFieldDisplayFormatters.format_route,
                    ),
                ]
            )
        return VersionDetails(
            instance=self,
            fields=fields,
        )

    def get_assistant(self):
        """
        Retrieves the assistant associated with the current instance.

        This method attempts to find an assistant node within the pipeline associated with the current instance.
        - If an assistant node is found, it retrieves the assistant ID from the node's parameters and returns the
        corresponding OpenAiAssistant object.
        - If no assistant node is found or if the pipeline is not set, it returns the default assistant associated with
        the instance.
        """
        from apps.assistants.models import OpenAiAssistant
        from apps.pipelines.models import Node
        from apps.pipelines.nodes.nodes import AssistantNode

        if self.pipeline:
            node_name = AssistantNode.__name__
            # TODO: What about multiple assistant nodes?
            assistant_id = (
                Node.objects.filter(type=node_name, pipeline=self.pipeline, params__assistant_id__isnull=False)
                .values_list("params__assistant_id", flat=True)
                .first()
            )
            if assistant_id:
                return OpenAiAssistant.objects.get(id=assistant_id)
        return self.assistant


class ExperimentRouteType(models.TextChoices):
    PROCESSOR = "processor"
    TERMINAL = "terminal"


class ExperimentRoute(BaseTeamModel, VersionsMixin):
    """
    Through model for Experiment.children routes.
    """

    parent = models.ForeignKey(Experiment, on_delete=models.CASCADE, related_name="child_links")
    child = models.ForeignKey(Experiment, on_delete=models.CASCADE, related_name="parent_links")
    keyword = models.SlugField(max_length=128)
    is_default = models.BooleanField(default=False)
    type = models.CharField(choices=ExperimentRouteType.choices, max_length=64, default=ExperimentRouteType.PROCESSOR)
    condition = models.CharField(max_length=64, blank=True)
    working_version = models.ForeignKey(
        "self",
        on_delete=models.CASCADE,
        null=True,
        blank=True,
        related_name="versions",
    )
    is_archived = models.BooleanField(default=False)
    objects = ExperimentRouteObjectManager()

    @classmethod
    def eligible_children(cls, team: Team, parent: Experiment | None = None):
        """
        Returns a list of experiments that fit the following criteria:
        - They are not the same as the parent
        - they are not parents
        - they are not not children of the current experiment
        - they are not part of the current experiment's version family
        """
        parent_ids = cls.objects.filter(team=team).values_list("parent_id", flat=True).distinct()

        if parent:
            child_ids = cls.objects.filter(parent=parent).values_list("child_id", flat=True)
            eligible_experiments = (
                Experiment.objects.filter(team=team)
                .exclude(id__in=child_ids)
                .exclude(id__in=parent_ids)
                .exclude(id=parent.id)
                .exclude(working_version_id=parent.id)
            )
        else:
            eligible_experiments = Experiment.objects.filter(team=team).exclude(id__in=parent_ids)

        return eligible_experiments.filter(working_version_id=None)

    @transaction.atomic()
    def create_new_version(self, new_parent: Experiment) -> "ExperimentRoute":
        """
        Strategy:
        - If the current child doesn't have any versions, create a new child version for the new route version
        - If the current child have versions and there are changes between the current child and its latest version,
            a new child version should be created for the new route version
        - Alternatively, if there are were changes made since the last child version were made, use the latest version
            for the new route version
        """

        new_route = super().create_new_version(save=False)
        new_route.parent = new_parent
        new_route.child = None
        working_child = self.child

        if latest_child_version := working_child.latest_version:
            # Compare experimens using their `version` instances for a comprehensive comparison
            current_version_details: VersionDetails = working_child.version_details
            current_version_details.compare(latest_child_version.version_details)

            if current_version_details.fields_changed:
                fields_changed = [f.name for f in current_version_details.fields if f.changed]
                description = self._generate_version_description(fields_changed)
                new_route.child = working_child.create_new_version(version_description=description)
            else:
                new_route.child = latest_child_version
        else:
            new_route.child = working_child.create_new_version()

        new_route.save()
        return new_route

    def _generate_version_description(self, changed_fields: set | None = None) -> str:
        description = "Auto created when the parent experiment was versioned"
        if changed_fields:
            changed_fields = ",".join(changed_fields)
            description = f"{description} since {changed_fields} changed."
        return description

    def _get_version_details(self) -> VersionDetails:
        return VersionDetails(
            instance=self,
            fields=[
                VersionField(group_name=self.keyword, name="keyword", raw_value=self.keyword),
                VersionField(group_name=self.keyword, name="child", raw_value=self.child),
            ],
        )

    class Meta:
        constraints = [
            UniqueConstraint(fields=["parent", "child"], condition=Q(is_archived=False), name="unique_parent_child"),
            UniqueConstraint(
                fields=["parent", "keyword", "condition"],
                condition=Q(is_archived=False),
                name="unique_parent_keyword_condition",
            ),
        ]


class Participant(BaseTeamModel):
    name = models.CharField(max_length=320, blank=True)
    identifier = models.CharField(max_length=320, blank=True)  # max email length
    public_id = models.UUIDField(default=uuid.uuid4, unique=True)
    user = models.ForeignKey(settings.AUTH_USER_MODEL, on_delete=models.CASCADE, null=True, blank=True)
    platform = models.CharField(max_length=32)

    class Meta:
        ordering = ["platform", "identifier"]
        unique_together = [("team", "platform", "identifier")]

    @classmethod
    def create_anonymous(cls, team: Team, platform: str) -> "Participant":
        public_id = str(uuid.uuid4())
        return cls.objects.create(
            team=team, platform=platform, identifier=f"anon:{public_id}", public_id=public_id, name="Anonymous"
        )

    @property
    def is_anonymous(self):
        return self.identifier == f"anon:{self.public_id}"

    @property
    def email(self):
        validate_email(self.identifier)
        return self.identifier

    @property
    def global_data(self):
        if self.name:
            return {"name": self.name}
        return {}

    def update_name_from_data(self, data: dict):
        """
        Updates participant name field from a data dictionary.
        """
        if "name" in data:
            self.name = data["name"]
            self.save(update_fields=["name"])

    def __str__(self):
        if self.is_anonymous:
            suffix = str(self.public_id)[:6]
            return f"Anonymous [{suffix}]"
        if self.name:
            return f"{self.name} ({self.identifier})"
        if self.user and self.user.get_full_name():
            return f"{self.user.get_full_name()} ({self.identifier})"
        return self.identifier

    def get_platform_display(self):
        from apps.channels.models import ChannelPlatform

        try:
            return ChannelPlatform(self.platform).label
        except ValueError:
            return self.platform

    def get_latest_session(self, experiment: Experiment) -> "ExperimentSession":
        return self.experimentsession_set.filter(experiment=experiment).order_by("-created_at").first()

    def last_seen(self) -> datetime:
        """Gets the "last seen" date for this participant based on their last message"""
        latest_session = (
            self.experimentsession_set.annotate(message_count=Count("chat__messages"))
            .exclude(message_count=0)
            .order_by("-created_at")
            .values("id")[:1]
        )
        return (
            ChatMessage.objects.filter(chat__experiment_session=models.Subquery(latest_session), message_type="human")
            .order_by("-created_at")
            .values_list("created_at", flat=True)
            .first()
        )

    def get_absolute_url(self):
        experiment = self.get_experiments_for_display().first()
        if experiment:
            return self.get_link_to_experiment_data(experiment)
        return reverse("participants:single-participant-home", args=[self.team.slug, self.id])

    def get_link_to_experiment_data(self, experiment: Experiment) -> str:
        url = reverse(
            "participants:single-participant-home-with-experiment", args=[self.team.slug, self.id, experiment.id]
        )
        return f"{url}#{experiment.id}"

    def get_experiments_for_display(self):
        """Used by the html templates to display various stats about the participant's participation."""
        exp_scoped_human_message = ChatMessage.objects.filter(
            chat__experiment_session__participant=self,
            message_type="human",
            chat__experiment_session__experiment__id=OuterRef("id"),
        )
        last_message = exp_scoped_human_message.order_by("-created_at")[:1].values("created_at")
        joined_on = self.experimentsession_set.order_by("created_at")[:1].values("created_at")
        return (
            Experiment.objects.get_all()
            .annotate(
                joined_on=Subquery(joined_on),
                last_message=Subquery(last_message),
            )
            .filter(Q(sessions__participant=self) | Q(id__in=Subquery(self.data_set.values("experiment"))))
            .distinct()
        )

    def get_data_for_experiment(self, experiment) -> dict:
        try:
            return self.data_set.get(experiment=experiment).data
        except ParticipantData.DoesNotExist:
            return {}

    def get_schedules_for_experiment(
        self, experiment, as_dict=False, as_timezone: str | None = None, include_inactive=False
    ):
        """
        Returns all scheduled messages for the associated participant for this session's experiment as well as
        any child experiments in the case where the experiment is a parent

        Parameters:
        as_dict: If True, the data will be returned as an array of dictionaries, otherwise an an array of strings
        timezone: The timezone to use for the dates. Defaults to the active timezone.
        """
        from apps.events.models import ScheduledMessage

        child_experiments = ExperimentRoute.objects.filter(team=self.team, parent=experiment).values("child")
        messages = (
            ScheduledMessage.objects.filter(
                Q(experiment=experiment) | Q(experiment__in=models.Subquery(child_experiments)),
                participant=self,
                team=self.team,
            )
            .select_related("action")
            .order_by("created_at")
        )
        if not include_inactive:
            messages = messages.filter(is_complete=False, cancelled_at=None)

        scheduled_messages = []
        for message in messages:
            if as_dict:
                scheduled_messages.append(message.as_dict(as_timezone=as_timezone))
            else:
                scheduled_messages.append(message.as_string(as_timezone=as_timezone))
        return scheduled_messages

    @transaction.atomic()
    def update_memory(self, data: dict, experiment: Experiment):
        """
        Updates this participant's data records by merging `data` with the existing data. By default, data for all
        experiments that this participant participated in will be updated.

        Paramters
        data:
            A dictionary containing the new data
        experiment:
            Create a new record for this experiment if one does not exist
        """
        # Update all existing records
        participant_data = ParticipantData.objects.filter(participant=self).select_for_update()
        experiments = set()
        with transaction.atomic():
            for record in participant_data:
                experiments.add(record.experiment_id)
                record.data = record.data | data
            ParticipantData.objects.bulk_update(participant_data, fields=["data"])

        if experiment.id not in experiments:
            ParticipantData.objects.create(team=self.team, experiment=experiment, data=data, participant=self)


class ParticipantDataObjectManager(models.Manager):
    def for_experiment(self, experiment: Experiment):
        experiment_id = experiment.id
        if experiment.is_a_version:
            experiment_id = experiment.working_version_id
        return super().get_queryset().filter(experiment_id=experiment_id, team=experiment.team)


def validate_json_dict(value):
    """Participant data must be a dict"""
    if not isinstance(value, dict):
        raise ValidationError("JSON object must be a dictionary")


class ParticipantData(BaseTeamModel):
    objects = ParticipantDataObjectManager()
    participant = models.ForeignKey(Participant, on_delete=models.CASCADE, related_name="data_set")
    data = encrypt(models.JSONField(default=dict, validators=[validate_json_dict]))
    experiment = models.ForeignKey(Experiment, on_delete=models.CASCADE)
    system_metadata = models.JSONField(default=dict)
    encryption_key = encrypt(
        models.CharField(max_length=255, blank=True, help_text="The base64 encoded encryption key")
    )

    def get_encryption_key_bytes(self):
        return base64.b64decode(self.encryption_key)

    def generate_encryption_key(self):
        key = base64.b64encode(secrets.token_bytes(32)).decode("utf-8")
        self.encryption_key = key
        self.save(update_fields=["encryption_key"])

    def has_consented(self) -> bool:
        return self.system_metadata.get("consent", False)

    def update_consent(self, consent: bool):
        self.system_metadata["consent"] = consent
        self.save(update_fields=["system_metadata"])

    class Meta:
        indexes = [
            models.Index(fields=["experiment"]),
        ]
        # A bot cannot have a link to multiple data entries for the same Participant
        # Multiple bots can have a link to the same ParticipantData record
        # A participant can have many participant data records
        unique_together = ("participant", "experiment")


class SessionStatus(models.TextChoices):
    SETUP = "setup", gettext("Setting Up")
    PENDING = "pending", gettext("Awaiting participant")
    PENDING_PRE_SURVEY = "pending-pre-survey", gettext("Awaiting pre-survey")
    ACTIVE = "active", gettext("Active")
    PENDING_REVIEW = "pending-review", gettext("Awaiting final review.")
    COMPLETE = "complete", gettext("Complete")
    # CANCELLED = "cancelled", gettext("Cancelled")  # not used anywhere yet
    UNKNOWN = "unknown", gettext("Unknown")


class ExperimentSessionObjectManager(models.Manager):
    def with_last_message_created_at(self):
        return self.annotate_with_last_message_created_at(self.get_queryset())

    @staticmethod
    def annotate_with_last_message_created_at(queryset):
        last_message_subquery = (
            ChatMessage.objects.filter(
                chat__experiment_session=models.OuterRef("pk"),
            )
            .order_by("-created_at")
            .values("created_at")[:1]
        )
        return queryset.annotate(last_message_created_at=models.Subquery(last_message_subquery))


class ExperimentSession(BaseTeamModel):
    """
    An individual session, e.g. an instance of a chat with an experiment
    """

    objects = ExperimentSessionObjectManager()
    external_id = models.CharField(max_length=255, default=uuid.uuid4, unique=True)
    participant = models.ForeignKey(Participant, on_delete=models.CASCADE, null=True, blank=True)
    status = models.CharField(max_length=20, choices=SessionStatus.choices, default=SessionStatus.SETUP)
    consent_date = models.DateTimeField(null=True, blank=True)
    ended_at = models.DateTimeField(null=True, blank=True, help_text="When the experiment (chat) ended.")
    reviewed_at = models.DateTimeField(null=True, blank=True, help_text="When the final review was submitted.")

    experiment = models.ForeignKey(Experiment, on_delete=models.CASCADE, related_name="sessions")
    chat = models.OneToOneField(Chat, related_name="experiment_session", on_delete=models.CASCADE)
    seed_task_id = models.CharField(
        max_length=40, blank=True, default="", help_text="System ID of the seed message task, if present."
    )
    experiment_channel = models.ForeignKey(
        "channels.ExperimentChannel",
        on_delete=models.SET_NULL,
        related_name="experiment_sessions",
        null=True,
        blank=True,
    )
    state = models.JSONField(default=dict)

    class Meta:
        ordering = ["-created_at"]

    def __str__(self):
        return f"ExperimentSession(id={self.external_id})"

    def save(self, *args, **kwargs):
        if not hasattr(self, "chat"):
            self.chat = Chat.objects.create(team=self.team, name=self.experiment.name)
        if not self.external_id:
            self.external_id = str(uuid.uuid4())

        super().save(*args, **kwargs)

    def has_display_messages(self) -> bool:
        return bool(self.get_messages_for_display())

    def get_messages_for_display(self):
        if self.seed_task_id:
            return self.chat.messages.all()[1:]
        else:
            return self.chat.messages.all()

    def get_participant_chip(self) -> Chip:
        if self.participant:
            return Chip(
                label=str(self.participant),
                url=self.participant.get_link_to_experiment_data(experiment=self.experiment),
            )
        else:
            return Chip(label="Anonymous", url="")

    def get_invite_url(self) -> str:
        return absolute_url(
            reverse(
                "experiments:start_session_from_invite",
                args=[self.team.slug, self.experiment.public_id, self.external_id],
            )
        )

    def user_already_engaged(self) -> bool:
        return ChatMessage.objects.filter(chat=self.chat, message_type=ChatMessageType.HUMAN).exists()

    def get_platform_name(self) -> str:
        if not self.experiment_channel:
            return self.participant.get_platform_display()
        return self.experiment_channel.get_platform_display()

    def get_pre_survey_link(self, experiment_version: Experiment):
        return experiment_version.pre_survey.get_link(self.participant, self)

    def get_post_survey_link(self, experiment_version: Experiment):
        return experiment_version.post_survey.get_link(self.participant, self)

    def is_stale(self) -> bool:
        """A Channel Session is considered stale if the experiment that the channel points to differs from the
        one that the experiment session points to. This will happen when the user repurposes the channel to point
        to another experiment."""
        from apps.channels.models import ChannelPlatform

        if self.experiment_channel.platform in ChannelPlatform.team_global_platforms():
            return False
        return self.experiment_channel.experiment != self.experiment

    def is_complete(self):
        return self.status == SessionStatus.COMPLETE

    def update_status(self, new_status: SessionStatus, commit: bool = True):
        if self.status == new_status:
            return

        self.status = new_status
        if commit:
            self.save()

    def get_absolute_url(self):
        return reverse(
            "experiments:experiment_session_view", args=[self.team.slug, self.experiment.public_id, self.external_id]
        )

    def end(self, commit: bool = True, propagate: bool = True):
        """
        Ends this experiment session

        Args:
            commit: Whether to save the model after setting the ended_at value
            propagate: Whether to enqueue any static event triggers defined for this experiment_session
        Raises:
            ValueError: If propagate is True but commit is not.
        """
        self.update_status(SessionStatus.PENDING_REVIEW)
        if propagate and not commit:
            raise ValueError("Commit must be True when propagate is True")
        self.ended_at = timezone.now()
        if commit:
            self.save()
        if commit and propagate:
            from apps.events.models import StaticTriggerType
            from apps.events.tasks import enqueue_static_triggers

            enqueue_static_triggers.delay(self.id, StaticTriggerType.CONVERSATION_END)

    @transaction.atomic()
    def ad_hoc_bot_message(
        self,
        instruction_prompt: str,
        trace_info: TraceInfo,
        fail_silently=True,
        use_experiment: Experiment | None = None,
    ):
        """Sends a bot message to this session. The bot message will be crafted using `instruction_prompt` and
        this session's history.

        Parameters:
            instruction_prompt: The instruction prompt for the LLM
            trace_info: Metadata for adding to the trace
            fail_silently: Exceptions will not be suppresed if this is True
            use_experiment: The experiment whose data to use. This is useful for multi-bot setups where we want a
            specific child bot to handle the check-in.
        """
        try:
            with current_team(self.team):
                bot_message = self._bot_prompt_for_user(instruction_prompt, trace_info, use_experiment=use_experiment)
                self.try_send_message(message=bot_message)
        except Exception as e:
            log.exception(f"Could not send message to experiment session {self.id}. Reason: {e}")
            if not fail_silently:
                raise e

    def _bot_prompt_for_user(
        self,
        instruction_prompt: str,
        trace_info: TraceInfo,
        use_experiment: Experiment | None = None,
    ) -> str:
        """Sends the `instruction_prompt` along with the chat history to the LLM to formulate an appropriate prompt
        message. The response from the bot will be saved to the chat history.
        """
        from apps.chat.bots import EventBot
        from apps.service_providers.llm_service.history_managers import ExperimentHistoryManager

        experiment = use_experiment or self.experiment
        trace_service = TracingService.create_for_experiment(self.experiment)
        history_manager = ExperimentHistoryManager(session=self, experiment=experiment, trace_service=trace_service)
        bot = EventBot(self, experiment, trace_info, history_manager)
        return bot.get_user_message(instruction_prompt)

    def try_send_message(self, message: str):
        """Tries to send a message to this user session as the bot. Note that `message` will be send to the user
        directly. This is not an instruction to the bot.
        """
        from apps.chat.channels import ChannelBase

        channel = ChannelBase.from_experiment_session(self)
        channel.send_message_to_user(message)

    @cached_property
    def participant_data_from_experiment(self) -> dict:
        try:
            return self.experiment.participantdata_set.get(participant=self.participant).data
        except ParticipantData.DoesNotExist:
            return {}

    @cached_property
    def experiment_version(self) -> Experiment:
        """Returns the default experiment, or if there is none, the working experiment"""
        return self.experiment.default_version

    @cached_property
    def working_experiment(self) -> Experiment:
        """Returns the default experiment, or if there is none, the working experiment"""
        return self.experiment.get_working_version()

    @property
    def experiment_version_for_display(self):
        version_tags = list(
            Tag.objects.filter(chatmessage__chat=self.chat, category=Chat.MetadataKeys.EXPERIMENT_VERSION)
            .order_by("name")
            .values_list("name", flat=True)
            .distinct()
        )
        if not version_tags:
            return ""

        return ", ".join(version_tags)

    def get_experiment_version_number(self) -> int:
        """
        Returns the version that is being chatted to. If it's the default version, return 0 which is the default
        experiment's version number
        """
        return self.chat.metadata.get(Chat.MetadataKeys.EXPERIMENT_VERSION, Experiment.DEFAULT_VERSION_NUMBER)

    def requires_participant_data(self) -> bool:
        """Determines if participant data is required for this session"""
        from apps.assistants.models import OpenAiAssistant
        from apps.pipelines.nodes.nodes import AssistantNode, LLMResponseWithPrompt, RouterNode

        if self.experiment.assistant:
            return "{participant_data}" in self.experiment.assistant.instructions
        elif self.experiment.pipeline:
            assistant_ids = self.experiment.pipeline.get_node_param_values(AssistantNode, param_name="assistant_id")
            results = OpenAiAssistant.objects.filter(
                id__in=assistant_ids, instructions__contains="{participant_data}"
            ).exists()
            if results:
                return True
            llm_prompts = self.experiment.pipeline.get_node_param_values(LLMResponseWithPrompt, param_name="prompt")
            router_prompts = self.experiment.pipeline.get_node_param_values(RouterNode, param_name="prompt")
            prompts = llm_prompts + router_prompts
            return bool([prompt for prompt in prompts if "{participant_data}" in prompt])
        else:
            return "{participant_data}" in self.experiment.prompt_text<|MERGE_RESOLUTION|>--- conflicted
+++ resolved
@@ -566,11 +566,8 @@
     MOVE_SCHEDULED_MESSAGE_DATE = "move-scheduled-message-date", gettext("Move Reminder Date")
     UPDATE_PARTICIPANT_DATA = "update-user-data", gettext("Update Participant Data")
     ATTACH_MEDIA = "attach-media", gettext("Attach Media")
-<<<<<<< HEAD
+    END_SESSION = "end-session", gettext("End Session")
     SEARCH_INDEX = "search-index", gettext("Search Index")
-=======
-    END_SESSION = "end-session", gettext("End Session")
->>>>>>> 78c87cc1
 
     @classmethod
     def reminder_tools(cls) -> list[Self]:
