--- conflicted
+++ resolved
@@ -1391,15 +1391,13 @@
         models.CharField(max_length=255, blank=True, help_text="The base64 encoded encryption key")
     )
 
-<<<<<<< HEAD
     def get_encryption_key_bytes(self):
         return base64.b64decode(self.encryption_key)
-=======
+
     def generate_encryption_key(self):
         key = base64.b64encode(secrets.token_bytes(32)).decode("utf-8")
         self.encryption_key = key
         self.save(update_fields=["encryption_key"])
->>>>>>> 34b49da2
 
     class Meta:
         indexes = [
