--- conflicted
+++ resolved
@@ -353,16 +353,13 @@
         help_text="When the message history for a session exceeds this limit (in tokens), it will be compressed. "
         "If 0, compression will be disabled which may result in errors or high LLM costs.",
     )
-<<<<<<< HEAD
-    files = models.ManyToManyField("files.File", blank=True)
-=======
     voice_response_behaviour = models.CharField(
         max_length=10,
         choices=VoiceResponseBehaviours.choices,
         default=VoiceResponseBehaviours.RECIPROCAL,
         help_text="This tells the bot when to reply with voice messages",
     )
->>>>>>> 4c5abda8
+    files = models.ManyToManyField("files.File", blank=True)
 
     class Meta:
         ordering = ["name"]
