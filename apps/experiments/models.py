import logging
import uuid
from datetime import datetime
from functools import cached_property
from uuid import uuid4

import markdown
import pytz
from django.conf import settings
from django.contrib.contenttypes.fields import GenericForeignKey, GenericRelation
from django.contrib.contenttypes.models import ContentType
from django.contrib.postgres.fields import ArrayField
from django.core.validators import MaxValueValidator, MinValueValidator, validate_email
from django.db import models, transaction
from django.db.models import BooleanField, Case, Count, OuterRef, Q, Subquery, UniqueConstraint, When
from django.urls import reverse
from django.utils import timezone
from django.utils.translation import gettext
from django_cryptography.fields import encrypt
from field_audit import audit_fields
from field_audit.models import AuditAction, AuditingManager

from apps.chat.models import Chat, ChatMessage, ChatMessageType
from apps.experiments import model_audit_fields
from apps.experiments.versioning import Version, VersionField, differs
from apps.generics.chips import Chip
from apps.teams.models import BaseTeamModel, Team
from apps.utils.models import BaseModel
from apps.utils.time import seconds_to_human
from apps.web.meta import absolute_url

log = logging.getLogger(__name__)


class VersionsObjectManagerMixin:
    def get_all(self):
        """A method to return all experiments whether it is deprecated or not"""
        return super().get_queryset()

    def get_queryset(self):
        return (
            super()
            .get_queryset()
            .filter(is_archived=False)
            .annotate(
                is_version=Case(
                    When(working_version_id__isnull=False, then=True),
                    When(working_version_id__isnull=True, then=False),
                    output_field=BooleanField(),
                )
            )
        )


class PromptObjectManager(AuditingManager):
    pass


class ExperimentRouteObjectManager(VersionsObjectManagerMixin, models.Manager):
    pass


class ExperimentObjectManager(VersionsObjectManagerMixin, AuditingManager):
    def get_default_or_working(self, family_member: "Experiment"):
        """
        Returns the default version of the family of experiments relating to `family_member` or if there is no default,
        the working experiment.
        """
        if family_member.is_default_version:
            return family_member

        working_version_id = family_member.working_version_id or family_member.id
        experiment = self.filter(
            working_version_id=working_version_id, is_default_version=True, team_id=family_member.team_id
        ).first()
        return experiment if experiment else family_member

    def working_versions_queryset(self):
        """Returns a queryset for all working experiments"""
        return self.get_queryset().filter(working_version=None)


class SourceMaterialObjectManager(VersionsObjectManagerMixin, AuditingManager):
    pass


class SafetyLayerObjectManager(VersionsObjectManagerMixin, AuditingManager):
    pass


class ConsentFormObjectManager(VersionsObjectManagerMixin, AuditingManager):
    pass


class SyntheticVoiceObjectManager(AuditingManager):
    pass


class PromptBuilderHistory(BaseTeamModel):
    """
    History entries for the prompt builder
    """

    owner = models.ForeignKey(settings.AUTH_USER_MODEL, on_delete=models.CASCADE)
    history = models.JSONField()

    def __str__(self) -> str:
        return str(self.history)


class VersionsMixin:
    DEFAULT_EXCLUDED_KEYS = ["id", "created_at", "updated_at", "working_version", "versions"]

    @transaction.atomic()
    def create_new_version(self, save=True):
        """
        Creates a new version of this instance and sets the `working_version_id` (if this model supports it) to the
        original instance ID
        """
        working_version_id = self.id
        new_instance = self._meta.model.objects.get(id=working_version_id)
        new_instance.pk = None
        new_instance.id = None
        new_instance._state.adding = True
        if hasattr(new_instance, "working_version_id"):
            new_instance.working_version_id = working_version_id

        if save:
            new_instance.save()
        return new_instance

    @property
    def is_a_version(self):
        """Return whether or not this experiment is a version of an experiment"""
        return self.working_version is not None

    @property
    def is_working_version(self):
        return self.working_version is None

    @property
    def latest_version(self):
        return self.versions.order_by("-created_at").first()

    def get_working_version(self) -> "Experiment":
        """Returns the working version of this experiment family"""
        if self.is_working_version:
            return self
        return self.working_version

    def get_working_version_id(self) -> int:
        return self.working_version_id if self.working_version_id else self.id

    @property
    def has_versions(self):
        return self.versions.exists()

    def get_fields_to_exclude(self):
        """Returns a list of fields that should be excluded when comparing two versions."""
        return self.DEFAULT_EXCLUDED_KEYS

    def archive(self):
        self.is_archived = True
        self.save()


@audit_fields(*model_audit_fields.SOURCE_MATERIAL_FIELDS, audit_special_queryset_writes=True)
class SourceMaterial(BaseTeamModel, VersionsMixin):
    """
    Some Source Material on a particular topic.
    """

    owner = models.ForeignKey(settings.AUTH_USER_MODEL, on_delete=models.CASCADE)
    topic = models.CharField(max_length=50)
    description = models.TextField(null=True, default="", verbose_name="A longer description of the source material.")  # noqa DJ001
    material = models.TextField()
    working_version = models.ForeignKey(
        "self",
        on_delete=models.CASCADE,
        null=True,
        blank=True,
        related_name="versions",
    )
    is_archived = models.BooleanField(default=False)
    objects = SourceMaterialObjectManager()

    class Meta:
        ordering = ["topic"]

    def __str__(self):
        return self.topic

    def get_absolute_url(self):
        return reverse("experiments:source_material_edit", args=[self.team.slug, self.id])

    @transaction.atomic()
    def archive(self):
        super().archive()
        self.experiment_set.update(source_material=None, audit_action=AuditAction.AUDIT)


@audit_fields(*model_audit_fields.SAFETY_LAYER_FIELDS, audit_special_queryset_writes=True)
class SafetyLayer(BaseTeamModel, VersionsMixin):
    name = models.CharField(max_length=128)
    prompt_text = models.TextField()
    messages_to_review = models.CharField(
        choices=ChatMessageType.safety_layer_choices,
        default=ChatMessageType.HUMAN,
        help_text="Whether the prompt should be applied to human or AI messages",
        max_length=10,
    )
    default_response_to_user = models.TextField(
        blank=True,
        default="",
        help_text="If specified, the message that will be sent to the user instead of the filtered message.",
    )
    prompt_to_bot = models.TextField(
        blank=True,
        default="",
        help_text="If specified, the message that will be sent to the bot instead of the filtered message.",
    )
    working_version = models.ForeignKey(
        "self",
        on_delete=models.CASCADE,
        null=True,
        blank=True,
        related_name="versions",
    )
    is_archived = models.BooleanField(default=False)
    objects = SafetyLayerObjectManager()

    def __str__(self):
        return self.name

    def get_absolute_url(self):
        return reverse("experiments:safety_edit", args=[self.team.slug, self.id])


class SurveyObjectManager(VersionsObjectManagerMixin, models.Manager):
    def get_queryset(self) -> models.QuerySet:
        return (
            super()
            .get_queryset()
            .annotate(
                is_version=Case(
                    When(working_version_id__isnull=False, then=True),
                    When(working_version_id__isnull=True, then=False),
                    output_field=BooleanField(),
                )
            )
        )


class Survey(BaseTeamModel, VersionsMixin):
    """
    A survey.
    """

    name = models.CharField(max_length=128)
    url = models.URLField(max_length=500)
    confirmation_text = models.TextField(
        null=False,
        default=(
            "Please complete the following survey by clicking on the survey link."
            " When you have finished, respond with '1' to let us know that you've completed it."
            " Survey link: {survey_link}"
        ),
    )
    working_version = models.ForeignKey(
        "self",
        on_delete=models.CASCADE,
        null=True,
        blank=True,
        related_name="versions",
    )
    is_archived = models.BooleanField(default=False)
    objects = SurveyObjectManager()

    class Meta:
        ordering = ["name"]

    def __str__(self):
        return self.name

    def get_link(self, participant, experiment_session):
        participant_public_id = participant.public_id if participant else "[anonymous]"
        return self.url.format(
            participant_id=participant_public_id,
            session_id=experiment_session.external_id,
            experiment_id=experiment_session.experiment.public_id,
        )

    def get_absolute_url(self):
        return reverse("experiments:survey_edit", args=[self.team.slug, self.id])

    @transaction.atomic()
    def archive(self):
        super().archive()
        self.experiments_pre.update(pre_survey=None, audit_action=AuditAction.AUDIT)
        self.experiments_post.update(post_survey=None, audit_action=AuditAction.AUDIT)


@audit_fields(*model_audit_fields.CONSENT_FORM_FIELDS, audit_special_queryset_writes=True)
class ConsentForm(BaseTeamModel, VersionsMixin):
    """
    Custom markdown consent form to be used by experiments.
    """

    objects = ConsentFormObjectManager()
    name = models.CharField(max_length=128)
    consent_text = models.TextField(help_text="Custom markdown text")
    capture_identifier = models.BooleanField(default=True)
    identifier_label = models.CharField(max_length=200, default="Email Address")
    identifier_type = models.CharField(choices=(("email", "Email"), ("text", "Text")), default="email", max_length=16)
    is_default = models.BooleanField(default=False, editable=False)
    confirmation_text = models.CharField(
        null=False,
        default="Respond with '1' if you agree",
        help_text=("Use this text to tell the user to respond with '1' in order to give their consent"),
    )
    working_version = models.ForeignKey(
        "self",
        on_delete=models.CASCADE,
        null=True,
        blank=True,
        related_name="versions",
    )
    is_archived = models.BooleanField(default=False)

    class Meta:
        ordering = ["name"]

    @classmethod
    def get_default(cls, team):
        return cls.objects.get(team=team, is_default=True)

    def __str__(self):
        return self.name

    def get_rendered_content(self):
        return markdown.markdown(self.consent_text)

    def get_absolute_url(self):
        return reverse("experiments:consent_edit", args=[self.team.slug, self.id])

    @transaction.atomic()
    def archive(self):
        super().archive()
        consent_form_id = ConsentForm.objects.filter(team=self.team, is_default=True).values("id")[:1]
        self.experiments.update(consent_form_id=Subquery(consent_form_id), audit_action=AuditAction.AUDIT)


@audit_fields(*model_audit_fields.SYNTHETIC_VOICE_FIELDS, audit_special_queryset_writes=True)
class SyntheticVoice(BaseModel):
    """
    A synthetic voice as per the service documentation. This is used when synthesizing responses for an experiment

    See AWS' docs for all available voices
    https://docs.aws.amazon.com/polly/latest/dg/voicelist.html
    """

    GENDERS = (
        ("male", "Male"),
        ("female", "Female"),
        ("male (child)", "Male (Child)"),
        ("female (child)", "Female (Child)"),
    )

    AWS = "AWS"
    Azure = "Azure"
    OpenAI = "OpenAI"
    OpenAIVoiceEngine = "OpenAIVoiceEngine"

    SERVICES = (
        ("AWS", AWS),
        ("Azure", Azure),
        ("OpenAI", OpenAI),
        ("OpenAIVoiceEngine", OpenAIVoiceEngine),
    )
    TEAM_SCOPED_SERVICES = [OpenAIVoiceEngine]

    objects = SyntheticVoiceObjectManager()
    name = models.CharField(
        max_length=128, help_text="The name of the synthetic voice, as per the documentation of the service"
    )
    neural = models.BooleanField(default=False, help_text="Indicates whether this voice is a neural voice")
    language = models.CharField(null=False, blank=False, max_length=64, help_text="The language this voice is for")
    language_code = models.CharField(
        null=False, blank=False, max_length=32, help_text="The language code this voice is for"
    )

    gender = models.CharField(
        null=False, blank=True, choices=GENDERS, max_length=14, help_text="The gender of this voice"
    )
    service = models.CharField(
        null=False, blank=False, choices=SERVICES, max_length=17, help_text="The service this voice is from"
    )
    voice_provider = models.ForeignKey(
        "service_providers.VoiceProvider", verbose_name=gettext("Team"), on_delete=models.CASCADE, null=True
    )
    file = models.ForeignKey("files.File", null=True, on_delete=models.SET_NULL)

    class Meta:
        ordering = ["name"]
        unique_together = ("name", "language_code", "language", "gender", "neural", "service", "voice_provider")

    def get_gender(self):
        # This is a bit of a hack to display the gender on the admin screen. Directly calling gender doesn't work
        return self.gender

    def __str__(self):
        prefix = "*" if self.neural else ""
        display_str = f"{prefix}{self.name}"
        if self.gender:
            display_str = f"{self.gender}: {display_str}"
        if self.language:
            display_str = f"{self.language}, {display_str}"
        return display_str

    @staticmethod
    def get_for_team(team: Team, exclude_services=None) -> list["SyntheticVoice"]:
        """Returns a queryset for this team comprising of all general synthetic voice records and those exclusive
        to this team. Any services specified by `exclude_services` will be excluded from the final result"""
        exclude_services = exclude_services or []
        general_services = ~Q(service__in=SyntheticVoice.TEAM_SCOPED_SERVICES) & Q(voice_provider__isnull=True)
        team_services = Q(voice_provider__team=team)
        return SyntheticVoice.objects.filter(general_services | team_services, ~Q(service__in=exclude_services))


class VoiceResponseBehaviours(models.TextChoices):
    ALWAYS = "always", gettext("Always")
    RECIPROCAL = "reciprocal", gettext("Reciprocal")
    NEVER = "never", gettext("Never")


class AgentTools(models.TextChoices):
    RECURRING_REMINDER = "recurring-reminder", gettext("Recurring Reminder")
    ONE_OFF_REMINDER = "one-off-reminder", gettext("One-off Reminder")
    DELETE_REMINDER = "delete-reminder", gettext("Delete Reminder")
    MOVE_SCHEDULED_MESSAGE_DATE = "move-scheduled-message-date", gettext("Move Reminder Date")
    UPDATE_PARTICIPANT_DATA = "update-user-data", gettext("Update Participant Data")


@audit_fields(*model_audit_fields.EXPERIMENT_FIELDS, audit_special_queryset_writes=True)
class Experiment(BaseTeamModel, VersionsMixin):
    """
    An experiment combines a chatbot prompt, a safety prompt, and source material.
    Each experiment can be run as a chatbot.
    """

    # 0 is a reserved version number, meaning the default version
    DEFAULT_VERSION_NUMBER = 0

    owner = models.ForeignKey(settings.AUTH_USER_MODEL, on_delete=models.CASCADE)
    name = models.CharField(max_length=128)
    description = models.TextField(null=True, default="", verbose_name="A longer description of the experiment.")  # noqa DJ001
    llm_provider = models.ForeignKey(
        "service_providers.LlmProvider", on_delete=models.SET_NULL, null=True, blank=True, verbose_name="LLM Provider"
    )
    llm_provider_model = models.ForeignKey(
        "service_providers.LlmProviderModel",
        on_delete=models.SET_NULL,
        null=True,
        blank=True,
        help_text="The LLM model to use",
        verbose_name="LLM Model",
    )
    llm = models.CharField(max_length=255, help_text="The LLM model to use.", verbose_name="LLM Model", blank=True)
    assistant = models.ForeignKey(
        "assistants.OpenAiAssistant",
        on_delete=models.SET_NULL,
        null=True,
        blank=True,
        verbose_name="OpenAI Assistant",
    )
    pipeline = models.ForeignKey(
        "pipelines.Pipeline",
        on_delete=models.SET_NULL,
        null=True,
        blank=True,
        verbose_name="Pipeline",
    )
    temperature = models.FloatField(default=0.7, validators=[MinValueValidator(0), MaxValueValidator(1)])

    prompt_text = models.TextField(blank=True, default="")
    input_formatter = models.TextField(
        blank=True,
        default="",
        help_text="Use the {input} variable somewhere to modify the user input before it reaches the bot. "
        "E.g. 'Safe or unsafe? {input}'",
    )
    safety_layers = models.ManyToManyField(SafetyLayer, related_name="experiments", blank=True)

    source_material = models.ForeignKey(
        SourceMaterial,
        on_delete=models.SET_NULL,
        null=True,
        blank=True,
        help_text="If provided, the source material will be given to every bot in the chain.",
    )
    seed_message = models.TextField(
        blank=True,
        default="",
        help_text="If set, send this message to the bot when the session starts, "
        "and prompt the user with the initial response.",
    )
    pre_survey = models.ForeignKey(
        Survey, null=True, blank=True, related_name="experiments_pre", on_delete=models.SET_NULL
    )
    post_survey = models.ForeignKey(
        Survey, null=True, blank=True, related_name="experiments_post", on_delete=models.SET_NULL
    )
    public_id = models.UUIDField(default=uuid.uuid4, unique=True)
    consent_form = models.ForeignKey(
        ConsentForm,
        on_delete=models.CASCADE,
        related_name="experiments",
        help_text="Consent form content to show to users before participation in experiments.",
    )
    voice_provider = models.ForeignKey(
        "service_providers.VoiceProvider",
        on_delete=models.SET_NULL,
        null=True,
        blank=True,
        verbose_name="Voice Provider",
    )
    synthetic_voice = models.ForeignKey(
        SyntheticVoice, null=True, blank=True, related_name="experiments", on_delete=models.SET_NULL
    )
    conversational_consent_enabled = models.BooleanField(
        default=False,
        help_text=(
            "If enabled, the consent form will be sent at the start of a conversation for external channels. Note: "
            "This requires the experiment to have a seed message."
        ),
    )
    safety_violation_notification_emails = ArrayField(
        models.CharField(max_length=512),
        default=list,
        verbose_name="Safety violation notification emails",
        help_text="Email addresses to notify when the safety bot detects a violation. Separate addresses with a comma.",
        null=True,
        blank=True,
    )
    max_token_limit_old = models.PositiveIntegerField(
        default=8192,
        help_text="When the message history for a session exceeds this limit (in tokens), it will be compressed. "
        "If 0, compression will be disabled which may result in errors or high LLM costs.",
    )  # TODO Remove this after migration to llm_provider_model is complete
    voice_response_behaviour = models.CharField(
        max_length=10,
        choices=VoiceResponseBehaviours.choices,
        default=VoiceResponseBehaviours.RECIPROCAL,
        help_text="This tells the bot when to reply with voice messages",
    )
    files = models.ManyToManyField("files.File", blank=True)
    participant_data = GenericRelation("experiments.ParticipantData", related_query_name="bots")
    children = models.ManyToManyField(
        "Experiment", blank=True, through="ExperimentRoute", symmetrical=False, related_name="parents"
    )
    tools = ArrayField(models.CharField(max_length=128), default=list, blank=True)
    echo_transcript = models.BooleanField(
        default=True,
        help_text=("Whether or not the bot should tell the user what it heard when the user sends voice messages"),
    )
    trace_provider = models.ForeignKey(
        "service_providers.TraceProvider", on_delete=models.SET_NULL, null=True, blank=True
    )
    use_processor_bot_voice = models.BooleanField(default=False)
    participant_allowlist = ArrayField(models.CharField(max_length=128), default=list, blank=True)

    # Versioning fields
    working_version = models.ForeignKey(
        "self",
        on_delete=models.CASCADE,
        null=True,
        blank=True,
        related_name="versions",
    )
    version_number = models.PositiveIntegerField(default=1)
    is_default_version = models.BooleanField(default=False)
    is_archived = models.BooleanField(default=False)
    version_description = models.TextField(
        blank=True,
        default="",
    )
    debug_mode_enabled = models.BooleanField(default=False)
    citations_enabled = models.BooleanField(default=True)
    objects = ExperimentObjectManager()

    class Meta:
        ordering = ["name"]
        permissions = [
            ("invite_participants", "Invite experiment participants"),
            ("download_chats", "Download experiment chats"),
        ]
        constraints = [
            models.UniqueConstraint(
                fields=["is_default_version", "working_version"],
                condition=Q(is_default_version=True),
                name="unique_default_version_per_experiment",
            ),
            models.UniqueConstraint(
                fields=["version_number", "working_version"],
                condition=Q(working_version__isnull=False),
                name="unique_version_number_per_experiment",
            ),
        ]

    def __str__(self):
        if self.working_version is None:
            return self.name
        return f"{self.name} ({self.version_display})"

    def save(self, *args, **kwargs):
        if self.working_version is None and self.is_default_version is True:
            raise ValueError("A working experiment cannot be a default version")
        return super().save(*args, **kwargs)

    def get_absolute_url(self):
        return reverse("experiments:single_experiment_home", args=[self.team.slug, self.id])

    def get_version(self, version: int) -> "Experiment":
        """
        Returns the version of this experiment family matching `version`. If `version` is 0, the default version is
        returned.
        """
        working_version = self.get_working_version()
        if version == self.DEFAULT_VERSION_NUMBER:
            return working_version.default_version
        elif working_version.version_number == version:
            return working_version
        return working_version.versions.get(version_number=version)

    @property
    def tools_enabled(self):
        return len(self.tools) > 0 or self.custom_action_operations.exists()

    @property
    def event_triggers(self):
        return [*self.timeout_triggers.all(), *self.static_triggers.all()]

    @property
    def version_display(self) -> str:
        if self.is_working_version:
            return ""
        return f"v{self.version_number}"

    @property
    def max_token_limit(self) -> int:
        if self.llm_provider:
            return self.llm_provider.max_token_limit
        elif self.assistant:
            return self.assistant.llm_provider.max_token_limit

    @cached_property
    def default_version(self) -> "Experiment":
        """Returns the default experiment, or if there is none, the working experiment"""
        return Experiment.objects.get_default_or_working(self)

    def get_chat_model(self):
        service = self.get_llm_service()
        provider_model_name = self.get_llm_provider_model_name()
        return service.get_chat_model(provider_model_name, self.temperature)

    def get_llm_service(self):
        if self.llm_provider:
            return self.llm_provider.get_llm_service()
        elif self.assistant:
            return self.assistant.llm_provider.get_llm_service()

<<<<<<< HEAD
    def get_llm_provider_model_name(self):
        if self.llm_provider:
            if not self.llm_provider_model:
                raise ValueError("llm_provider_model is not set for this Experiment")
            return self.llm_provider_model.name
        elif self.assistant:
            if not self.assistant.llm_provider_model:
                raise ValueError("llm_provider_model is not set for this Assistant")
            return self.assistant.llm_provider_model.name
=======
    @property
    def trace_service(self):
        if self.trace_provider:
            return self.trace_provider.get_service()
>>>>>>> a405089b

    def get_api_url(self):
        return absolute_url(reverse("api:openai-chat-completions", args=[self.public_id]))

    @transaction.atomic()
    def create_new_version(self, version_description: str | None = None, make_default: bool = False):
        """
        Creates a copy of an experiment as a new version of the original experiment.
        """
        version_number = self.version_number
        self.version_number = version_number + 1
        self.save(update_fields=["version_number"])

        # Fetch a new instance so the previous instance reference isn't simply being updated. I am not 100% sure
        # why simply chaing the pk, id and _state.adding wasn't enough.
        new_version = super().create_new_version(save=False)
        new_version.version_description = version_description or ""
        new_version.public_id = uuid4()
        new_version.version_number = version_number

        self._copy_attr_to_new_version("source_material", new_version)
        self._copy_attr_to_new_version("consent_form", new_version)
        self._copy_attr_to_new_version("pre_survey", new_version)
        self._copy_attr_to_new_version("post_survey", new_version)

        if new_version.version_number == 1 or make_default:
            new_version.is_default_version = True

        if make_default:
            self.versions.filter(is_default_version=True).update(
                is_default_version=False, audit_action=AuditAction.AUDIT
            )

        new_version.save()

        self._copy_safety_layers_to_new_version(new_version)
        self._copy_routes_to_new_version(new_version)
        self._copy_trigger_to_new_version(trigger_queryset=self.static_triggers, new_version=new_version)
        self._copy_trigger_to_new_version(trigger_queryset=self.timeout_triggers, new_version=new_version)
        self._copy_pipeline_to_new_version(new_version)

        new_version.files.set(self.files.all())
        return new_version

    def _copy_pipeline_to_new_version(self, new_version):
        if not self.pipeline:
            return
        new_version.pipeline = self.pipeline.create_new_version()
        new_version.save(update_fields=["pipeline"])

    def _copy_attr_to_new_version(self, attr_name, new_version: "Experiment"):
        """Copies the attribute `attr_name` to the new version by creating a new version of the related record and
        linking that to `new_version`

        If the related field's version matches the current value, link it to the new experiment version; otherwise,
        create a new version of it.
        Q: Why?
        A: When a new experiment version is created, the a new version is also created for the related field. If no
        new changes was made to this new version by the time we want to create another version of the experiment, it
        would make sense to add the already versioned related field to the versioned experiment instead of creating yet
        another version of it.
        """
        attr_instance = getattr(self, attr_name)
        if not attr_instance:
            return

        latest_attr_version = attr_instance.latest_version

        if latest_attr_version and not differs(
            attr_instance, latest_attr_version, exclude_model_fields=latest_attr_version.get_fields_to_exclude()
        ):
            setattr(new_version, attr_name, latest_attr_version)
        else:
            setattr(new_version, attr_name, attr_instance.create_new_version())

    def _copy_safety_layers_to_new_version(self, new_version: "Experiment"):
        duplicated_layers = []
        for layer in self.safety_layers.all():
            duplicated_layers.append(layer.create_new_version())
        new_version.safety_layers.set(duplicated_layers)

    def _copy_routes_to_new_version(self, new_version: "Experiment"):
        """
        This copies the experiment routes where this experiment is the parent and sets the new parent to the new
        version.
        """
        for route in self.child_links.all():
            route.create_new_version(new_version)

    def _copy_trigger_to_new_version(self, trigger_queryset, new_version):
        for trigger in trigger_queryset.all():
            trigger.create_new_version(new_experiment=new_version)

    @property
    def is_public(self) -> bool:
        """
        Whether or not a bot is public depends on the `participant_allowlist`. If it's empty, the bot is public.
        """
        return len(self.participant_allowlist) == 0

    def is_participant_allowed(self, identifier: str):
        return identifier in self.participant_allowlist or self.team.members.filter(email=identifier).exists()

    @property
    def version(self) -> Version:
        """
        Returns a `Version` instance representing the experiment version.
        """

        def yes_no(value: bool) -> str:
            return "Yes" if value else "No"

        def format_tools(tools: set) -> str:
            return ", ".join([AgentTools(tool).label for tool in tools])

        def format_array_field(arr: list) -> str:
            return ", ".join([entry for entry in arr])

        def format_trigger(trigger) -> str:
            string = "If"
            if trigger.trigger_type == "TimeoutTrigger":
                seconds = seconds_to_human(trigger.delay)
                string = f"{string} no response for {seconds}"
            else:
                string = f"{string} {trigger.get_type_display().lower()}"

            trigger_action = trigger.action.get_action_type_display().lower()
            return f"{string} then {trigger_action}"

        def format_route(route) -> str:
            if route.type == ExperimentRouteType.PROCESSOR:
                string = f'Route to "{route.child}" using the "{route.keyword}" keyword.'
                if route.is_default:
                    string = f"{string} (default)"
                return string
            elif route.type == ExperimentRouteType.TERMINAL:
                string = f"Use {route.child} as the terminal bot"
            else:
                string = "Unknown route type"
            return string

        return Version(
            instance=self,
            fields=[
                VersionField(group_name="General", name="description", raw_value=self.description),
                VersionField(
                    group_name="General",
                    name="allowlist",
                    raw_value=self.participant_allowlist,
                    to_display=format_array_field,
                ),
                # Language Model
                VersionField(group_name="Language Model", name="prompt_text", raw_value=self.prompt_text),
                VersionField(group_name="Language Model", name="llm_provider_model", raw_value=self.llm_provider_model),
                VersionField(group_name="Language Model", name="llm_provider", raw_value=self.llm_provider),
                VersionField(group_name="Language Model", name="temperature", raw_value=self.temperature),
                # Safety
                VersionField(
                    group_name="Safety",
                    name="safety_layers",
                    queryset=self.safety_layers,
                ),
                VersionField(
                    group_name="Safety",
                    name="safety_violation_emails",
                    raw_value=", ".join(self.safety_violation_notification_emails),
                ),
                VersionField(
                    group_name="Safety",
                    name="input_formatter",
                    raw_value=self.input_formatter,
                ),
                # Consent
                VersionField(group_name="Consent", name="consent_form", raw_value=self.consent_form),
                VersionField(
                    group_name="Consent",
                    name="conversational_consent_enabled",
                    raw_value=self.conversational_consent_enabled,
                    to_display=yes_no,
                ),
                # Surveys
                VersionField(group_name="Surveys", name="pre-survey", raw_value=self.pre_survey),
                VersionField(group_name="Surveys", name="post_survey", raw_value=self.post_survey),
                # Voice
                VersionField(group_name="Voice", name="voice_provider", raw_value=self.voice_provider),
                VersionField(group_name="Voice", name="synthetic_voice", raw_value=self.synthetic_voice),
                VersionField(
                    group_name="Voice",
                    name="voice_response_behaviour",
                    raw_value=VoiceResponseBehaviours(self.voice_response_behaviour).label,
                ),
                VersionField(
                    group_name="Voice",
                    name="echo_transcript",
                    raw_value=self.echo_transcript,
                    to_display=yes_no,
                ),
                VersionField(
                    group_name="Voice",
                    name="use_processor_bot_voice",
                    raw_value=self.use_processor_bot_voice,
                    to_display=yes_no,
                ),
                # Source material
                VersionField(
                    group_name="Source Material",
                    name="source_material",
                    raw_value=self.source_material,
                ),
                # Tools
                VersionField(
                    group_name="Tools",
                    name="tools",
                    raw_value=set(self.tools),
                    to_display=format_tools,
                ),
                VersionField(group_name="Assistant", name="assistant", raw_value=self.assistant),
                VersionField(group_name="Pipeline", name="pipeline", raw_value=self.pipeline),
                VersionField(group_name="Tracing", name="tracing_provider", raw_value=self.trace_provider),
                # Triggers
                VersionField(
                    group_name="Triggers",
                    name="static_triggers",
                    queryset=self.static_triggers,
                    to_display=format_trigger,
                ),
                VersionField(
                    group_name="Triggers",
                    name="timeout_triggers",
                    queryset=self.timeout_triggers,
                    to_display=format_trigger,
                ),
                # Routing
                VersionField(
                    group_name="Routing",
                    name="routes",
                    queryset=self.child_links.filter(type=ExperimentRouteType.PROCESSOR),
                    to_display=format_route,
                ),
                VersionField(
                    group_name="Routing",
                    name="terminal_bot",
                    queryset=self.child_links.filter(type=ExperimentRouteType.TERMINAL),
                    to_display=format_route,
                ),
            ],
        )


class ExperimentRouteType(models.TextChoices):
    PROCESSOR = "processor"
    TERMINAL = "terminal"


class ExperimentRoute(BaseTeamModel, VersionsMixin):
    """
    Through model for Experiment.children routes.
    """

    parent = models.ForeignKey(Experiment, on_delete=models.CASCADE, related_name="child_links")
    child = models.ForeignKey(Experiment, on_delete=models.CASCADE, related_name="parent_links")
    keyword = models.SlugField(max_length=128)
    is_default = models.BooleanField(default=False)
    type = models.CharField(choices=ExperimentRouteType.choices, max_length=64, default=ExperimentRouteType.PROCESSOR)
    condition = models.CharField(max_length=64, blank=True)
    working_version = models.ForeignKey(
        "self",
        on_delete=models.CASCADE,
        null=True,
        blank=True,
        related_name="versions",
    )
    is_archived = models.BooleanField(default=False)
    objects = ExperimentRouteObjectManager()

    @classmethod
    def eligible_children(cls, team: Team, parent: Experiment | None = None):
        """
        Returns a list of experiments that fit the following criteria:
        - They are not the same as the parent
        - they are not parents
        - they are not not children of the current experiment
        - they are not part of the current experiment's version family
        """
        parent_ids = cls.objects.filter(team=team).values_list("parent_id", flat=True).distinct()

        if parent:
            child_ids = cls.objects.filter(parent=parent).values_list("child_id", flat=True)
            eligible_experiments = (
                Experiment.objects.filter(team=team)
                .exclude(id__in=child_ids)
                .exclude(id__in=parent_ids)
                .exclude(id=parent.id)
                .exclude(working_version_id=parent.id)
            )
        else:
            eligible_experiments = Experiment.objects.filter(team=team).exclude(id__in=parent_ids)

        return eligible_experiments

    @transaction.atomic()
    def create_new_version(self, new_parent: Experiment) -> "ExperimentRoute":
        """
        Strategy for handling child versions:

        1. If the child is already a version:
        - Do not create a new child version.

        2. If the child is a working version, verify whether the latest version of the child:
        - Is identical to the current one, and
        - Belongs to the same version family.

        - If both conditions are met, reuse the latest version of the child.
        - Otherwise, proceed to create a new version.
        """

        new_instance = super().create_new_version(save=False)
        new_instance.parent = new_parent
        if not new_instance.child.is_a_version:
            # TODO: The user must be notified and give consent to us doing this. Ignore for now
            latest_child_version: ExperimentRoute | None = new_instance.child.latest_version

            if latest_child_version:
                is_identical_to_working_version = not differs(
                    self.child, latest_child_version, exclude_model_fields=self.fields_to_exclude_for_child
                )
                if is_identical_to_working_version:
                    new_child = latest_child_version
                else:
                    fields_changed = self.child.compare_with_model(
                        latest_child_version, self.fields_to_exclude_for_child
                    )
                    description = self._generate_version_description(fields_changed)
                    new_child = new_instance.child.create_new_version(version_description=description)
            else:
                new_child = new_instance.child.create_new_version(self._generate_version_description())

            new_instance.child = new_child
        new_instance.save()
        return new_instance

    def _generate_version_description(self, changed_fields: set | None = None) -> str:
        description = "Auto created when the parent experiment was versioned"
        if changed_fields:
            changed_fields = ",".join(changed_fields)
            description = f"{description} since {changed_fields} changed."
        return description

    def compare_with_model(self, route: "ExperimentRoute", exclude_fields):
        """
        When comparing two ExperimentRoute versions (with the same parents), consider the following:

        1. The child of one version may belong to a different family than the child of the other version.

        2. If both children belong to the same family:
        - 2.1. If the version numbers are the same, the child has not changed.
        - 2.2. If the version numbers differ:
            - 2.2.1. If both are versions, then they are considered different.
            - 2.2.2. If one of them is a working version, verify if any changes have occurred in the working version
                    since the version was created. Some fields are not applicable to the child and can be ignored
                    when calculating changes.
        """
        is_same_family = self.get_working_version() == route.get_working_version()
        if not is_same_family:
            return super().compare_with_model(route, exclude_fields)

        fields_to_exclude = exclude_fields.copy()
        fields_to_exclude.extend(["parent"])

        if not (self.child == route.child.get_working_version() or self.child.get_working_version() == route.child):
            return super().compare_with_model(route, fields_to_exclude)

        fields_to_exclude.append("child")
        # Compare all other fields first
        results = list(super().compare_with_model(route, fields_to_exclude))

        # Now compare the children
        child_changes = self.child.compare_with_model(route.child, self.fields_to_exclude_for_child)

        results.extend(list(child_changes))
        return set(results)

    @property
    def fields_to_exclude_for_child(self):
        fields_to_keep = ["prompt_text", "voice_provider", "synthetic_voice", "llm_provider", "llm"]
        return [field.name for field in Experiment._meta.get_fields() if field.name not in fields_to_keep]

    class Meta:
        constraints = [
            UniqueConstraint(fields=["parent", "child"], condition=Q(is_archived=False), name="unique_parent_child"),
            UniqueConstraint(
                fields=["parent", "keyword", "condition"],
                condition=Q(is_archived=False),
                name="unique_parent_keyword_condition",
            ),
        ]


class Participant(BaseTeamModel):
    name = models.CharField(max_length=320, blank=True)
    identifier = models.CharField(max_length=320, blank=True)  # max email length
    public_id = models.UUIDField(default=uuid.uuid4, unique=True)
    user = models.ForeignKey(settings.AUTH_USER_MODEL, on_delete=models.CASCADE, null=True, blank=True)
    platform = models.CharField(max_length=32)

    class Meta:
        ordering = ["platform", "identifier"]
        unique_together = [("team", "platform", "identifier")]

    @property
    def email(self):
        validate_email(self.identifier)
        return self.identifier

    @property
    def global_data(self):
        if self.name:
            return {"name": self.name}
        return {}

    def __str__(self):
        if self.name:
            return f"{self.name} ({self.identifier})"
        return self.identifier

    def get_platform_display(self):
        from apps.channels.models import ChannelPlatform

        try:
            return ChannelPlatform(self.platform).label
        except ValueError:
            return self.platform

    def get_latest_session(self, experiment: Experiment) -> "ExperimentSession":
        return self.experimentsession_set.filter(experiment=experiment).order_by("-created_at").first()

    def last_seen(self) -> datetime:
        """Gets the "last seen" date for this participant based on their last message"""
        latest_session = (
            self.experimentsession_set.annotate(message_count=Count("chat__messages"))
            .exclude(message_count=0)
            .order_by("-created_at")
            .values("id")[:1]
        )
        return (
            ChatMessage.objects.filter(chat__experiment_session=models.Subquery(latest_session), message_type="human")
            .order_by("-created_at")
            .values_list("created_at", flat=True)
            .first()
        )

    def get_absolute_url(self):
        return reverse("participants:single-participant-home", args=[self.team.slug, self.id])

    def get_experiments_for_display(self):
        """Used by the html templates to display various stats about the participant's participation."""
        exp_scoped_human_message = ChatMessage.objects.filter(
            chat__experiment_session__participant=self,
            message_type="human",
            chat__experiment_session__experiment__id=OuterRef("id"),
        )
        joined_on = exp_scoped_human_message.order_by("created_at")[:1].values("created_at")
        last_message = exp_scoped_human_message.order_by("-created_at")[:1].values("created_at")
        return (
            Experiment.objects.annotate(
                joined_on=Subquery(joined_on),
                last_message=Subquery(last_message),
            )
            .filter(Q(sessions__participant=self) | Q(participant_data__participant=self))
            .distinct()
        )

    def get_data_for_experiment(self, experiment) -> dict:
        try:
            return self.data_set.get(bots=experiment).data
        except ParticipantData.DoesNotExist:
            return {}

    def get_schedules_for_experiment(
        self, experiment, as_dict=False, as_timezone: str | None = None, include_complete=False
    ):
        """
        Returns all scheduled messages for the associated participant for this session's experiment as well as
        any child experiments in the case where the experiment is a parent

        Parameters:
        as_dict: If True, the data will be returned as an array of dictionaries, otherwise an an array of strings
        timezone: The timezone to use for the dates. Defaults to the active timezone.
        """
        from apps.events.models import ScheduledMessage

        child_experiments = ExperimentRoute.objects.filter(team=self.team, parent=experiment).values("child")
        messages = (
            ScheduledMessage.objects.filter(
                Q(experiment=experiment) | Q(experiment__in=models.Subquery(child_experiments)),
                participant=self,
                team=self.team,
            )
            .select_related("action")
            .order_by("created_at")
        )
        if not include_complete:
            messages = messages.filter(is_complete=False)

        scheduled_messages = []
        for message in messages:
            if as_dict:
                next_trigger_date = message.next_trigger_date
                last_triggered_at = message.last_triggered_at
                if as_timezone:
                    next_trigger_date = next_trigger_date.astimezone(pytz.timezone(as_timezone))
                    if last_triggered_at:
                        last_triggered_at = last_triggered_at.astimezone(pytz.timezone(as_timezone))
                scheduled_messages.append(
                    {
                        "name": message.name,
                        "prompt": message.prompt_text,
                        "external_id": message.external_id,
                        "frequency": message.frequency,
                        "time_period": message.time_period,
                        "repetitions": message.repetitions,
                        "next_trigger_date": next_trigger_date,
                        "last_triggered_at": last_triggered_at,
                        "total_triggers": message.total_triggers,
                        "triggers_remaining": message.remaining_triggers,
                        "is_complete": message.is_complete,
                    }
                )
            else:
                scheduled_messages.append(message.as_string(as_timezone=as_timezone))
        return scheduled_messages

    @transaction.atomic()
    def update_memory(self, data: dict, experiment: Experiment):
        """
        Updates this participant's data records by merging `data` with the existing data. By default, data for all
        experiments that this participant participated in will be updated.

        Paramters
        data:
            A dictionary containing the new data
        experiment:
            Create a new record for this experiment if one does not exist
        """
        # Update all existing records
        experiment_content_type = ContentType.objects.get_for_model(Experiment)
        participant_data = ParticipantData.objects.filter(
            participant=self, content_type=experiment_content_type
        ).select_for_update()
        experiments = set()
        with transaction.atomic():
            for record in participant_data:
                experiments.add(record.object_id)
                record.data = record.data | data
            ParticipantData.objects.bulk_update(participant_data, fields=["data"])

        if experiment.id not in experiments:
            ParticipantData.objects.create(team=self.team, content_object=experiment, data=data, participant=self)


class ParticipantDataObjectManager(models.Manager):
    def for_experiment(self, experiment: Experiment):
        return (
            super()
            .get_queryset()
            .filter(content_type__model="experiment", object_id=experiment.id, team=experiment.team)
        )


class ParticipantData(BaseTeamModel):
    objects = ParticipantDataObjectManager()
    participant = models.ForeignKey(Participant, on_delete=models.CASCADE, related_name="data_set")
    data = encrypt(models.JSONField(default=dict))
    content_type = models.ForeignKey(ContentType, on_delete=models.CASCADE)
    object_id = models.PositiveIntegerField()
    content_object = GenericForeignKey("content_type", "object_id")

    class Meta:
        indexes = [
            models.Index(fields=["content_type", "object_id"]),
        ]
        # A bot cannot have a link to multiple data entries for the same Participant
        # Multiple bots can have a link to the same ParticipantData record
        # A participant can have many participant data records
        unique_together = ("participant", "content_type", "object_id")


class SessionStatus(models.TextChoices):
    SETUP = "setup", gettext("Setting Up")
    PENDING = "pending", gettext("Awaiting participant")
    PENDING_PRE_SURVEY = "pending-pre-survey", gettext("Awaiting pre-survey")
    ACTIVE = "active", gettext("Active")
    PENDING_REVIEW = "pending-review", gettext("Awaiting final review.")
    COMPLETE = "complete", gettext("Complete")
    # CANCELLED = "cancelled", gettext("Cancelled")  # not used anywhere yet
    UNKNOWN = "unknown", gettext("Unknown")


class ExperimentSessionObjectManager(models.Manager):
    def for_chat_id(self, chat_id: str) -> list["ExperimentSession"]:
        return self.filter(participant__identifier=chat_id)

    def with_last_message_created_at(self):
        last_message_created_at = (
            ChatMessage.objects.filter(
                chat__experiment_session=models.OuterRef("pk"),
            )
            .order_by("-created_at")
            .values("created_at")[:1]
        )
        return self.annotate(last_message_created_at=models.Subquery(last_message_created_at))


class ExperimentSession(BaseTeamModel):
    """
    An individual session, e.g. an instance of a chat with an experiment
    """

    objects = ExperimentSessionObjectManager()
    external_id = models.CharField(max_length=255, default=uuid.uuid4, unique=True)
    participant = models.ForeignKey(Participant, on_delete=models.CASCADE, null=True, blank=True)
    status = models.CharField(max_length=20, choices=SessionStatus.choices, default=SessionStatus.SETUP)
    consent_date = models.DateTimeField(null=True, blank=True)
    ended_at = models.DateTimeField(null=True, blank=True, help_text="When the experiment (chat) ended.")
    reviewed_at = models.DateTimeField(null=True, blank=True, help_text="When the final review was submitted.")

    experiment = models.ForeignKey(Experiment, on_delete=models.CASCADE, related_name="sessions")
    chat = models.OneToOneField(Chat, related_name="experiment_session", on_delete=models.CASCADE)
    seed_task_id = models.CharField(
        max_length=40, blank=True, default="", help_text="System ID of the seed message task, if present."
    )
    experiment_channel = models.ForeignKey(
        "channels.ExperimentChannel",
        on_delete=models.SET_NULL,
        related_name="experiment_sessions",
        null=True,
        blank=True,
    )

    class Meta:
        ordering = ["-created_at"]

    def save(self, *args, **kwargs):
        if not hasattr(self, "chat"):
            self.chat = Chat.objects.create(team=self.team, name=self.experiment.name)
        if not self.external_id:
            self.external_id = str(uuid.uuid4())

        super().save(*args, **kwargs)

    def has_display_messages(self) -> bool:
        return bool(self.get_messages_for_display())

    def get_messages_for_display(self):
        if self.seed_task_id:
            return self.chat.messages.all()[1:]
        else:
            return self.chat.messages.all()

    def get_participant_chip(self) -> Chip:
        if self.participant:
            return Chip(label=str(self.participant), url=self.participant.get_absolute_url())
        else:
            return Chip(label="Anonymous", url="")

    def get_invite_url(self) -> str:
        return absolute_url(
            reverse(
                "experiments:start_session_from_invite",
                args=[self.team.slug, self.experiment.public_id, self.external_id],
            )
        )

    def user_already_engaged(self) -> bool:
        return ChatMessage.objects.filter(chat=self.chat, message_type=ChatMessageType.HUMAN).exists()

    def get_platform_name(self) -> str:
        return self.experiment_channel.get_platform_display()

    def get_pre_survey_link(self, experiment_version: Experiment):
        return experiment_version.pre_survey.get_link(self.participant, self)

    def get_post_survey_link(self, experiment_version: Experiment):
        return experiment_version.post_survey.get_link(self.participant, self)

    def is_stale(self) -> bool:
        """A Channel Session is considered stale if the experiment that the channel points to differs from the
        one that the experiment session points to. This will happen when the user repurposes the channel to point
        to another experiment."""
        from apps.channels.models import ChannelPlatform

        if self.experiment_channel.platform in ChannelPlatform.team_global_platforms():
            return False
        return self.experiment_channel.experiment != self.experiment

    def is_complete(self):
        return self.status == SessionStatus.COMPLETE

    def update_status(self, new_status: SessionStatus, commit: bool = True):
        self.status = new_status
        if commit:
            self.save()

    def get_absolute_url(self):
        return reverse(
            "experiments:experiment_session_view", args=[self.team.slug, self.experiment.public_id, self.external_id]
        )

    def end(self, commit: bool = True, propagate: bool = True):
        """
        Ends this experiment session

        Args:
            commit: Whether to save the model after setting the ended_at value
            propagate: Whether to enqueue any static event triggers defined for this experiment_session
        Raises:
            ValueError: If propagate is True but commit is not.
        """
        self.update_status(SessionStatus.PENDING_REVIEW)
        if propagate and not commit:
            raise ValueError("Commit must be True when propagate is True")
        self.ended_at = timezone.now()
        if commit:
            self.save()
        if commit and propagate:
            from apps.events.models import StaticTriggerType
            from apps.events.tasks import enqueue_static_triggers

            enqueue_static_triggers.delay(self.id, StaticTriggerType.CONVERSATION_END)

    def ad_hoc_bot_message(self, instruction_prompt: str, fail_silently=True, use_experiment: Experiment | None = None):
        """Sends a bot message to this session. The bot message will be crafted using `instruction_prompt` and
        this session's history.

        Parameters:
            instruction_prompt: The instruction prompt for the LLM
            fail_silently: Exceptions will not be suppresed if this is True
            use_experiment: The experiment whose data to use. This is useful for multi-bot setups where we want a
            specific child bot to handle the check-in.
        """
        bot_message = self._bot_prompt_for_user(instruction_prompt=instruction_prompt, use_experiment=use_experiment)
        self.try_send_message(message=bot_message, fail_silently=fail_silently)

    def _bot_prompt_for_user(self, instruction_prompt: str, use_experiment: Experiment | None = None) -> str:
        """Sends the `instruction_prompt` along with the chat history to the LLM to formulate an appropriate prompt
        message. The response from the bot will be saved to the chat history.
        """
        from apps.chat.bots import get_bot

        bot = get_bot(self, experiment=use_experiment, disable_tools=True)
        return bot.process_input(user_input=instruction_prompt, save_input_to_history=False)

    def try_send_message(self, message: str, fail_silently=True):
        """Tries to send a message to this user session as the bot. Note that `message` will be send to the user
        directly. This is not an instruction to the bot.
        """
        from apps.chat.channels import ChannelBase

        try:
            channel = ChannelBase.from_experiment_session(self)
            channel.send_message_to_user(message)
        except Exception as e:
            log.exception(f"Could not send message to experiment session {self.id}. Reason: {e}")
            if not fail_silently:
                raise e

    @cached_property
    def participant_data_from_experiment(self) -> dict:
        try:
            return self.experiment.participant_data.get(participant=self.participant).data
        except ParticipantData.DoesNotExist:
            return {}

    @cached_property
    def experiment_version(self) -> Experiment:
        """Returns the default experiment, or if there is none, the working experiment"""
        return self.experiment.default_version

    @cached_property
    def working_experiment(self) -> Experiment:
        """Returns the default experiment, or if there is none, the working experiment"""
        return self.experiment.get_working_version()

    @property
    def experiment_version_for_display(self):
        version_number = self.get_experiment_version_number()
        return "Default version" if version_number == Experiment.DEFAULT_VERSION_NUMBER else f"v{version_number}"

    def get_participant_timezone(self):
        participant_data = self.participant_data_from_experiment
        return participant_data.get("timezone")

    def get_participant_data(self, use_participant_tz=False):
        """Returns the participant's data. If `use_participant_tz` is `True`, the dates of the scheduled messages
        will be represented in the timezone that the participant is in if that information is available"""
        participant_data = self.participant_data_from_experiment
        as_timezone = None
        if use_participant_tz:
            as_timezone = self.get_participant_timezone()

        scheduled_messages = self.participant.get_schedules_for_experiment(self.experiment, as_timezone=as_timezone)
        if scheduled_messages:
            participant_data = {**participant_data, "scheduled_messages": scheduled_messages}
        return self.participant.global_data | participant_data

    def get_experiment_version_number(self) -> int:
        """
        Returns the version that is being chatted to. If it's the default version, return 0 which is the default
        experiment's version number
        """
        return self.chat.metadata.get(Chat.MetadataKeys.EXPERIMENT_VERSION, Experiment.DEFAULT_VERSION_NUMBER)<|MERGE_RESOLUTION|>--- conflicted
+++ resolved
@@ -669,7 +669,6 @@
         elif self.assistant:
             return self.assistant.llm_provider.get_llm_service()
 
-<<<<<<< HEAD
     def get_llm_provider_model_name(self):
         if self.llm_provider:
             if not self.llm_provider_model:
@@ -679,12 +678,11 @@
             if not self.assistant.llm_provider_model:
                 raise ValueError("llm_provider_model is not set for this Assistant")
             return self.assistant.llm_provider_model.name
-=======
+
     @property
     def trace_service(self):
         if self.trace_provider:
             return self.trace_provider.get_service()
->>>>>>> a405089b
 
     def get_api_url(self):
         return absolute_url(reverse("api:openai-chat-completions", args=[self.public_id]))
