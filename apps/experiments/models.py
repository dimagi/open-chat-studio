import json
import logging
import uuid
from datetime import datetime
from functools import cached_property

import markdown
import pytz
from django.conf import settings
from django.contrib.contenttypes.fields import GenericForeignKey, GenericRelation
from django.contrib.contenttypes.models import ContentType
from django.contrib.postgres.fields import ArrayField
from django.core.validators import MaxValueValidator, MinValueValidator, validate_email
from django.db import models, transaction
from django.db.models import Count, OuterRef, Q, Subquery
from django.urls import reverse
from django.utils import timezone
from django.utils.translation import gettext
from django_cryptography.fields import encrypt
from field_audit import audit_fields
from field_audit.models import AuditingManager

from apps.chat.models import Chat, ChatMessage, ChatMessageType
from apps.experiments import model_audit_fields
from apps.teams.models import BaseTeamModel, Team
from apps.utils.models import BaseModel
from apps.web.meta import absolute_url

log = logging.getLogger(__name__)


class PromptObjectManager(AuditingManager):
    pass


class ExperimentObjectManager(AuditingManager):
    pass


class SourceMaterialObjectManager(AuditingManager):
    pass


class SafetyLayerObjectManager(AuditingManager):
    pass


class ConsentFormObjectManager(AuditingManager):
    pass


class SyntheticVoiceObjectManager(AuditingManager):
    pass


class PromptBuilderHistory(BaseTeamModel):
    """
    History entries for the prompt builder
    """

    owner = models.ForeignKey(settings.AUTH_USER_MODEL, on_delete=models.CASCADE)
    history = models.JSONField()

    def __str__(self) -> str:
        return str(self.history)


@audit_fields(*model_audit_fields.SOURCE_MATERIAL_FIELDS, audit_special_queryset_writes=True)
class SourceMaterial(BaseTeamModel):
    """
    Some Source Material on a particular topic.
    """

    objects = SourceMaterialObjectManager()
    owner = models.ForeignKey(settings.AUTH_USER_MODEL, on_delete=models.CASCADE)
    topic = models.CharField(max_length=50)
    description = models.TextField(null=True, default="", verbose_name="A longer description of the source material.")  # noqa DJ001
    material = models.TextField()

    class Meta:
        ordering = ["topic"]

    def __str__(self):
        return self.topic

    def get_absolute_url(self):
        return reverse("experiments:source_material_edit", args=[self.team.slug, self.id])


@audit_fields(*model_audit_fields.SAFETY_LAYER_FIELDS, audit_special_queryset_writes=True)
class SafetyLayer(BaseTeamModel):
    objects = SafetyLayerObjectManager()
    name = models.CharField(max_length=128)
    prompt_text = models.TextField()
    messages_to_review = models.CharField(
        choices=ChatMessageType.safety_layer_choices,
        default=ChatMessageType.HUMAN,
        help_text="Whether the prompt should be applied to human or AI messages",
        max_length=10,
    )
    default_response_to_user = models.TextField(
        blank=True,
        default="",
        help_text="If specified, the message that will be sent to the user instead of the filtered message.",
    )
    prompt_to_bot = models.TextField(
        blank=True,
        default="",
        help_text="If specified, the message that will be sent to the bot instead of the filtered message.",
    )

    def __str__(self):
        return self.name

    def get_absolute_url(self):
        return reverse("experiments:safety_edit", args=[self.team.slug, self.id])


class Survey(BaseTeamModel):
    """
    A survey.
    """

    name = models.CharField(max_length=128)
    url = models.URLField(max_length=500)
    confirmation_text = models.TextField(
        null=False,
        default=(
            "Please complete the following survey by clicking on the survey link."
            " When you have finished, respond with '1' to let us know that you've completed it."
            " Survey link: {survey_link}"
        ),
    )

    class Meta:
        ordering = ["name"]

    def __str__(self):
        return self.name

    def get_link(self, participant, experiment_session):
        participant_public_id = participant.public_id if participant else "[anonymous]"
        return self.url.format(
            participant_id=participant_public_id,
            session_id=experiment_session.external_id,
            experiment_id=experiment_session.experiment.public_id,
        )

    def get_absolute_url(self):
        return reverse("experiments:survey_edit", args=[self.team.slug, self.id])


@audit_fields(*model_audit_fields.CONSENT_FORM_FIELDS, audit_special_queryset_writes=True)
class ConsentForm(BaseTeamModel):
    """
    Custom markdown consent form to be used by experiments.
    """

    objects = ConsentFormObjectManager()
    name = models.CharField(max_length=128)
    consent_text = models.TextField(help_text="Custom markdown text")
    capture_identifier = models.BooleanField(default=True)
    identifier_label = models.CharField(max_length=200, default="Email Address")
    identifier_type = models.CharField(choices=(("email", "Email"), ("text", "Text")), default="email", max_length=16)
    is_default = models.BooleanField(default=False, editable=False)
    confirmation_text = models.CharField(
        null=False,
        default="Respond with '1' if you agree",
        help_text=("Use this text to tell the user to respond with '1' in order to give their consent"),
    )

    class Meta:
        ordering = ["name"]

    @classmethod
    def get_default(cls, team):
        return cls.objects.get(team=team, is_default=True)

    def __str__(self):
        return self.name

    def get_rendered_content(self):
        return markdown.markdown(self.consent_text)

    def get_absolute_url(self):
        return reverse("experiments:consent_edit", args=[self.team.slug, self.id])


@audit_fields(*model_audit_fields.SYNTHETIC_VOICE_FIELDS, audit_special_queryset_writes=True)
class SyntheticVoice(BaseModel):
    """
    A synthetic voice as per the service documentation. This is used when synthesizing responses for an experiment

    See AWS' docs for all available voices
    https://docs.aws.amazon.com/polly/latest/dg/voicelist.html
    """

    GENDERS = (
        ("male", "Male"),
        ("female", "Female"),
        ("male (child)", "Male (Child)"),
        ("female (child)", "Female (Child)"),
    )

    AWS = "AWS"
    Azure = "Azure"
    OpenAI = "OpenAI"
    OpenAIVoiceEngine = "OpenAIVoiceEngine"

    SERVICES = (
        ("AWS", AWS),
        ("Azure", Azure),
        ("OpenAI", OpenAI),
        ("OpenAIVoiceEngine", OpenAIVoiceEngine),
    )
    TEAM_SCOPED_SERVICES = [OpenAIVoiceEngine]

    objects = SyntheticVoiceObjectManager()
    name = models.CharField(
        max_length=128, help_text="The name of the synthetic voice, as per the documentation of the service"
    )
    neural = models.BooleanField(default=False, help_text="Indicates whether this voice is a neural voice")
    language = models.CharField(null=False, blank=False, max_length=64, help_text="The language this voice is for")
    language_code = models.CharField(
        null=False, blank=False, max_length=32, help_text="The language code this voice is for"
    )

    gender = models.CharField(
        null=False, blank=True, choices=GENDERS, max_length=14, help_text="The gender of this voice"
    )
    service = models.CharField(
        null=False, blank=False, choices=SERVICES, max_length=17, help_text="The service this voice is from"
    )
    voice_provider = models.ForeignKey(
        "service_providers.VoiceProvider", verbose_name=gettext("Team"), on_delete=models.CASCADE, null=True
    )
    file = models.ForeignKey("files.File", null=True, on_delete=models.SET_NULL)

    class Meta:
        ordering = ["name"]
        unique_together = ("name", "language_code", "language", "gender", "neural", "service", "voice_provider")

    def get_gender(self):
        # This is a bit of a hack to display the gender on the admin screen. Directly calling gender doesn't work
        return self.gender

    def __str__(self):
        prefix = "*" if self.neural else ""
        display_str = f"{prefix}{self.name}"
        if self.gender:
            display_str = f"{self.gender}: {display_str}"
        if self.language:
            display_str = f"{self.language}, {display_str}"
        return display_str

    @staticmethod
    def get_for_team(team: Team, exclude_services=None) -> list["SyntheticVoice"]:
        """Returns a queryset for this team comprising of all general synthetic voice records and those exclusive
        to this team. Any services specified by `exclude_services` will be excluded from the final result"""
        exclude_services = exclude_services or []
        general_services = ~Q(service__in=SyntheticVoice.TEAM_SCOPED_SERVICES) & Q(voice_provider__isnull=True)
        team_services = Q(voice_provider__team=team)
        return SyntheticVoice.objects.filter(general_services | team_services, ~Q(service__in=exclude_services))


class VoiceResponseBehaviours(models.TextChoices):
    ALWAYS = "always", gettext("Always")
    RECIPROCAL = "reciprocal", gettext("Reciprocal")
    NEVER = "never", gettext("Never")


class AgentTools(models.TextChoices):
    RECURRING_REMINDER = "recurring-reminder", gettext("Recurring Reminder")
    ONE_OFF_REMINDER = "one-off-reminder", gettext("One-off Reminder")
    SCHEDULE_UPDATE = "schedule-update", gettext("Schedule Update")


@audit_fields(*model_audit_fields.EXPERIMENT_FIELDS, audit_special_queryset_writes=True)
class Experiment(BaseTeamModel):
    """
    An experiment combines a chatbot prompt, a safety prompt, and source material.
    Each experiment can be run as a chatbot.
    """

    objects = ExperimentObjectManager()
    owner = models.ForeignKey(settings.AUTH_USER_MODEL, on_delete=models.CASCADE)
    name = models.CharField(max_length=128)
    description = models.TextField(null=True, default="", verbose_name="A longer description of the experiment.")  # noqa DJ001
    llm_provider = models.ForeignKey(
        "service_providers.LlmProvider", on_delete=models.SET_NULL, null=True, blank=True, verbose_name="LLM Provider"
    )
    llm = models.CharField(max_length=255, help_text="The LLM model to use.", verbose_name="LLM Model", blank=True)
    assistant = models.ForeignKey(
        "assistants.OpenAiAssistant",
        on_delete=models.SET_NULL,
        null=True,
        blank=True,
        verbose_name="OpenAI Assistant",
    )
    temperature = models.FloatField(default=0.7, validators=[MinValueValidator(0), MaxValueValidator(1)])

    prompt_text = models.TextField(blank=True, default="")
    input_formatter = models.TextField(
        blank=True,
        default="",
        help_text="Use the {input} variable somewhere to modify the user input before it reaches the bot. "
        "E.g. 'Safe or unsafe? {input}'",
    )
    safety_layers = models.ManyToManyField(SafetyLayer, related_name="experiments", blank=True)
    is_active = models.BooleanField(
        default=True, help_text="If unchecked, this experiment will be hidden from everyone besides the owner."
    )

    source_material = models.ForeignKey(
        SourceMaterial,
        on_delete=models.SET_NULL,
        null=True,
        blank=True,
        help_text="If provided, the source material will be given to every bot in the chain.",
    )
    seed_message = models.TextField(
        blank=True,
        default="",
        help_text="If set, send this message to the bot when the session starts, "
        "and prompt the user with the initial response.",
    )
    pre_survey = models.ForeignKey(
        Survey, null=True, blank=True, related_name="experiments_pre", on_delete=models.SET_NULL
    )
    post_survey = models.ForeignKey(
        Survey, null=True, blank=True, related_name="experiments_post", on_delete=models.SET_NULL
    )
    public_id = models.UUIDField(default=uuid.uuid4, unique=True)
    consent_form = models.ForeignKey(
        ConsentForm,
        on_delete=models.CASCADE,
        related_name="experiments",
        help_text="Consent form content to show to users before participation in experiments.",
    )
    voice_provider = models.ForeignKey(
        "service_providers.VoiceProvider",
        on_delete=models.SET_NULL,
        null=True,
        blank=True,
        verbose_name="Voice Provider",
    )
    synthetic_voice = models.ForeignKey(
        SyntheticVoice, null=True, blank=True, related_name="experiments", on_delete=models.SET_NULL
    )
    conversational_consent_enabled = models.BooleanField(
        default=False,
        help_text=(
            "If enabled, the consent form will be sent at the start of a conversation for external channels. Note: "
            "This requires the experiment to have a seed message."
        ),
    )
    safety_violation_notification_emails = ArrayField(
        models.CharField(max_length=512),
        default=list,
        verbose_name="Safety violation notification emails",
        help_text="Email addresses to notify when the safety bot detects a violation. Separate addresses with a comma.",
        null=True,
        blank=True,
    )
    max_token_limit = models.PositiveIntegerField(
        default=8192,
        help_text="When the message history for a session exceeds this limit (in tokens), it will be compressed. "
        "If 0, compression will be disabled which may result in errors or high LLM costs.",
    )
    voice_response_behaviour = models.CharField(
        max_length=10,
        choices=VoiceResponseBehaviours.choices,
        default=VoiceResponseBehaviours.RECIPROCAL,
        help_text="This tells the bot when to reply with voice messages",
    )
    files = models.ManyToManyField("files.File", blank=True)
    participant_data = GenericRelation("experiments.ParticipantData", related_query_name="bots")
    children = models.ManyToManyField(
        "Experiment", blank=True, through="ExperimentRoute", symmetrical=False, related_name="parents"
    )
    tools = ArrayField(models.CharField(max_length=128), default=list, blank=True)
    echo_transcript = models.BooleanField(
        default=True,
        help_text=("Whether or not the bot should tell the user what it heard when the user sends voice messages"),
    )
<<<<<<< HEAD
    use_processor_bot_voice = models.BooleanField(default=False)
=======
    trace_provider = models.ForeignKey(
        "service_providers.TraceProvider", on_delete=models.SET_NULL, null=True, blank=True
    )
>>>>>>> fc48a8b7

    class Meta:
        ordering = ["name"]
        permissions = [
            ("invite_participants", "Invite experiment participants"),
            ("download_chats", "Download experiment chats"),
        ]

    def __str__(self):
        return self.name

    @property
    def tools_enabled(self):
        return len(self.tools) > 0

    @property
    def event_triggers(self):
        return [*self.timeout_triggers.all(), *self.static_triggers.all()]

    def get_chat_model(self):
        service = self.get_llm_service()
        return service.get_chat_model(self.llm, self.temperature)

    def get_llm_service(self):
        if self.llm_provider:
            return self.llm_provider.get_llm_service()
        elif self.assistant:
            return self.assistant.llm_provider.get_llm_service()

    def get_api_url(self):
        return absolute_url(reverse("api:openai-chat-completions", args=[self.public_id]))

    def get_absolute_url(self):
        return reverse("experiments:single_experiment_home", args=[self.team.slug, self.id])


class ExperimentRouteType(models.TextChoices):
    PROCESSOR = "processor"
    TERMINAL = "terminal"


class ExperimentRoute(BaseTeamModel):
    """
    Through model for Experiment.children routes.
    """

    parent = models.ForeignKey(Experiment, on_delete=models.CASCADE, related_name="child_links")
    child = models.ForeignKey(Experiment, on_delete=models.CASCADE, related_name="parent_links")
    keyword = models.SlugField(max_length=128)
    is_default = models.BooleanField(default=False)
    type = models.CharField(choices=ExperimentRouteType.choices, max_length=64, default=ExperimentRouteType.PROCESSOR)
    condition = models.CharField(max_length=64, blank=True)

    @classmethod
    def eligible_children(cls, team: Team, parent: Experiment | None = None):
        """Returns a list of experiments: that are not parents, and are not children of the current experiment"""
        parent_ids = cls.objects.filter(team=team).values_list("parent_id", flat=True).distinct()

        if parent:
            child_ids = cls.objects.filter(parent=parent).values_list("child_id", flat=True)
            eligible_experiments = (
                Experiment.objects.filter(team=team)
                .exclude(id__in=child_ids)
                .exclude(id__in=parent_ids)
                .exclude(id=parent.id)
            )
        else:
            eligible_experiments = Experiment.objects.filter(team=team).exclude(id__in=parent_ids)

        return eligible_experiments

    class Meta:
        unique_together = (
            ("parent", "child"),
            ("parent", "keyword", "condition"),
        )


class Participant(BaseTeamModel):
    identifier = models.CharField(max_length=320, blank=True)  # max email length
    public_id = models.UUIDField(default=uuid.uuid4, unique=True)
    user = models.ForeignKey(settings.AUTH_USER_MODEL, on_delete=models.CASCADE, null=True, blank=True)
    platform = models.CharField(max_length=32)

    class Meta:
        ordering = ["platform", "identifier"]
        unique_together = [("team", "platform", "identifier")]

    @property
    def email(self):
        validate_email(self.identifier)
        return self.identifier

    def __str__(self):
        return self.identifier

    def get_platform_display(self):
        from apps.channels.models import ChannelPlatform

        try:
            return ChannelPlatform(self.platform).label
        except ValueError:
            return self.platform

    def get_latest_session(self, experiment: Experiment) -> "ExperimentSession":
        return self.experimentsession_set.filter(experiment=experiment).order_by("-created_at").first()

    def last_seen(self) -> datetime:
        """Gets the "last seen" date for this participant based on their last message"""
        latest_session = (
            self.experimentsession_set.annotate(message_count=Count("chat__messages"))
            .exclude(message_count=0)
            .order_by("-created_at")
            .values("id")[:1]
        )
        return (
            ChatMessage.objects.filter(chat__experiment_session=models.Subquery(latest_session), message_type="human")
            .order_by("-created_at")
            .values_list("created_at", flat=True)
            .first()
        )

    def get_absolute_url(self):
        return reverse("participants:single-participant-home", args=[self.team.slug, self.id])

    def get_experiments_for_display(self):
        """Used by the html templates to display various stats about the participant's participation."""
        exp_scoped_human_message = ChatMessage.objects.filter(
            chat__experiment_session__participant=self,
            message_type="human",
            chat__experiment_session__experiment__id=OuterRef("id"),
        )
        joined_on = exp_scoped_human_message.order_by("created_at")[:1].values("created_at")
        last_message = exp_scoped_human_message.order_by("-created_at")[:1].values("created_at")
        return (
            Experiment.objects.annotate(
                joined_on=Subquery(joined_on),
                last_message=Subquery(last_message),
            )
            .filter(Q(sessions__participant=self) | Q(participant_data__participant=self))
            .distinct()
        )

    def get_data_for_experiment(self, experiment) -> dict:
        try:
            return self.data_set.get(bots=experiment).data
        except ParticipantData.DoesNotExist:
            return {}

    @transaction.atomic()
    def update_memory(self, data: dict, experiment: Experiment):
        """
        Updates this participant's data records by merging `data` with the existing data. By default, data for all
        experiments that this participant participated in will be updated.

        Paramters
        data:
            A dictionary containing the new data
        experiment:
            Create a new record for this experiment if one does not exist
        """
        # Update all existing records
        experiment_content_type = ContentType.objects.get_for_model(Experiment)
        participant_data = ParticipantData.objects.filter(
            participant=self, content_type=experiment_content_type
        ).select_for_update()
        experiments = set()
        with transaction.atomic():
            for record in participant_data:
                experiments.add(record.object_id)
                record.data = record.data | data
            ParticipantData.objects.bulk_update(participant_data, fields=["data"])

        if experiment.id not in experiments:
            ParticipantData.objects.create(team=self.team, content_object=experiment, data=data, participant=self)


class ParticipantDataObjectManager(models.Manager):
    def for_experiment(self, experiment: Experiment):
        return (
            super()
            .get_queryset()
            .filter(content_type__model="experiment", object_id=experiment.id, team=experiment.team)
        )


class ParticipantData(BaseTeamModel):
    objects = ParticipantDataObjectManager()
    participant = models.ForeignKey(Participant, on_delete=models.CASCADE, related_name="data_set")
    data = encrypt(models.JSONField(default=dict))
    content_type = models.ForeignKey(ContentType, on_delete=models.CASCADE)
    object_id = models.PositiveIntegerField()
    content_object = GenericForeignKey("content_type", "object_id")

    class Meta:
        indexes = [
            models.Index(fields=["content_type", "object_id"]),
        ]
        # A bot cannot have a link to multiple data entries for the same Participant
        # Multiple bots can have a link to the same ParticipantData record
        # A participant can have many participant data records
        unique_together = ("participant", "content_type", "object_id")


class SessionStatus(models.TextChoices):
    SETUP = "setup", gettext("Setting Up")
    PENDING = "pending", gettext("Awaiting participant")
    PENDING_PRE_SURVEY = "pending-pre-survey", gettext("Awaiting pre-survey")
    ACTIVE = "active", gettext("Active")
    PENDING_REVIEW = "pending-review", gettext("Awaiting final review.")
    COMPLETE = "complete", gettext("Complete")
    # CANCELLED = "cancelled", gettext("Cancelled")  # not used anywhere yet
    UNKNOWN = "unknown", gettext("Unknown")


class ExperimentSessionObjectManager(models.Manager):
    def for_chat_id(self, chat_id: str) -> list["ExperimentSession"]:
        return self.filter(participant__identifier=chat_id)

    def with_last_message_created_at(self):
        last_message_created_at = (
            ChatMessage.objects.filter(
                chat__experiment_session=models.OuterRef("pk"),
            )
            .order_by("-created_at")
            .values("created_at")[:1]
        )
        return self.annotate(last_message_created_at=models.Subquery(last_message_created_at))


class ExperimentSession(BaseTeamModel):
    """
    An individual session, e.g. an instance of a chat with an experiment
    """

    objects = ExperimentSessionObjectManager()
    external_id = models.CharField(max_length=255, default=uuid.uuid4, unique=True)
    participant = models.ForeignKey(Participant, on_delete=models.CASCADE, null=True, blank=True)
    status = models.CharField(max_length=20, choices=SessionStatus.choices, default=SessionStatus.SETUP)
    consent_date = models.DateTimeField(null=True, blank=True)
    ended_at = models.DateTimeField(null=True, blank=True, help_text="When the experiment (chat) ended.")
    reviewed_at = models.DateTimeField(null=True, blank=True, help_text="When the final review was submitted.")

    experiment = models.ForeignKey(Experiment, on_delete=models.CASCADE, related_name="sessions")
    chat = models.OneToOneField(Chat, related_name="experiment_session", on_delete=models.CASCADE)
    seed_task_id = models.CharField(
        max_length=40, blank=True, default="", help_text="System ID of the seed message task, if present."
    )
    experiment_channel = models.ForeignKey(
        "channels.ExperimentChannel",
        on_delete=models.SET_NULL,
        related_name="experiment_sessions",
        null=True,
        blank=True,
    )

    class Meta:
        ordering = ["-created_at"]

    def save(self, *args, **kwargs):
        if not hasattr(self, "chat"):
            self.chat = Chat.objects.create(team=self.team, name=self.experiment.name)
        if not self.external_id:
            self.external_id = str(uuid.uuid4())

        super().save(*args, **kwargs)

    def has_display_messages(self) -> bool:
        return bool(self.get_messages_for_display())

    def get_messages_for_display(self):
        if self.seed_task_id:
            return self.chat.messages.all()[1:]
        else:
            return self.chat.messages.all()

    def get_participant_display(self) -> str:
        if self.participant:
            return str(self.participant)
        elif self.user:
            return str(self.user)
        else:
            return "Anonymous"

    def get_invite_url(self) -> str:
        return absolute_url(
            reverse(
                "experiments:start_session_from_invite",
                args=[self.team.slug, self.experiment.public_id, self.external_id],
            )
        )

    def user_already_engaged(self) -> bool:
        return ChatMessage.objects.filter(chat=self.chat, message_type=ChatMessageType.HUMAN).exists()

    def get_platform_name(self) -> str:
        return self.experiment_channel.get_platform_display()

    def get_pre_survey_link(self):
        return self.experiment.pre_survey.get_link(self.participant, self)

    def get_post_survey_link(self):
        return self.experiment.post_survey.get_link(self.participant, self)

    def is_stale(self) -> bool:
        """A Channel Session is considered stale if the experiment that the channel points to differs from the
        one that the experiment session points to. This will happen when the user repurposes the channel to point
        to another experiment."""
        return self.experiment_channel.experiment != self.experiment

    def is_complete(self):
        return self.status == SessionStatus.COMPLETE

    def update_status(self, new_status: SessionStatus, commit: bool = True):
        self.status = new_status
        if commit:
            self.save()

    def get_absolute_edit_url(self):
        return reverse(
            "experiments:experiment_session_view", args=[self.team.slug, self.experiment.public_id, self.external_id]
        )

    def end(self, commit: bool = True, propagate: bool = True):
        """
        Ends this experiment session

        Args:
            commit: Whether to save the model after setting the ended_at value
            propagate: Whether to enqueue any static event triggers defined for this experiment_session
        Raises:
            ValueError: If propagate is True but commit is not.
        """
        self.update_status(SessionStatus.PENDING_REVIEW)
        if propagate and not commit:
            raise ValueError("Commit must be True when propagate is True")
        self.ended_at = timezone.now()
        if commit:
            self.save()
        if commit and propagate:
            from apps.events.models import StaticTriggerType
            from apps.events.tasks import enqueue_static_triggers

            enqueue_static_triggers.delay(self.id, StaticTriggerType.CONVERSATION_END)

    def ad_hoc_bot_message(self, instruction_prompt: str, fail_silently=True, use_experiment: Experiment | None = None):
        """Sends a bot message to this session. The bot message will be crafted using `instruction_prompt` and
        this session's history.

        Parameters:
            instruction_prompt: The instruction prompt for the LLM
            fail_silently: Exceptions will not be suppresed if this is True
            use_experiment: The experiment whose data to use. This is useful for multi-bot setups where we want a
            specific child bot to handle the check-in.
        """
        bot_message = self._bot_prompt_for_user(instruction_prompt=instruction_prompt, use_experiment=use_experiment)
        self.try_send_message(message=bot_message, fail_silently=fail_silently)

    def _bot_prompt_for_user(self, instruction_prompt: str, use_experiment: Experiment | None = None) -> str:
        """Sends the `instruction_prompt` along with the chat history to the LLM to formulate an appropriate prompt
        message. The response from the bot will be saved to the chat history.
        """
        from apps.chat.bots import TopicBot

        topic_bot = TopicBot(self, experiment=use_experiment)
        return topic_bot.process_input(user_input=instruction_prompt, save_input_to_history=False)

    def try_send_message(self, message: str, fail_silently=True):
        """Tries to send a message to this user session as the bot. Note that `message` will be send to the user
        directly. This is not an instruction to the bot.
        """
        from apps.chat.channels import ChannelBase

        try:
            channel = ChannelBase.from_experiment_session(self)
            channel.send_message_to_user(message)
        except Exception as e:
            log.exception(f"Could not send message to experiment session {self.id}. Reason: {e}")
            if not fail_silently:
                raise e

    def get_participant_scheduled_messages(self, as_dict=False, as_timezone: str | None = None):
        """
        Returns all scheduled messages for the associated participant for this session's experiment as well as
        any child experiments in the case where the experiment is a parent

        Parameters:
        as_dict: If True, the data will be returned as an array of dictionaries, otherwise an an array of strings
        timezone: The timezone to use for the dates. Defaults to the active timezone.
        """
        from apps.events.models import ScheduledMessage

        child_experiments = ExperimentRoute.objects.filter(team=self.team, parent=self.experiment).values("child")
        messages = ScheduledMessage.objects.filter(
            Q(experiment=self.experiment) | Q(experiment__in=models.Subquery(child_experiments)),
            participant=self.participant,
            team=self.team,
        ).select_related("action")

        scheduled_messages = []
        as_timezone = as_timezone or timezone.get_current_timezone_name()

        for message in messages:
            next_trigger_date = message.next_trigger_date.astimezone(pytz.timezone(as_timezone))
            if as_dict:
                scheduled_messages.append(
                    {
                        "name": message.name,
                        "frequency": message.frequency,
                        "time_period": message.time_period,
                        "repetitions": message.repetitions,
                        "next_trigger_date": next_trigger_date.isoformat(),
                    }
                )
            else:
                scheduled_messages.append(message.as_string(as_timezone=as_timezone))
        return scheduled_messages

    @cached_property
    def participant_data_from_experiment(self) -> dict:
        try:
            return self.experiment.participant_data.get(participant=self.participant).data
        except ParticipantData.DoesNotExist:
            return {}

    def get_participant_timezone(self):
        participant_data = self.participant_data_from_experiment
        return participant_data.get("timezone")

    def get_participant_data(self, use_participant_tz=False):
        """Returns the participant's data. If `use_participant_tz` is `True`, the dates of the scheduled messages
        will be represented in the timezone that the participant is in if that information is available"""
        participant_data = self.participant_data_from_experiment
        as_timezone = None
        if use_participant_tz:
            as_timezone = self.get_participant_timezone()

        scheduled_messages = self.get_participant_scheduled_messages(as_timezone=as_timezone)
        if scheduled_messages:
            participant_data = {**participant_data, "scheduled_messages": scheduled_messages}
        return participant_data

    def get_participant_data_json(self):
        participant_data = self.participant_data_from_experiment
        scheduled_messages = self.get_participant_scheduled_messages(as_dict=True)
        if scheduled_messages:
            participant_data = {**participant_data, "scheduled_messages": scheduled_messages}
        return json.dumps(participant_data, indent=2)<|MERGE_RESOLUTION|>--- conflicted
+++ resolved
@@ -383,13 +383,10 @@
         default=True,
         help_text=("Whether or not the bot should tell the user what it heard when the user sends voice messages"),
     )
-<<<<<<< HEAD
-    use_processor_bot_voice = models.BooleanField(default=False)
-=======
     trace_provider = models.ForeignKey(
         "service_providers.TraceProvider", on_delete=models.SET_NULL, null=True, blank=True
     )
->>>>>>> fc48a8b7
+    use_processor_bot_voice = models.BooleanField(default=False)
 
     class Meta:
         ordering = ["name"]
