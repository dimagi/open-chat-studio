--- conflicted
+++ resolved
@@ -44,10 +44,7 @@
     path("e/<int:experiment_id>/", views.single_experiment_home, name="single_experiment_home"),
     path("e/<int:experiment_id>/sessions-table/", views.ExperimentSessionsTableView.as_view(), name="sessions-list"),
     path("e/<int:experiment_id>/versions/", views.ExperimentVersionsTableView.as_view(), name="versions-list"),
-<<<<<<< HEAD
     path("e/<int:pk>/versions/archive/", views.archive_experiment, name="archive-experiment"),
-    path("e/<int:pk>/versions/set_default", views.set_default_experiment, name="set-default-experiment"),
-=======
     path(
         "e/<int:experiment_id>/versions/details/<int:version_number>/",
         views.experiment_version_details,
@@ -63,7 +60,6 @@
         views.update_version_description,
         name="update_version_description",
     ),
->>>>>>> 212ad842
     path("e/<int:experiment_id>/versions/create", views.CreateExperimentVersion.as_view(), name="create_version"),
     path("e/<int:pk>/edit/", views.EditExperiment.as_view(), name="edit"),
     path("e/<int:pk>/delete/", views.delete_experiment, name="delete"),
