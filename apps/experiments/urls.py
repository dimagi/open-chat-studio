from django.urls import include, path

from apps.experiments.views.experiment_routes import CreateExperimentRoute, DeleteExperimentRoute, EditExperimentRoute
from apps.generics.urls import make_crud_urls

from . import views

app_name = "experiments"


urlpatterns = [
    path("", views.experiments_home, name="experiments_home"),
    # prompts
    path("prompt_builder", views.experiments_prompt_builder, name="experiments_prompt_builder"),
    path(
        "prompt_builder/get_message/",
        views.experiments_prompt_builder_get_message,
        name="experiments_prompt_builder_get_message",
    ),
    path(
        "prompt_builder/get_response/",
        views.get_prompt_builder_message_response,
        name="get_prompt_builder_message_response",
    ),
    path(
        "prompt_builder/get_history/",
        views.get_prompt_builder_history,
        name="get_prompt_builder_history",
    ),
    path(
        "prompt_builder/prompt_builder_start_save_process/",
        views.prompt_builder_start_save_process,
        name="prompt_builder_start_save_process",
    ),
    path("prompt_builder/load_prompts", views.prompt_builder_load_experiments, name="prompt_builder_load_experiments"),
    path(
        "prompt_builder/load_source_material",
        views.prompt_builder_load_source_material,
        name="prompt_builder_load_source_material",
    ),
    # experiments
    path("new/", views.CreateExperiment.as_view(), name="new"),
    path("table/", views.ExperimentTableView.as_view(), {"is_experiment": True}, name="table"),
    path("e/<int:experiment_id>/", views.single_experiment_home, name="single_experiment_home"),
    path("e/<int:experiment_id>/sessions-table/", views.ExperimentSessionsTableView.as_view(), name="sessions-list"),
    path("e/<int:experiment_id>/versions/", views.ExperimentVersionsTableView.as_view(), name="versions-list"),
    path(
        "e/<int:experiment_id>/versions/archive/<int:version_number>/",
        views.archive_experiment_version,
        name="archive-experiment",
    ),
    path(
        "e/<int:experiment_id>/versions/details/<int:version_number>/",
        views.experiment_version_details,
        name="experiment-version-details",
    ),
    path(
        "e/<int:experiment_id>/versions/set_default/<int:version_number>/",
        views.set_default_experiment,
        name="set-default-experiment",
    ),
    path(
        "e/<int:experiment_id>/versions/description/<int:version_number>/update",
        views.update_version_description,
        name="update_version_description",
    ),
    path("e/<int:experiment_id>/versions/create", views.CreateExperimentVersion.as_view(), name="create_version"),
    path("e/<int:experiment_id>/versions/status", views.version_create_status, name="check_version_creation_status"),
    path("e/<int:pk>/edit/", views.EditExperiment.as_view(), name="edit"),
    path("e/<int:pk>/delete/", views.delete_experiment, name="delete"),
    path(
        "e/<int:experiment_id>/v/<int:version_number>/start_authed_web_session/",
        views.start_authed_web_session,
        name="start_authed_web_session",
    ),
<<<<<<< HEAD
    path("e/<int:experiment_id>/create_channel/", views.create_channel, name="create_channel"),
    path(
        "e/<int:experiment_id>/clear_widget_success/",
        views.clear_widget_success_session,
        name="clear_widget_success_session",
    ),
    path("e/<int:experiment_id>/update_channel/<int:channel_id>/", views.update_delete_channel, name="update_channel"),
=======
>>>>>>> 13800dc9
    path(
        "e/<int:experiment_id>/v/<int:version_number>/session/<int:session_id>/",
        views.experiment_chat_session,
        name="experiment_chat_session",
    ),
    path(
        "e/<uuid:experiment_id>/v/<int:version_number>/session/<str:session_id>/message/",
        views.experiment_session_message,
        name="experiment_session_message",
    ),
    path(
        "e/<uuid:experiment_id>/v/<int:version_number>/session/<str:session_id>/embed/message/",
        views.experiment_session_message_embed,
        name="experiment_session_message_embed",
    ),
    path(
        "e/<uuid:experiment_id>/session/<str:session_id>/get_response/<slug:task_id>/",
        views.get_message_response,
        name="get_message_response",
    ),
    path(
        "e/<uuid:experiment_id>/session/<str:session_id>/poll_messages/",
        views.poll_messages,
        name="poll_messages",
    ),
    path(
        "e/<uuid:experiment_id>/session/<str:session_id>/poll_messages/embed/",
        views.poll_messages_embed,
        name="poll_messages_embed",
    ),
    # events
    path("e/<int:experiment_id>/events/", include("apps.events.urls")),
    # superuser tools
    path("e/<int:experiment_id>/invitations/", views.experiment_invitations, name="experiment_invitations"),
    path("e/<int:experiment_id>/invitations/send/<str:session_id>/", views.send_invitation, name="send_invitation"),
    path("e/<int:experiment_id>/exports/generate", views.generate_chat_export, name="generate_chat_export"),
    path(
        "e/<int:experiment_id>/exports/result/<slug:task_id>",
        views.get_export_download_link,
        name="get_export_download_link",
    ),
    # public links
    path(
        "e/<uuid:experiment_id>/s/<str:session_id>/",
        views.start_session_from_invite,
        name="start_session_from_invite",
    ),
    path(
        "e/<uuid:experiment_id>/s/<str:session_id>/pre-survey/",
        views.experiment_pre_survey,
        name="experiment_pre_survey",
    ),
    path(
        "e/<uuid:experiment_id>/s/<str:session_id>/chat/",
        views.experiment_chat,
        name="experiment_chat",
    ),
    path(
        "e/<uuid:experiment_id>/s/<str:session_id>/embed/chat/",
        views.experiment_chat_embed,
        name="experiment_chat_embed",
    ),
    path(
        "e/<uuid:experiment_id>/s/<str:session_id>/end/",
        views.end_experiment,
        name="end_experiment",
    ),
    path(
        "e/<uuid:experiment_id>/s/<str:session_id>/review/",
        views.experiment_review,
        name="experiment_review",
    ),
    path(
        "e/<uuid:experiment_id>/s/<str:session_id>/complete/",
        views.experiment_complete,
        name="experiment_complete",
    ),
    path(
        "e/<uuid:experiment_id>/s/<str:session_id>/view/",
        views.experiment_session_details_view,
        name="experiment_session_view",
    ),
    path(
        "e/<uuid:experiment_id>/s/<str:session_id>/paginate/",
        views.experiment_session_pagination_view,
        name="experiment_session_pagination_view",
    ),
    path(
        "e/<uuid:experiment_id>/s/<str:session_id>/messages/",
        views.experiment_session_messages_view,
        name="experiment_session_messages_view",
    ),
    # public link
    path("e/<uuid:experiment_id>/start/", views.start_session_public, name="start_session_public"),
    path("e/<uuid:experiment_id>/embed/start/", views.start_session_public_embed, name="start_session_public_embed"),
    # Experiment Routes
    path(
        "e/<int:experiment_id>/experiment_routes/<str:type>/new",
        CreateExperimentRoute.as_view(),
        name="experiment_route_new",
    ),
    path(
        "e/<int:experiment_id>/experiment_routes/<int:pk>/edit",
        EditExperimentRoute.as_view(),
        name="experiment_route_edit",
    ),
    path(
        "e/<int:experiment_id>/experiment_routes/<int:pk>/delete",
        DeleteExperimentRoute.as_view(),
        name="experiment_route_delete",
    ),
    path("<int:session_id>/file/<int:pk>/", views.download_file, name="download_file"),
    path("<int:session_id>/image/<int:pk>/html/", views.get_image_html, name="get_image_html"),
    path(
        "e/<uuid:experiment_id>/verify_token/<str:token>/",
        views.verify_public_chat_token,
        name="verify_public_chat_token",
    ),
    path(
        "messages/<int:message_id>/rate/<str:rating>/",
        views.rate_message,
        name="rate_message",
    ),
    path(
        "e/<int:experiment_id>/release_status_badge",
        views.get_release_status_badge,
        name="get_release_status_badge",
    ),
    path(
        "e/<int:experiment_id>/migrate/",
        views.migrate_experiment_view,
        name="migrate_experiment",
    ),
    path(
        "experiment/<uuid:experiment_id>/session/<str:session_id>/translate-messages/",
        views.translate_messages_view,
        name="translate_messages",
    ),
]

urlpatterns.extend(make_crud_urls(views, "SafetyLayer", "safety"))
urlpatterns.extend(make_crud_urls(views, "SourceMaterial", "source_material"))
urlpatterns.extend(make_crud_urls(views, "Survey", "survey"))
urlpatterns.extend(make_crud_urls(views, "ConsentForm", "consent"))<|MERGE_RESOLUTION|>--- conflicted
+++ resolved
@@ -73,16 +73,6 @@
         views.start_authed_web_session,
         name="start_authed_web_session",
     ),
-<<<<<<< HEAD
-    path("e/<int:experiment_id>/create_channel/", views.create_channel, name="create_channel"),
-    path(
-        "e/<int:experiment_id>/clear_widget_success/",
-        views.clear_widget_success_session,
-        name="clear_widget_success_session",
-    ),
-    path("e/<int:experiment_id>/update_channel/<int:channel_id>/", views.update_delete_channel, name="update_channel"),
-=======
->>>>>>> 13800dc9
     path(
         "e/<int:experiment_id>/v/<int:version_number>/session/<int:session_id>/",
         views.experiment_chat_session,
