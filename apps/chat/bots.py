--- conflicted
+++ resolved
@@ -296,12 +296,8 @@
         output = self._run_pipeline(input_state, pipeline_to_use)
 
         if save_run_to_history and self.session is not None:
-<<<<<<< HEAD
             output = self._process_interrupts(output)
-            result = self._save_messages(input_state, output, save_input_to_history)
-=======
             result = self._save_outputs(input_state, output, save_input_to_history)
->>>>>>> bda3295d
         else:
             result = ChatMessage(content=output)
         self._process_intents(output)
@@ -342,7 +338,6 @@
         output = PipelineState(**raw_output).json_safe()
         return output
 
-<<<<<<< HEAD
     def _process_interrupts(self, output):
         if interrupt := output.get("interrupt"):
             trace_info = TraceInfo(name="interrupt", metadata={"interrupt": interrupt})
@@ -358,10 +353,7 @@
                 tags.append((TagCategories.SAFETY_LAYER_RESPONSE, tag_name))
         return output
 
-    def _save_messages(self, input_state, output, save_input_to_history, extra_tags=None):
-=======
-    def _save_outputs(self, input_state, output, save_input_to_history):
->>>>>>> bda3295d
+    def _save_outputs(self, input_state, output, save_input_to_history, extra_tags=None):
         input_metadata = output.get("input_message_metadata", {})
         output_metadata = output.get("output_message_metadata", {})
         trace_metadata = self.trace_service.get_trace_metadata() if self.trace_service else None
