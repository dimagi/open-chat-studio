import textwrap
from typing import TYPE_CHECKING, Any

from langchain.memory import ConversationBufferMemory
from langchain_core.language_models import BaseChatModel
from langchain_core.runnables import chain
from pydantic import ValidationError

from apps.annotations.models import TagCategories
from apps.chat.conversation import BasicConversation, Conversation
from apps.chat.exceptions import ChatException
from apps.chat.models import ChatMessage, ChatMessageType
from apps.events.models import StaticTriggerType
from apps.events.tasks import enqueue_static_triggers
from apps.experiments.models import Experiment, ExperimentRoute, ExperimentSession, SafetyLayer
from apps.pipelines.nodes.base import PipelineState
from apps.service_providers.llm_service.default_models import get_default_model
from apps.service_providers.llm_service.prompt_context import PromptTemplateContext
from apps.service_providers.llm_service.runnables import create_experiment_runnable
from apps.service_providers.tracing import TracingService

if TYPE_CHECKING:
    from apps.channels.datamodels import Attachment


def create_conversation(
    prompt_str: str,
    source_material: str,
    llm: BaseChatModel,
) -> Conversation:
    try:
        return BasicConversation(
            prompt_str=prompt_str,
            source_material=source_material,
            memory=ConversationBufferMemory(return_messages=True),
            llm=llm,
        )
    except ValidationError as e:
        raise ChatException(str(e)) from e


def notify_users_of_violation(session_id: int, safety_layer_id: int):
    from apps.chat.tasks import notify_users_of_safety_violations_task

    notify_users_of_safety_violations_task.delay(session_id, safety_layer_id)


def get_bot(session: ExperimentSession, experiment: Experiment | None = None, disable_tools: bool = False):
    experiment = experiment or session.experiment_version
    if experiment.pipeline_id:
        return PipelineBot(session, experiment=experiment, disable_reminder_tools=disable_tools)
    return TopicBot(session, experiment, disable_tools=disable_tools)


class TopicBot:
    """
    Parameters
    ----------
    session:
        The session to provide the chat history. New messages will be saved to this session.
    experiment: (optional)
        The experiment to provide the source material and other data for the LLM.
        NOTE: Only use this if you know what you are doing. Normally this should be left empty, in which case
        the session's own experiment will be used. This is used in a multi-bot setup where the user might want
        a specific bot to handle a scheduled message, in which case it would be useful for the LLM to have the
        conversation history of the participant's chat with the router / main bot.
    """

    def __init__(self, session: ExperimentSession, experiment: Experiment | None = None, disable_tools: bool = False):
        self.experiment = experiment or session.experiment_version
        self.disable_tools = disable_tools
        self.prompt = self.experiment.prompt_text
        self.input_formatter = self.experiment.input_formatter
        self.llm = self.experiment.get_chat_model()
        self.source_material = self.experiment.source_material.material if self.experiment.source_material else None
        self.safety_layers = self.experiment.safety_layers.all()
        self.chat = session.chat
        self.session = session
        self.max_token_limit = self.experiment.max_token_limit
        self.input_tokens = 0
        self.output_tokens = 0

        # maps keywords to child experiments.
        self.child_experiment_routes = (
            ExperimentRoute.objects.select_related("child").filter(parent=self.experiment, type="processor").all()
        )
        self.child_chains = {}
        self.default_child_chain = None
        self.default_tag = None
        self.terminal_chain = None
        self.processor_experiment = None
        self.trace_service = TracingService.create_for_experiment(self.experiment)

        # The chain that generated the AI message
        self.generator_chain = None
        self._initialize()

    def _initialize(self):
        for child_route in self.child_experiment_routes:
            child_runnable = create_experiment_runnable(
                child_route.child, self.session, self.disable_tools, trace_service=self.trace_service
            )
            self.child_chains[child_route.keyword.lower().strip()] = child_runnable
            if child_route.is_default:
                self.default_child_chain = child_runnable
                self.default_tag = child_route.keyword.lower().strip()

        if self.child_chains and not self.default_child_chain:
            self.default_tag, self.default_child_chain = list(self.child_chains.items())[0]

        self.chain = create_experiment_runnable(
            self.experiment, self.session, self.disable_tools, trace_service=self.trace_service
        )

        terminal_route = (
            ExperimentRoute.objects.select_related("child").filter(parent=self.experiment, type="terminal").first()
        )
        if terminal_route:
            self.terminal_chain = create_experiment_runnable(
                terminal_route.child, self.session, trace_service=self.trace_service
            )

        # load up the safety bots. They should not be agents. We don't want them using tools (for now)
        self.safety_bots = [
            SafetyBot(safety_layer, self.llm, self.source_material) for safety_layer in self.safety_layers
        ]

    def _call_predict(self, input_str, save_input_to_history=True, attachments: list["Attachment"] | None = None):
        if self.child_chains:
            tag, chain = self._get_child_chain(input_str, attachments)
        else:
            tag, chain = None, self.chain

        # The processor_experiment is the experiment that generated the output
        self.processor_experiment = chain.experiment
        result = chain.invoke(
            input_str,
            config={
                "configurable": {
                    "save_input_to_history": save_input_to_history,
                    "save_output_to_history": self.terminal_chain is None,
                    "experiment_tag": tag,
                }
            },
            attachments=attachments,
        )

        if self.terminal_chain:
            chain = self.terminal_chain
            result = chain.invoke(
                result.output,
                config={
                    "run_name": "terminal_chain",
                    "configurable": {
                        "save_input_to_history": False,
                        "experiment_tag": tag,
                        "include_conversation_history": False,
                    },
                },
            )

        self.generator_chain = chain

        enqueue_static_triggers.delay(self.session.id, StaticTriggerType.NEW_BOT_MESSAGE)
        self.input_tokens = self.input_tokens + result.prompt_tokens
        self.output_tokens = self.output_tokens + result.completion_tokens
        return result.output

    def _get_child_chain(self, input_str: str, attachments: list["Attachment"] | None = None) -> tuple[str, Any]:
        result = self.chain.invoke(
            input_str,
            config={
                "run_name": "get_child_chain",
                "configurable": {
                    "save_input_to_history": False,
                    "save_output_to_history": False,
                },
            },
            attachments=attachments,
        )
        self.input_tokens = self.input_tokens + result.prompt_tokens
        self.output_tokens = self.output_tokens + result.completion_tokens

        keyword = result.output.lower().strip()
        try:
            return keyword, self.child_chains[keyword]
        except KeyError:
            return self.default_tag, self.default_child_chain

    def process_input(self, user_input: str, save_input_to_history=True, attachments: list["Attachment"] | None = None):
        @chain
        def main_bot_chain(user_input):
            # human safety layers
            for safety_bot in self.safety_bots:
                if safety_bot.filter_human_messages() and not safety_bot.is_safe(user_input):
                    self._save_message_to_history(user_input, ChatMessageType.HUMAN)
                    enqueue_static_triggers.delay(self.session.id, StaticTriggerType.HUMAN_SAFETY_LAYER_TRIGGERED)
                    notify_users_of_violation(self.session.id, safety_layer_id=safety_bot.safety_layer.id)
                    return self._get_safe_response(safety_bot.safety_layer)

            response = self._call_predict(
                user_input, save_input_to_history=save_input_to_history, attachments=attachments
            )

            # ai safety layers
            for safety_bot in self.safety_bots:
                if safety_bot.filter_ai_messages() and not safety_bot.is_safe(response):
                    enqueue_static_triggers.delay(self.session.id, StaticTriggerType.BOT_SAFETY_LAYER_TRIGGERED)
                    return self._get_safe_response(safety_bot.safety_layer)

            return self.generator_chain.history_manager.ai_message

        with self.trace_service.trace(
            trace_name=self.experiment.name,
            session_id=str(self.session.external_id),
            user_id=str(self.session.participant.identifier),
        ):
            config = self.trace_service.get_langchain_config()
            return main_bot_chain.invoke(user_input, config=config)

    def _get_safe_response(self, safety_layer: SafetyLayer):
        if safety_layer.prompt_to_bot:
            bot_response = self._call_predict(safety_layer.prompt_to_bot, save_input_to_history=False)
        else:
            no_answer = "Sorry, I can't answer that. Please try something else."
            bot_response = safety_layer.default_response_to_user or no_answer
            # This is a bit of a hack to store the bot's response, since it didn't really generate it, but we still
            # need to save it
            self._save_message_to_history(bot_response, ChatMessageType.AI)
            self.generator_chain = self.chain

        if self.generator_chain and self.generator_chain.history_manager.ai_message:
            self.generator_chain.history_manager.ai_message.add_system_tag(
                safety_layer.name, tag_category=TagCategories.SAFETY_LAYER_RESPONSE
            )
        return self.generator_chain.history_manager.ai_message

    def _save_message_to_history(self, message: str, message_type: ChatMessageType) -> ChatMessage:
        return self.chain.history_manager.save_message_to_history(message, type_=message_type)


class SafetyBot:
    def __init__(self, safety_layer: SafetyLayer, llm: BaseChatModel, source_material: str | None):
        self.safety_layer = safety_layer
        self.prompt = safety_layer.prompt_text
        self.llm = llm
        self.source_material = source_material
        self.input_tokens = 0
        self.output_tokens = 0
        self._initialize()

    def _initialize(self):
        self.conversation = create_conversation(self.prompt, self.source_material, self.llm)

    def _call_predict(self, input_str):
        response, prompt_tokens, completion_tokens = self.conversation.predict(input=input_str)
        self.input_tokens = self.input_tokens + prompt_tokens
        self.output_tokens = self.output_tokens + completion_tokens
        return response

    def is_safe(self, input_str: str) -> bool:
        result = self._call_predict(input_str)
        if result.strip().lower().startswith("safe"):
            return True
        elif result.strip().lower().startswith("unsafe"):
            return False
        else:
            return False

    def filter_human_messages(self) -> bool:
        return self.safety_layer.messages_to_review == "human"

    def filter_ai_messages(self) -> bool:
        return self.safety_layer.messages_to_review == "ai"


class PipelineBot:
    def __init__(self, session: ExperimentSession, experiment: Experiment, disable_reminder_tools=False):
        self.experiment = experiment
        self.session = session
        self.disable_reminder_tools = disable_reminder_tools

    def process_input(
        self, user_input: str, save_input_to_history=True, attachments: list["Attachment"] | None = None
    ) -> ChatMessage:
        attachments = attachments or []
        serializable_attachments = [attachment.model_dump() for attachment in attachments]
        return self.experiment.pipeline.invoke(
            PipelineState(
                messages=[user_input],
                experiment_session=self.session,
                attachments=serializable_attachments,
                pipeline_version=self.experiment.pipeline.version_number,
            ),
            self.session,
            save_input_to_history=save_input_to_history,
            disable_reminder_tools=self.disable_reminder_tools,
        )


class EventBot:
    SYSTEM_PROMPT = textwrap.dedent(
        """
        Your role is to generate messages to send to users. These could be reminders
        or prompts to help them complete their tasks. The text that you generate will be sent
        to the user in a chat message.
    
        You should generate the message in same language as the recent conversation history shown below.
        If there is no history use English.

        #### Conversation history
        {conversation_history}
    
        #### User data
        {participant_data}
    
        #### Current date and time
        {current_datetime}
        """
    )

    def __init__(self, session: ExperimentSession, experiment: Experiment, history_manager=None):
        self.session = session
        self.experiment = experiment or session.experiment_version
        self.history_manager = history_manager

    def get_user_message(self, event_prompt: str):
        provider = self.llm_provider
        if not provider:
            raise Exception("No LLM provider found")

        model = get_default_model(provider.type)

        service = provider.get_llm_service()
        llm = service.get_chat_model(model.name, 0.7)

        if self.history_manager:
            trace_service = self.history_manager.trace_service
        else:
            trace_service = TracingService.create_for_experiment(self.experiment)

        with trace_service.trace(
            trace_name=self.experiment.name,
            session_id=str(self.session.external_id),
            user_id=str(self.session.participant.identifier),
        ):
            config = trace_service.get_langchain_config()
            response = llm.invoke(
                [
                    {"role": "system", "content": self.system_prompt},
                    {
                        "role": "user",
                        "content": f"Generate the message for the user based on this text: {event_prompt}",
                    },
                ],
                config=config,
            )
<<<<<<< HEAD
=======
        response = llm.invoke(
            [
                {"role": "system", "content": self.system_prompt},
                {"role": "user", "content": event_prompt},
            ],
            config=config,
        )
>>>>>>> 521726c7

        message = response.content
        if self.history_manager:
            self.history_manager.save_message_to_history(
                message,
                type_=ChatMessageType.AI,
            )
        return message

    @property
    def llm_provider(self):
        if self.experiment.llm_provider:
            return self.experiment.llm_provider

        # If no LLM provider is set, use the first one in the team
        return self.experiment.team.llmprovider_set.first()

    @property
    def system_prompt(self):
        context = PromptTemplateContext(self.session, None).get_context(["participant_data", "current_datetime"])
        context["conversation_history"] = self.get_conversation_history()
        return self.SYSTEM_PROMPT.format(**context)

    def get_conversation_history(self):
        messages = []
        for message in self.session.chat.message_iterator(with_summaries=False):
            messages.append(f"{message.role}: {message.content}")
            if len(messages) > 10:
                break
        if messages:
            formatted_history = "\n".join(reversed(messages))
            return textwrap.dedent(
                f"""
                Here are the most recent messages in the conversation:
                ```
                {formatted_history}
                ```
                """
            )
        else:
            return "\nThis is the start of the conversation so there is no previous message history"<|MERGE_RESOLUTION|>--- conflicted
+++ resolved
@@ -348,23 +348,10 @@
             response = llm.invoke(
                 [
                     {"role": "system", "content": self.system_prompt},
-                    {
-                        "role": "user",
-                        "content": f"Generate the message for the user based on this text: {event_prompt}",
-                    },
+                    {"role": "user", "content": event_prompt},
                 ],
                 config=config,
             )
-<<<<<<< HEAD
-=======
-        response = llm.invoke(
-            [
-                {"role": "system", "content": self.system_prompt},
-                {"role": "user", "content": event_prompt},
-            ],
-            config=config,
-        )
->>>>>>> 521726c7
 
         message = response.content
         if self.history_manager:
