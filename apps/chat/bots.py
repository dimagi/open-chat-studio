--- conflicted
+++ resolved
@@ -12,10 +12,6 @@
     prompt_str: str,
     source_material: str,
     llm: BaseChatModel,
-<<<<<<< HEAD
-    experiment_session: ExperimentSession | None = None,
-=======
->>>>>>> 2423b8e1
 ) -> Conversation:
     try:
         return BasicConversation(
