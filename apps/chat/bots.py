from typing import TYPE_CHECKING, Any

from langchain.chat_models.base import BaseChatModel
from langchain.memory import ConversationBufferMemory
from langchain_core.runnables import chain
from pydantic import ValidationError

from apps.chat.conversation import BasicConversation, Conversation
from apps.chat.exceptions import ChatException
from apps.events.models import StaticTriggerType
from apps.events.tasks import enqueue_static_triggers
from apps.experiments.models import Experiment, ExperimentRoute, ExperimentSession, SafetyLayer
from apps.service_providers.llm_service.runnables import create_experiment_runnable

if TYPE_CHECKING:
    from apps.channels.datamodels import Attachment


def create_conversation(
    prompt_str: str,
    source_material: str,
    llm: BaseChatModel,
) -> Conversation:
    try:
        return BasicConversation(
            prompt_str=prompt_str,
            source_material=source_material,
            memory=ConversationBufferMemory(return_messages=True),
            llm=llm,
        )
    except ValidationError as e:
        raise ChatException(str(e)) from e


def notify_users_of_violation(session_id: int, safety_layer_id: int):
    from apps.chat.tasks import notify_users_of_safety_violations_task

    notify_users_of_safety_violations_task.delay(session_id, safety_layer_id)


class TopicBot:
    """
    Parameters
    ----------
    session:
        The session to provide the chat history. New messages will be saved to this session.
    experiment: (optional)
        The experiment to provide the source material and other data for the LLM.
        NOTE: Only use this if you know what you are doing. Normally this should be left empty, in which case
        the session's own experiment will be used. This is used in a multi-bot setup where the user might want
        a specific bot to handle a scheduled message, in which case it would be useful for the LLM to have the
        conversation history of the participant's chat with the router / main bot.
    """

    def __init__(self, session: ExperimentSession, experiment: Experiment | None = None):
        self.experiment = experiment or session.experiment
        self.prompt = self.experiment.prompt_text
        self.input_formatter = self.experiment.input_formatter
        self.llm = self.experiment.get_chat_model()
        self.source_material = self.experiment.source_material.material if self.experiment.source_material else None
        self.safety_layers = self.experiment.safety_layers.all()
        self.chat = session.chat
        self.session = session
        self.max_token_limit = self.experiment.max_token_limit
        self.input_tokens = 0
        self.output_tokens = 0

        # maps keywords to child experiments.
        self.child_experiment_routes = (
            ExperimentRoute.objects.select_related("child").filter(parent=self.experiment, type="processor").all()
        )
        self.child_chains = {}
        self.default_child_chain = None
        self.default_tag = None
        self.terminal_chain = None
<<<<<<< HEAD
        if terminal_route:
            self.terminal_chain = create_experiment_runnable(terminal_route.child, self.session)

        self.processor_experiment = None
=======

        self.trace_service = None
        if self.experiment.trace_provider:
            self.trace_service = self.experiment.trace_provider.get_service()

>>>>>>> fc48a8b7
        self._initialize()

    def _initialize(self):
        for child_route in self.child_experiment_routes:
            child_runnable = create_experiment_runnable(child_route.child, self.session)
            self.child_chains[child_route.keyword.lower().strip()] = child_runnable
            if child_route.is_default:
                self.default_child_chain = child_runnable
                self.default_tag = child_route.keyword.lower().strip()

        if self.child_chains and not self.default_child_chain:
            self.default_tag, self.default_child_chain = list(self.child_chains.items())[0]

        self.chain = create_experiment_runnable(self.experiment, self.session)

        terminal_route = (
            ExperimentRoute.objects.select_related("child").filter(parent=self.experiment, type="terminal").first()
        )
        if terminal_route:
            self.terminal_chain = create_experiment_runnable(terminal_route.child, self.session)

        # load up the safety bots. They should not be agents. We don't want them using tools (for now)
        self.safety_bots = [
            SafetyBot(safety_layer, self.llm, self.source_material) for safety_layer in self.safety_layers
        ]

    def _call_predict(self, input_str, save_input_to_history=True, attachments: list["Attachment"] | None = None):
        if self.child_chains:
            tag, chain = self._get_child_chain(input_str, attachments)
        else:
            tag, chain = None, self.chain

        self.processor_experiment = chain.experiment
        result = chain.invoke(
            input_str,
            config={
                "configurable": {
                    "save_input_to_history": save_input_to_history,
                    "save_output_to_history": self.terminal_chain is None,
                    "experiment_tag": tag,
                }
            },
            attachments=attachments,
        )

        if self.terminal_chain:
            result = self.terminal_chain.invoke(
                result.output,
                config={
                    "run_name": "terminal_chain",
                    "configurable": {
                        "save_input_to_history": False,
                        "experiment_tag": tag,
                        "include_conversation_history": False,
                    },
                },
            )

        enqueue_static_triggers.delay(self.session.id, StaticTriggerType.NEW_BOT_MESSAGE)
        self.input_tokens = self.input_tokens + result.prompt_tokens
        self.output_tokens = self.output_tokens + result.completion_tokens
        return result.output

    def _get_child_chain(self, input_str: str, attachments: list["Attachment"] | None = None) -> tuple[str, Any]:
        result = self.chain.invoke(
            input_str,
            config={
                "run_name": "get_child_chain",
                "configurable": {
                    "save_input_to_history": False,
                    "save_output_to_history": False,
                },
            },
            attachments=attachments,
        )
        self.input_tokens = self.input_tokens + result.prompt_tokens
        self.output_tokens = self.output_tokens + result.completion_tokens

        keyword = result.output.lower().strip()
        try:
            return keyword, self.child_chains[keyword]
        except KeyError:
            return self.default_tag, self.default_child_chain

    def process_input(self, user_input: str, save_input_to_history=True, attachments: list["Attachment"] | None = None):
        @chain
        def main_bot_chain(user_input):
            # human safety layers
            for safety_bot in self.safety_bots:
                if safety_bot.filter_human_messages() and not safety_bot.is_safe(user_input):
                    enqueue_static_triggers.delay(self.session.id, StaticTriggerType.HUMAN_SAFETY_LAYER_TRIGGERED)
                    notify_users_of_violation(self.session.id, safety_layer_id=safety_bot.safety_layer.id)
                    return self._get_safe_response(safety_bot.safety_layer)

            response = self._call_predict(
                user_input, save_input_to_history=save_input_to_history, attachments=attachments
            )

            # ai safety layers
            for safety_bot in self.safety_bots:
                if safety_bot.filter_ai_messages() and not safety_bot.is_safe(response):
                    enqueue_static_triggers.delay(self.session.id, StaticTriggerType.BOT_SAFETY_LAYER_TRIGGERED)
                    return self._get_safe_response(safety_bot.safety_layer)

            return response

        config = {}
        if self.trace_service:
            callback = self.trace_service.get_callback(
                participant_id=self.session.participant.identifier,
                session_id=self.session.external_id,
            )
            config = {"callbacks": [callback]}
        return main_bot_chain.invoke(user_input, config=config)

    def _get_safe_response(self, safety_layer: SafetyLayer):
        if safety_layer.prompt_to_bot:
            safety_response = self._call_predict(safety_layer.prompt_to_bot, save_input_to_history=False)
            return safety_response
        else:
            no_answer = "Sorry, I can't answer that. Please try something else."
            return safety_layer.default_response_to_user or no_answer


class SafetyBot:
    def __init__(self, safety_layer: SafetyLayer, llm: BaseChatModel, source_material: str | None):
        self.safety_layer = safety_layer
        self.prompt = safety_layer.prompt_text
        self.llm = llm
        self.source_material = source_material
        self.input_tokens = 0
        self.output_tokens = 0
        self._initialize()

    def _initialize(self):
        self.conversation = create_conversation(self.prompt, self.source_material, self.llm)

    def _call_predict(self, input_str):
        response, prompt_tokens, completion_tokens = self.conversation.predict(input=input_str)
        self.input_tokens = self.input_tokens + prompt_tokens
        self.output_tokens = self.output_tokens + completion_tokens
        return response

    def is_safe(self, input_str: str) -> bool:
        result = self._call_predict(input_str)
        if result.strip().lower().startswith("safe"):
            return True
        elif result.strip().lower().startswith("unsafe"):
            return False
        else:
            return False

    def filter_human_messages(self) -> bool:
        return self.safety_layer.messages_to_review == "human"

    def filter_ai_messages(self) -> bool:
        return self.safety_layer.messages_to_review == "ai"<|MERGE_RESOLUTION|>--- conflicted
+++ resolved
@@ -73,18 +73,11 @@
         self.default_child_chain = None
         self.default_tag = None
         self.terminal_chain = None
-<<<<<<< HEAD
-        if terminal_route:
-            self.terminal_chain = create_experiment_runnable(terminal_route.child, self.session)
-
         self.processor_experiment = None
-=======
-
         self.trace_service = None
         if self.experiment.trace_provider:
             self.trace_service = self.experiment.trace_provider.get_service()
 
->>>>>>> fc48a8b7
         self._initialize()
 
     def _initialize(self):
