import json
import os
from datetime import datetime
from unittest import mock

import pytest
import pytz
from django.utils import timezone
from freezegun import freeze_time

from apps.chat.agent import tools
from apps.chat.agent.schemas import WeekdaysEnum
from apps.chat.agent.tools import (
    TOOL_CLASS_MAP,
    DeleteReminderTool,
    SearchIndexTool,
    SearchToolConfig,
    UpdateParticipantDataTool,
    _move_datetime_to_new_weekday_and_time,
    create_schedule_message,
)
from apps.events.models import ScheduledMessage, TimePeriod
from apps.experiments.models import AgentTools, Experiment
from apps.files.models import FileChunkEmbedding
from apps.utils.factories.documents import CollectionFactory
from apps.utils.factories.events import EventActionFactory
from apps.utils.factories.experiment import ExperimentSessionFactory
from apps.utils.factories.files import FileFactory
from apps.utils.time import pretty_date


class BaseTestAgentTool:
    tool_cls: type[tools.CustomBaseTool]

    def _invoke_tool(self, session, **tool_kwargs):
        tool = self.tool_cls(experiment_session=session)
        return tool.action(**tool_kwargs)

    @staticmethod
    def schedule_params():
        return {"time_period": "days", "frequency": 1, "repetitions": 2, "prompt_text": "", "name": "Testy"}

    @pytest.fixture()
    def session(self, db):
        return ExperimentSessionFactory()


@pytest.mark.django_db()
class TestOneOffReminderTool(BaseTestAgentTool):
    tool_cls = tools.OneOffReminderTool

    def test_success(self, session):
        datetime_due = timezone.now()
        tool_kwargs = {
            "datetime_due": datetime_due,
            "message": "Hi there",
            "schedule_name": "test",
        }

        self._invoke_tool(session, **tool_kwargs)
        message = ScheduledMessage.objects.first()
        assert message.next_trigger_date == datetime_due
        message.custom_schedule_params.pop("name")  # the name is dynamic, so lets ignore that
        assert message.custom_schedule_params["frequency"] is None
        assert message.custom_schedule_params["prompt_text"] == "Hi there"
        assert message.custom_schedule_params["repetitions"] == 0
        assert message.custom_schedule_params["time_period"] == ""


@pytest.mark.django_db()
class TestRecurringReminderTool(BaseTestAgentTool):
    tool_cls = tools.RecurringReminderTool

    def test_with_repetitions(self, session):
        datetime_due = timezone.now()
        tool_kwargs = {
            "datetime_due": datetime_due,
            "every": 1,
            "schedule_name": "test",
            "period": TimePeriod.DAYS,
            "message": "Hi there",
            "datetime_end": None,
            "repetitions": 2,
        }

        self._invoke_tool(session, **tool_kwargs)
        message = ScheduledMessage.objects.first()
        assert message.next_trigger_date == datetime_due
        message.custom_schedule_params.pop("name")  # the name is dynamic, so lets ignore that
        assert message.custom_schedule_params["frequency"] == 1
        assert message.custom_schedule_params["time_period"] == TimePeriod.DAYS
        assert message.custom_schedule_params["prompt_text"] == "Hi there"
        assert message.custom_schedule_params["repetitions"] == 2

    def test_with_end_time(self, session):
        datetime_due = timezone.now()
        datetime_end = timezone.now()
        tool_kwargs = {
            "datetime_due": datetime_due,
            "every": 1,
            "schedule_name": "test",
            "period": TimePeriod.DAYS,
            "message": "Hi there",
            "datetime_end": datetime_end,
            "repetitions": None,
        }

        self._invoke_tool(session, **tool_kwargs)
        message = ScheduledMessage.objects.first()
        assert message.next_trigger_date == datetime_due
        assert message.end_date == datetime_end
        message.custom_schedule_params.pop("name")  # the name is dynamic, so lets ignore that
        assert message.custom_schedule_params["frequency"] == 1
        assert message.custom_schedule_params["time_period"] == TimePeriod.DAYS
        assert message.custom_schedule_params["prompt_text"] == "Hi there"
        assert message.custom_schedule_params["repetitions"] is None

    def test_without_repetitions_or_end_time(self, session):
        datetime_due = timezone.now()
        tool_kwargs = {
            "datetime_due": datetime_due,
            "every": 1,
            "schedule_name": "test",
            "period": TimePeriod.DAYS,
            "message": "Hi there",
            "datetime_end": None,
            "repetitions": None,
        }

        self._invoke_tool(session, **tool_kwargs)
        message = ScheduledMessage.objects.first()
        assert message.next_trigger_date == datetime_due
        message.custom_schedule_params.pop("name")  # the name is dynamic, so lets ignore that
        assert message.custom_schedule_params["frequency"] == 1
        assert message.custom_schedule_params["time_period"] == TimePeriod.DAYS
        assert message.custom_schedule_params["prompt_text"] == "Hi there"
        assert message.custom_schedule_params["repetitions"] is None


@pytest.mark.django_db()
class TestMoveScheduledMessageDateTool(BaseTestAgentTool):
    tool_cls = tools.MoveScheduledMessageDateTool

    def test_user_cannot_set_custom_date_for_system_created_message(self, session):
        scheduled_message = ScheduledMessage.objects.create(
            participant=session.participant,
            team=session.team,
            action=EventActionFactory(params=self.schedule_params()),
            experiment=session.experiment,
        )

        response = self._invoke_tool(
            session,
            message_id=scheduled_message.external_id,
            weekday=WeekdaysEnum.MONDAY,
            hour=8,
            minute=0,
            specified_date=timezone.now(),
        )
        assert response == "The user cannot do that. Only weekdays and time of day can be changed"

    def test_user_can_set_custom_date_for_their_messages(self, session):
        with freeze_time("2024-01-01"):
            scheduled_message = ScheduledMessage.objects.create(
                participant=session.participant,
                team=session.team,
                experiment=session.experiment,
                custom_schedule_params=self.schedule_params(),
            )

            self._invoke_tool(
                session,
                message_id=scheduled_message.external_id,
                weekday=WeekdaysEnum.MONDAY,
                hour=8,
                minute=0,
                specified_date=timezone.now(),
            )
            scheduled_message.refresh_from_db()
            expected_date = pretty_date(scheduled_message.next_trigger_date)
            assert expected_date == "Monday, 01 January 2024 00:00:00 UTC"

    def test_update_schedule_tool(self, session):
        with freeze_time("2024-01-01"):
            message = ScheduledMessage.objects.create(
                participant=session.participant,
                team=session.team,
                action=EventActionFactory(params=self.schedule_params()),
                experiment=session.experiment,
            )

            expected_date = pretty_date(message.next_trigger_date)
            assert expected_date == "Tuesday, 02 January 2024 00:00:00 UTC"

            response = self._invoke_tool(
                session,
                message_id=message.external_id,
                weekday=WeekdaysEnum.FRIDAY,
                hour=8,
                minute=0,
                specified_date=None,
            )
            message.refresh_from_db()
            expected_date = pretty_date(message.next_trigger_date)
            assert expected_date == "Friday, 05 January 2024 08:00:00 UTC"
            assert response == f"The new datetime is {expected_date}"


@pytest.mark.django_db()
class TestDeleteReminderTool:
    def _invoke_tool(self, session, **tool_kwargs):
        tool = DeleteReminderTool(experiment_session=session)
        return tool.action(**tool_kwargs)

    @pytest.fixture()
    def session(self, db):
        return ExperimentSessionFactory()

    @staticmethod
    def schedule_params():
        return {"time_period": "days", "frequency": 1, "repetitions": 2, "prompt_text": "", "name": "Testy"}

    def test_user_cannot_delete_system_scheduled_message(self, session):
        scheduled_message = ScheduledMessage.objects.create(
            participant=session.participant,
            team=session.team,
            action=EventActionFactory(params=self.schedule_params()),
            experiment=session.experiment,
        )

        response = self._invoke_tool(session, message_id=scheduled_message.external_id)
        assert response == "Cannot delete this reminder"
        scheduled_message.refresh_from_db()
        assert scheduled_message.cancelled_at is None

    def test_user_can_delete_their_scheduled_message(self, session):
        scheduled_message = ScheduledMessage.objects.create(
            participant=session.participant,
            team=session.team,
            experiment=session.experiment,
            custom_schedule_params=self.schedule_params(),
        )
        response = self._invoke_tool(session, message_id=scheduled_message.external_id)
        assert response == "Success"
        scheduled_message.refresh_from_db()
        assert scheduled_message.cancelled_at is not None

    def test_specified_message_does_not_exist(self, session):
        response = self._invoke_tool(session, message_id="gone with the wind")
        assert response == "Could not find this reminder"


@pytest.mark.parametrize(
    ("initial_datetime_str", "new_weekday", "new_hour", "new_minute", "expected_new_datetime_str"),
    [
        ("2024-05-08 08:00:00", 2, 12, 0, "2024-05-08 12:00:00"),  # Only time change
        ("2024-05-08 08:00:00", 0, 8, 0, "2024-05-06 08:00:00"),  # Wednesday to Monday
        ("2024-05-29 08:00:00", 4, 8, 0, "2024-05-31 08:00:00"),  # Wednesday to Friday
        ("2024-06-01 08:00:00", 0, 8, 0, "2024-05-27 08:00:00"),  # Saturday to Monday
        ("2024-06-02 08:00:00", 0, 8, 0, "2024-05-27 08:00:00"),  # Sunday to Monday
        ("2024-06-02 08:00:00", 1, 8, 0, "2024-05-28 08:00:00"),  # Sunday to Tuesday
    ],
)
def test_move_datetime_to_new_weekday_and_time(
    initial_datetime_str, new_weekday, new_hour, new_minute, expected_new_datetime_str
):
    """Test weekday and time changes. A weekday change will not cause the datetime to jump to a different week"""
    initial_datetime = datetime.strptime(initial_datetime_str, "%Y-%m-%d %H:%M:%S")
    initial_datetime = initial_datetime.astimezone(pytz.UTC)
    new_datetime = _move_datetime_to_new_weekday_and_time(
        initial_datetime, new_weekday=new_weekday, new_hour=new_hour, new_minute=new_minute
    )
    assert new_datetime.strftime("%Y-%m-%d %H:%M:%S") == expected_new_datetime_str


@pytest.mark.django_db()
def test_create_schedule_message_success():
    experiment_session = ExperimentSessionFactory()
    message = "Test message"
    kwargs = {
        "frequency": 1,
        "time_period": "days",
        "repetitions": 2,
    }
    start_date = timezone.now()
    end_date = timezone.now()
    response = create_schedule_message(
        experiment_session, message, name="Test", start_date=start_date, end_date=end_date, is_recurring=True, **kwargs
    )
    assert response == "Success: scheduled message created"

    scheduled_message = ScheduledMessage.objects.filter(
        experiment=experiment_session.experiment,
        participant=experiment_session.participant,
        team=experiment_session.team,
    ).first()

    assert scheduled_message is not None
    assert scheduled_message.custom_schedule_params["name"] == "Test"
    assert scheduled_message.custom_schedule_params["prompt_text"] == message
    assert scheduled_message.custom_schedule_params["frequency"] == kwargs["frequency"]
    assert scheduled_message.custom_schedule_params["time_period"] == kwargs["time_period"]
    assert scheduled_message.custom_schedule_params["repetitions"] == kwargs["repetitions"]
    assert scheduled_message.action is None
    assert scheduled_message.next_trigger_date == start_date
    assert scheduled_message.end_date == end_date


@pytest.mark.django_db()
def test_create_schedule_message_invalid_form():
    experiment_session = ExperimentSessionFactory()
    message = "Test message"
    kwargs = {
        "frequency": "invalid_frequency",  # invalid input
        "time_period": "days",
        "repetitions": 2,
    }

    response = create_schedule_message(
        experiment_session, message, name="Test", start_date=None, is_recurring=True, **kwargs
    )
    assert response == "Could not create scheduled message"

    scheduled_message_count = ScheduledMessage.objects.filter(
        experiment=experiment_session.experiment,
        participant=experiment_session.participant,
        team=experiment_session.team,
    ).count()

    assert scheduled_message_count == 0


@pytest.mark.django_db()
def test_create_schedule_message_experiment_does_not_exist():
    experiment_session = ExperimentSessionFactory()
    message = "Test message"
    kwargs = {
        "frequency": 1,
        "time_period": "days",
        "repetitions": 2,
    }

    with mock.patch("django.db.transaction.atomic", side_effect=Experiment.DoesNotExist):
        response = create_schedule_message(
            experiment_session, message, name="Test", start_date=None, is_recurring=True, **kwargs
        )
        assert response == "Experiment does not exist! Could not create scheduled message"

        scheduled_message_count = ScheduledMessage.objects.filter(
            experiment=experiment_session.experiment,
            participant=experiment_session.participant,
            team=experiment_session.team,
        ).count()

        assert scheduled_message_count == 0


@pytest.mark.django_db()
class TestUpdateParticipantDataTool:
    def _invoke_tool(self, session, **tool_kwargs):
        tool = UpdateParticipantDataTool(experiment_session=session)
        return tool.action(**tool_kwargs)

    @pytest.fixture()
    def session(self, db):
        return ExperimentSessionFactory()

    @pytest.mark.parametrize(
        "value",
        [
            "string",
            1,
            1.0,
            True,
            False,
            None,
            ["hi", "there"],
            {"key": "value"},
            [{"key": "value"}],
        ],
    )
    def test_update(self, session, value):
        response = self._invoke_tool(session, key="test", value=value)
        assert response == "Success"

        assert session.participant_data_from_experiment == {"test": value}


@pytest.mark.django_db()
class TestSearchIndexTool:
    def load_vector_data(self):
        current_directory = os.path.dirname(os.path.abspath(__file__))
        vector_data_file = os.path.join(current_directory, "data/vector_data.json")
        with open(vector_data_file) as json_file:
            return json.load(json_file)

    def test_action_returns_relevant_chunks(self, team, local_index_manager_mock):
        collection = CollectionFactory(team=team)
        file = FileFactory(team=team, name="the_greatness_of_fruit.txt")
        vector_data = self.load_vector_data()

        file_chunk_embedding = FileChunkEmbedding.objects.create(
            team=team,
            file=file,
            collection=collection,
            chunk_number=1,
            text="Oranges are nice",
            embedding=vector_data["Oranges are nice"],
            page_number=0,
        )
        file_chunk_embedding = FileChunkEmbedding.objects.create(
            team=team,
            file=file,
            collection=collection,
            chunk_number=2,
            text="Apples are great",
            embedding=vector_data["Apples are great"],
            page_number=0,
        )
        file_chunk_embedding = FileChunkEmbedding.objects.create(
            team=team,
            file=file,
            collection=collection,
            chunk_number=3,
            text="Greatness is subjective",
            embedding=vector_data["Greatness is subjective"],
            page_number=0,
        )
        collection = file_chunk_embedding.collection

        # The return value of get_embedding_vector is what determines the search results.
        local_index_manager_mock.get_embedding_vector.return_value = vector_data["What are great fruit?"]
        search_config = SearchToolConfig(index_id=collection.id, max_results=2)
        result = SearchIndexTool(search_config=search_config).action(query="What are great fruit?")
        expected_result = """
# File: the_greatness_of_fruit.txt
## Content
Apples are great

# File: the_greatness_of_fruit.txt
## Content
Oranges are nice
"""
        assert result == expected_result


def test_tools_present():
<<<<<<< HEAD
    non_user_facing_tools = [AgentTools.ATTACH_MEDIA, AgentTools.SEARCH_INDEX]
=======
>>>>>>> 78c87cc1
    for tool in AgentTools.values:
        assert tool in TOOL_CLASS_MAP<|MERGE_RESOLUTION|>--- conflicted
+++ resolved
@@ -445,9 +445,5 @@
 
 
 def test_tools_present():
-<<<<<<< HEAD
-    non_user_facing_tools = [AgentTools.ATTACH_MEDIA, AgentTools.SEARCH_INDEX]
-=======
->>>>>>> 78c87cc1
     for tool in AgentTools.values:
         assert tool in TOOL_CLASS_MAP