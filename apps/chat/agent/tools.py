import logging
from datetime import datetime, timedelta
from typing import TYPE_CHECKING, Any, Union

from django.db import transaction
from langchain_community.utilities.openapi import OpenAPISpec
from langchain_core.tools import BaseTool

from apps.chat.agent import schemas
from apps.chat.agent.openapi_tool import openapi_spec_op_to_function_def
from apps.events.forms import ScheduledMessageConfigForm
from apps.events.models import ScheduledMessage, TimePeriod
from apps.experiments.models import AgentTools, Experiment, ExperimentSession, ParticipantData
from apps.utils.time import pretty_date

if TYPE_CHECKING:
    from apps.assistants.models import OpenAiAssistant


class CustomBaseTool(BaseTool):
    experiment_session: ExperimentSession | None = None
    # Some tools like the reminder requires a chat session id in order to get back to the user later
    requires_session: bool = False

    def _run(self, *args, **kwargs):
        if self.requires_session and not self.experiment_session:
            return "I am unable to do this"
        try:
            return self.action(*args, **kwargs)
        except Exception as e:
            logging.exception(e)
            return "Something went wrong"

    async def _arun(self, *args, **kwargs) -> str:
        """Use the tool asynchronously."""
        raise NotImplementedError("custom_search does not support async")

    def action(*args, **kwargs):
        raise Exception("Not implemented")


class RecurringReminderTool(CustomBaseTool):
    name: str = AgentTools.RECURRING_REMINDER
    description: str = "Schedule recurring reminders"
    requires_session: bool = True
    args_schema: type[schemas.RecurringReminderSchema] = schemas.RecurringReminderSchema

    def action(
        self,
        schedule_name: str,
        datetime_due: datetime,
        every: int,
        period: TimePeriod,
        message: str,
        datetime_end: datetime | None = None,
        repetitions: int | None = None,
    ):
        return create_schedule_message(
            self.experiment_session,
            message=message,
            name=schedule_name,
            start_date=datetime_due,
            end_date=datetime_end,
            repetitions=repetitions,
            frequency=every,
            time_period=period,
            is_recurring=True,
        )


class OneOffReminderTool(CustomBaseTool):
    name: str = AgentTools.ONE_OFF_REMINDER
    description: str = "Schedule one-off reminders"
    requires_session: bool = True
    args_schema: type[schemas.OneOffReminderSchema] = schemas.OneOffReminderSchema

    def action(
        self,
        datetime_due: datetime,
        message: str,
        schedule_name: str,
    ):
        return create_schedule_message(
            self.experiment_session, message=message, name=schedule_name, start_date=datetime_due, is_recurring=False
        )


class MoveScheduledMessageDateTool(CustomBaseTool):
    name: str = AgentTools.MOVE_SCHEDULED_MESSAGE_DATE
    description: str = "Move the day and time that the scheduled message should trigger"
    requires_session: bool = True
    args_schema: type[schemas.ScheduledMessageSchema] = schemas.ScheduledMessageSchema

    def action(
        self,
        message_id: str,
        weekday: schemas.WeekdaysEnum,
        hour: int,
        minute: int,
        specified_date: datetime | None = None,
    ):
        try:
            message = ScheduledMessage.objects.get(
                participant=self.experiment_session.participant, external_id=message_id
            )
        except ScheduledMessage.DoesNotExist:
            return f"The scheduled message with id={message_id} was not found."
        if specified_date and message.was_created_by_system:
            # When the user specifies a new date, the bot will extract the day of the week that that day falls on
            # and pass it as a parameter to this method.
            # Since we only allow users to change the weekday of their schedules, this bahvaiour can lead to a
            # confusing conversation where the bot updated their schedule to a seemingly random date that
            # corresponds to the same weekday as the requested day. To resolve this, we simply don't allow users
            # to specify dates, but only a weekday and the time of day.
            return "The user cannot do that. Only weekdays and time of day can be changed"

        # the datetime object regard Monday as day 0 whereas the llm regards it as day 1
        if specified_date:
            message.next_trigger_date = specified_date
        else:
            weekday_int = weekday.value - 1
            message.next_trigger_date = _move_datetime_to_new_weekday_and_time(
                message.next_trigger_date, weekday_int, hour, minute
            )
        message.save()

        return f"The new datetime is {pretty_date(message.next_trigger_date)}"


class DeleteReminderTool(CustomBaseTool):
    name: str = AgentTools.DELETE_REMINDER
    description: str = "Delete scheduled reminders"
    requires_session: bool = True
    args_schema: type[schemas.DeleteReminderSchema] = schemas.DeleteReminderSchema

    def action(self, message_id: str):
        try:
            scheduled_message = self.experiment_session.participant.schduled_messages.get(external_id=message_id)
            if scheduled_message.was_created_by_system:
                # Participants should not be able to delete a scheduled message that was created through an action
                return "Cannot delete this reminder"
        except ScheduledMessage.DoesNotExist:
            return "Could not find this reminder"

        scheduled_message.delete()
        return "Success"


class UpdateParticipantDataTool(CustomBaseTool):
    name: str = AgentTools.UPDATE_PARTICIPANT_DATA
    description: str = "Update user data"
    requires_session: bool = True
    args_schema: type[schemas.UpdateUserDataSchema] = schemas.UpdateUserDataSchema

    @transaction.atomic
    def action(self, key: str, value: Any):
        try:
            participant_data = ParticipantData.objects.for_experiment(self.experiment_session.experiment).get(
                participant=self.experiment_session.participant
            )
            participant_data.data[key] = value
            participant_data.save()
        except ParticipantData.DoesNotExist:
            ParticipantData.objects.create(
                participant=self.experiment_session.participant,
                content_object=self.experiment_session.experiment,
                team=self.experiment_session.team,
                data={key: value},
            )
        return "Success"


def _move_datetime_to_new_weekday_and_time(date: datetime, new_weekday: int, new_hour: int, new_minute: int):
    current_weekday = date.weekday()
    day_diff = new_weekday - current_weekday
    return date.replace(hour=new_hour, minute=new_minute, second=0) + timedelta(days=day_diff)


def create_schedule_message(
    experiment_session: ExperimentSession,
    message: str,
    name: str,
    start_date: datetime,
    is_recurring: bool,
    end_date: datetime | None = None,
    **kwargs,
):
    kwargs["name"] = name
    kwargs["prompt_text"] = message
    kwargs["experiment_id"] = experiment_session.experiment.id

    if is_recurring:
        non_required_fields = ["repetitions"]
    else:
        kwargs["repetitions"] = 0
        non_required_fields = ["frequency", "time_period"]

    form = ScheduledMessageConfigForm(
        data=kwargs, experiment_id=experiment_session.experiment.id, non_required_fields=non_required_fields
    )
    if form.is_valid():
        cleaned_data = form.cleaned_data
        try:
            with transaction.atomic():
                ScheduledMessage.objects.create(
                    custom_schedule_params={
                        "name": cleaned_data["name"],
                        "prompt_text": cleaned_data["prompt_text"],
                        "frequency": cleaned_data.get("frequency"),
                        "time_period": cleaned_data.get("time_period"),
                        "repetitions": cleaned_data.get("repetitions"),
                    },
                    experiment=experiment_session.experiment,
                    participant=experiment_session.participant,
                    team=experiment_session.team,
                    next_trigger_date=start_date,
                    end_date=end_date,
                )
            return "Success: scheduled message created"
        except Experiment.DoesNotExist:
            return "Experiment does not exist! Could not create scheduled message"
    logging.exception(f"Could not create one-off reminder. Form errors: {form.errors}")
    return "Could not create scheduled message"


TOOL_CLASS_MAP = {
    AgentTools.MOVE_SCHEDULED_MESSAGE_DATE: MoveScheduledMessageDateTool,
    AgentTools.ONE_OFF_REMINDER: OneOffReminderTool,
    AgentTools.RECURRING_REMINDER: RecurringReminderTool,
    AgentTools.DELETE_REMINDER: DeleteReminderTool,
    AgentTools.UPDATE_PARTICIPANT_DATA: UpdateParticipantDataTool,
}


def get_tools(experiment_session, experiment) -> list[BaseTool]:
    tools = []
    tool_holder = experiment.assistant if experiment.assistant else experiment
    for tool_name in tool_holder.tools:
        tool_cls = TOOL_CLASS_MAP[tool_name]
        tools.append(tool_cls(experiment_session=experiment_session))

    tools.extend(get_custom_action_tools(tool_holder))

    return tools


def get_assistant_tools(assistant) -> list[BaseTool]:
    tools = []
    for tool_name in assistant.tools:
        tool_cls = TOOL_CLASS_MAP[tool_name]
        tools.append(tool_cls(experiment_session=None))

    tools.extend(get_custom_action_tools(assistant))

    return tools


<<<<<<< HEAD
def get_custom_action_tools(action_holder: Experiment | OpenAiAssistant) -> list[BaseTool]:
    operations = action_holder.get_custom_action_operations().select_related("custom_action__auth_provider").all()
=======
def get_custom_action_tools(action_holder: Union[Experiment, "OpenAiAssistant"]) -> list[BaseTool]:
    operations = action_holder.custom_action_operations.select_related(
        "custom_action", "custom_action__auth_provider"
    ).all()
>>>>>>> b9f7ad89
    return list(filter(None, [get_tool_for_custom_action_operation(operation) for operation in operations]))


def get_tool_for_custom_action_operation(custom_action_operation) -> BaseTool | None:
    custom_action = custom_action_operation.custom_action
    spec = OpenAPISpec.from_spec_dict(custom_action_operation.operation_schema)
    if not spec.paths:
        return

    auth_service = custom_action.get_auth_service()
    path = list(spec.paths)[0]
    method = spec.get_methods_for_path(path)[0]
    function_def = openapi_spec_op_to_function_def(spec, path, method)
    return function_def.build_tool(auth_service)<|MERGE_RESOLUTION|>--- conflicted
+++ resolved
@@ -255,15 +255,8 @@
     return tools
 
 
-<<<<<<< HEAD
-def get_custom_action_tools(action_holder: Experiment | OpenAiAssistant) -> list[BaseTool]:
+def get_custom_action_tools(action_holder: Union[Experiment, "OpenAiAssistant"]) -> list[BaseTool]:
     operations = action_holder.get_custom_action_operations().select_related("custom_action__auth_provider").all()
-=======
-def get_custom_action_tools(action_holder: Union[Experiment, "OpenAiAssistant"]) -> list[BaseTool]:
-    operations = action_holder.custom_action_operations.select_related(
-        "custom_action", "custom_action__auth_provider"
-    ).all()
->>>>>>> b9f7ad89
     return list(filter(None, [get_tool_for_custom_action_operation(operation) for operation in operations]))
 
 
