--- conflicted
+++ resolved
@@ -1,9 +1,5 @@
 import logging
-<<<<<<< HEAD
-from collections.abc import Callable
 from dataclasses import dataclass
-=======
->>>>>>> 78c87cc1
 from datetime import datetime, timedelta
 from functools import cached_property
 from typing import TYPE_CHECKING, Any, ClassVar, Union
@@ -362,6 +358,7 @@
     AgentTools.UPDATE_PARTICIPANT_DATA: UpdateParticipantDataTool,
     AgentTools.END_SESSION: EndSessionTool,
     AgentTools.ATTACH_MEDIA: AttachMediaTool,
+    AgentTools.SEARCH_INDEX: SearchIndexTool,
 }
 
 
