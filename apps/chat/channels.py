--- conflicted
+++ resolved
@@ -386,13 +386,7 @@
         self.messaging_service.send_whatsapp_text_message(bot_message, from_number=from_number, to_number=to_number)
 
     def get_message_audio(self) -> BytesIO:
-<<<<<<< HEAD
-        auth = (settings.TWILIO_ACCOUNT_SID, settings.TWILIO_AUTH_TOKEN)
-        ogg_audio = BytesIO(requests.get(self.message.media_url, auth=auth).content)
-        return audio.convert_audio_to_wav(ogg_audio)
-=======
         return self.messaging_service.get_message_audio(url=self.message.media_url)
->>>>>>> 9e39a0ce
 
     def transcription_finished(self, transcript: str):
         self.send_text_to_user(f'I heard: "{transcript}"')
@@ -432,8 +426,9 @@
         )
         from_number = self.experiment_channel.extra_data["number"]
         to_number = self.chat_id
-<<<<<<< HEAD
-        self.client.messages.create(from_=f"whatsapp:{from_number}", to=f"whatsapp:{to_number}", media_url=[public_url])
+        self.messaging_service.send_whatsapp_voice_message(
+            media_url=public_url, from_number=from_number, to_number=to_number
+        )
 
 
 class FacebookMessengerChannel(ChannelBase, BaseMessenger):
@@ -470,9 +465,4 @@
         return audio.convert_audio_to_wav(mp4_audio, source_format="mp4")
 
     def transcription_finished(self, transcript: str):
-        self.send_text_to_user(f'I heard: "{transcript}"')
-=======
-        self.messaging_service.send_whatsapp_voice_message(
-            media_url=public_url, from_number=from_number, to_number=to_number
-        )
->>>>>>> 9e39a0ce
+        self.send_text_to_user(f'I heard: "{transcript}"')