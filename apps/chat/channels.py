import logging
from abc import ABC, abstractmethod
from enum import Enum
from functools import cached_property
from io import BytesIO
from typing import ClassVar

import requests
from django.db import transaction
from telebot import TeleBot
from telebot.util import antiflood, smart_split

from apps.channels import audio
from apps.channels.models import ChannelPlatform, ExperimentChannel
from apps.chat.bots import TopicBot
from apps.chat.exceptions import AudioSynthesizeException, MessageHandlerException
from apps.chat.models import ChatMessage, ChatMessageType
from apps.events.models import StaticTriggerType
from apps.events.tasks import enqueue_static_triggers
from apps.experiments.models import (
    Experiment,
    ExperimentSession,
    Participant,
    SessionStatus,
    VoiceResponseBehaviours,
)
from apps.service_providers.llm_service.runnables import GenerationCancelled
from apps.service_providers.speech_service import SynthesizedAudio
from apps.slack.utils import parse_session_external_id
from apps.users.models import CustomUser

USER_CONSENT_TEXT = "1"
UNSUPPORTED_MESSAGE_BOT_PROMPT = """
Tell the user (in the language being spoken) that they sent an unsupported message.
You only support {supported_types} messages types. Respond only with the message for the user
"""


class MESSAGE_TYPES(Enum):
    TEXT = "text"
    VOICE = "voice"

    @staticmethod
    def is_member(value: str):
        return any(value == item.value for item in MESSAGE_TYPES)


class ChannelBase(ABC):
    """
    This class defines a set of common functions that all channels
    must implement. It provides a blueprint for tuning the behavior of the handler to suit specific channels.

    Attributes:
        voice_replies_supported: Indicates whether the channel supports voice messages

    Args:
        experiment_channel: An optional ExperimentChannel object representing the channel associated with the handler.
        experiment_session: An optional ExperimentSession object representing the experiment session associated
            with the handler.

        Either one of these arguments must to be provided
    Raises:
        MessageHandlerException: If both 'experiment_channel' and 'experiment_session' arguments are not provided.

    Class variables:
        supported_message_types: A list of message content types that are supported by this channel

    Abstract methods:
        send_voice_to_user: (Optional) An abstract method to send a voice message to the user. This must be implemented
            if voice_replies_supported is True
        send_text_to_user: Implementation of sending text to the user. Typically this is the reply from the bot
        get_message_audio: The method to retrieve the audio content of the message from the external channel
        transcription_started:A callback indicating that the transcription process has started
        transcription_finished: A callback indicating that the transcription process has finished.
        submit_input_to_llm: A callback indicating that the user input will be given to the language model
    Public API:
        new_user_message: Handles a message coming from the user.
        send_message_to_user: Handles a message coming from the bot.
    """

    voice_replies_supported: ClassVar[bool] = False
    supported_message_types: ClassVar[str] = []

    def __init__(
        self,
        experiment_channel: ExperimentChannel | None = None,
        experiment_session: ExperimentSession | None = None,
    ):
        if not experiment_channel and not experiment_session:
            raise MessageHandlerException("ChannelBase expects either")

        self.experiment_session = experiment_session
        self.experiment_channel = experiment_channel if experiment_channel else experiment_session.experiment_channel
        self.experiment = experiment_channel.experiment if experiment_channel else experiment_session.experiment
        self.message = None
        self._user_query = None

    @classmethod
    def start_new_session(
        cls,
        experiment: Experiment,
        experiment_channel: ExperimentChannel,
        participant_identifier: str,
        participant_user: CustomUser | None = None,
        session_status: SessionStatus = SessionStatus.ACTIVE,
        timezone: str | None = None,
        session_external_id: str | None = None,
    ):
        return _start_experiment_session(
            experiment,
            experiment_channel,
            participant_identifier,
            participant_user,
            session_status,
            timezone,
            session_external_id,
        )

    @cached_property
    def messaging_service(self):
        return self.experiment_channel.messaging_provider.get_messaging_service()

    @property
    def participant_identifier(self) -> str:
        if self.experiment_session and self.experiment_session.participant.identifier:
            return self.experiment_session.participant.identifier
        return self.message.participant_id

    @property
    def participant_user(self):
        if self.experiment_session:
            return self.experiment_session.participant.user

    def send_voice_to_user(self, synthetic_voice: SynthesizedAudio):
        raise NotImplementedError(
            "Voice replies are supported but the method reply (`send_voice_to_user`) is not implemented"
        )

    @abstractmethod
    def send_text_to_user(self, text: str):
        """Channel specific way of sending text back to the user"""
        raise NotImplementedError()

    def get_message_audio(self) -> BytesIO:
        return self.messaging_service.get_message_audio(message=self.message)

    def transcription_started(self):
        """Callback indicating that the transcription process started"""
        pass

    def transcription_finished(self, transcript: str):
        """Callback indicating that the transcription is finished"""
        pass

    def submit_input_to_llm(self):
        """Callback indicating that the user input will now be given to the LLM"""
        pass

    @staticmethod
    def from_experiment_session(experiment_session: ExperimentSession) -> "ChannelBase":
        """Given an `experiment_session` instance, returns the correct ChannelBase subclass to use"""
        platform = experiment_session.experiment_channel.platform

        if platform == "telegram":
            channel_cls = TelegramChannel
        elif platform == "web":
            channel_cls = WebChannel
        elif platform == "whatsapp":
            channel_cls = WhatsappChannel
        elif platform == "facebook":
            channel_cls = FacebookMessengerChannel
        elif platform == "api":
<<<<<<< HEAD
            PlatformMessageHandlerClass = ApiChannel
        elif platform == "sureadhere":
            PlatformMessageHandlerClass = SureAdhereChannel
=======
            channel_cls = ApiChannel
        elif platform == "slack":
            channel_cls = SlackChannel
>>>>>>> c83cfa76
        else:
            raise Exception(f"Unsupported platform type {platform}")
        return channel_cls(
            experiment_channel=experiment_session.experiment_channel, experiment_session=experiment_session
        )

    @property
    def user_query(self):
        """Returns the user query, extracted from whatever (supported) message type was used to convey the
        message
        """
        if not self._user_query:
            self._user_query = self._extract_user_query()
        return self._user_query

    def _add_message(self, message):
        """Adds the message to the handler in order to extract session information"""
        self._user_query = None
        self.message = message
        self._ensure_sessions_exists()

    def new_user_message(self, message) -> str:
        """Handles the message coming from the user. Call this to send bot messages to the user.
        The `message` here will probably be some object, depending on the channel being used.
        """
        try:
            return self._new_user_message(message)
        except GenerationCancelled:
            return ""

    def _new_user_message(self, message) -> str:
        self._add_message(message)

        if not self.is_message_type_supported():
            return self._handle_unsupported_message()

        if self.experiment_channel.platform != ChannelPlatform.WEB:
            if self._is_reset_conversation_request():
                # Webchats' statuses are updated through an "external" flow
                return ""

            if self.experiment.conversational_consent_enabled:
                if self._should_handle_pre_conversation_requirements():
                    self._handle_pre_conversation_requirements()
                    return ""
            else:
                # If `conversational_consent_enabled` is not enabled, we should just make sure that the session's status
                # is ACTIVE
                self.experiment_session.update_status(SessionStatus.ACTIVE)

        enqueue_static_triggers.delay(self.experiment_session.id, StaticTriggerType.NEW_HUMAN_MESSAGE)
        response = self._handle_supported_message()
        return response

    def _handle_pre_conversation_requirements(self):
        """Since external channels doesn't have nice UI, we need to ask users' consent and get them to fill in the
        pre-survey using the conversation thread. We use the session status and a rough state machine to achieve this.

        Here's a breakdown of the flow and the expected session status for each
        Session started -> status will be SETUP
        (Status==SETUP) First user message -> set status to PENDING

        (Status==PENDING) User gave consent -> set status to ACTIVE if there isn't a survey
        (Status==PENDING) User gave consent -> set status to PENDING_PRE_SURVEY if there is a survey

        (Status==PENDING_PRE_SURVEY) user indicated that they took the survey -> sett status to ACTIVE
        """
        # We manually add the message to the history here, since this doesn't follow the normal flow
        self._add_message_to_history(self.user_query, ChatMessageType.HUMAN)

        if self.experiment_session.status == SessionStatus.SETUP:
            self._chat_initiated()
        elif self.experiment_session.status == SessionStatus.PENDING:
            if self._user_gave_consent():
                if not self.experiment.pre_survey:
                    self.start_conversation()
                else:
                    self.experiment_session.update_status(SessionStatus.PENDING_PRE_SURVEY)
                    self._ask_user_to_take_survey()
            else:
                self._ask_user_for_consent()
        elif self.experiment_session.status == SessionStatus.PENDING_PRE_SURVEY:
            if self._user_gave_consent():
                self.start_conversation()
            else:
                self._ask_user_to_take_survey()

    def start_conversation(self):
        self.experiment_session.update_status(SessionStatus.ACTIVE)
        # This is technically the start of the conversation
        if self.experiment.seed_message:
            bot_response = self._generate_response_for_user(self.experiment.seed_message)
            self.send_message_to_user(bot_response)

    def _chat_initiated(self):
        """The user initiated the chat and we need to get their consent before continuing the conversation"""
        self.experiment_session.update_status(SessionStatus.PENDING)
        self._ask_user_for_consent()

    def _ask_user_for_consent(self):
        consent_text = self.experiment.consent_form.consent_text
        confirmation_text = self.experiment.consent_form.confirmation_text
        bot_message = f"{consent_text}\n\n{confirmation_text}"
        self._add_message_to_history(bot_message, ChatMessageType.AI)
        self.send_text_to_user(bot_message)

    def _ask_user_to_take_survey(self):
        pre_survey_link = self.experiment_session.get_pre_survey_link()
        confirmation_text = self.experiment.pre_survey.confirmation_text
        bot_message = confirmation_text.format(survey_link=pre_survey_link)
        self._add_message_to_history(bot_message, ChatMessageType.AI)
        self.send_text_to_user(bot_message)

    def _should_handle_pre_conversation_requirements(self):
        """Checks to see if the user went through the pre-conversation formalities, such as giving consent and filling
        out the survey. Since we're using and updating the session's status during this flow, simply checking the
        session status should be enough.
        """
        return self.experiment_session.status in [
            SessionStatus.SETUP,
            SessionStatus.PENDING,
            SessionStatus.PENDING_PRE_SURVEY,
        ]

    def _user_gave_consent(self) -> bool:
        return self.user_query.strip() == USER_CONSENT_TEXT

    def _extract_user_query(self) -> str:
        if self.message.content_type == MESSAGE_TYPES.VOICE:
            try:
                return self._get_voice_transcript()
            except Exception as e:
                self._inform_user_of_error()
                raise e
        return self.message.message_text

    def send_message_to_user(self, bot_message: str):
        """Sends the `bot_message` to the user. The experiment's config will determine which message type to use"""
        send_message_func = self.send_text_to_user
        user_sent_voice = self.message and self.message.content_type == MESSAGE_TYPES.VOICE

        if self.voice_replies_supported and self.experiment.synthetic_voice:
            voice_config = self.experiment.voice_response_behaviour
            if voice_config == VoiceResponseBehaviours.ALWAYS:
                send_message_func = self._reply_voice_message
            elif voice_config == VoiceResponseBehaviours.RECIPROCAL and user_sent_voice:
                send_message_func = self._reply_voice_message

        send_message_func(bot_message)

    def _handle_supported_message(self):
        self.submit_input_to_llm()
        response = self._get_experiment_response(message=self.user_query)
        self.send_message_to_user(response)
        # Returning the response here is a bit of a hack to support chats through the web UI while trying to
        # use a coherent interface to manage / handle user messages
        return response

    def _handle_unsupported_message(self):
        return self.send_text_to_user(self._unsupported_message_type_response())

    def _reply_voice_message(self, text: str):
        voice_provider = self.experiment.voice_provider
        speech_service = voice_provider.get_speech_service()
        try:
            synthetic_voice_audio = speech_service.synthesize_voice(text, self.experiment.synthetic_voice)
            self.send_voice_to_user(synthetic_voice_audio)
        except AudioSynthesizeException as e:
            logging.exception(e)
            self.send_text_to_user(text)

    def _get_voice_transcript(self) -> str:
        # Indicate to the user that the bot is busy processing the message
        self.transcription_started()

        audio_file = self.get_message_audio()
        transcript = self._transcribe_audio(audio_file)
        self.transcription_finished(transcript)
        return transcript

    def _transcribe_audio(self, audio: BytesIO) -> str:
        llm_service = self.experiment.get_llm_service()
        if llm_service.supports_transcription:
            return llm_service.transcribe_audio(audio)
        elif self.experiment.voice_provider:
            speech_service = self.experiment.voice_provider.get_speech_service()
            if speech_service.supports_transcription:
                return speech_service.transcribe_audio(audio)

    def _get_experiment_response(self, message: str) -> str:
        experiment_bot = TopicBot(self.experiment_session)
        answer = experiment_bot.process_input(message, attachments=self.message.attachments)
        return answer

    def _add_message_to_history(self, message: str, message_type: ChatMessageType):
        """Use this to update the chat history when not using the normal bot flow"""
        ChatMessage.objects.create(
            chat=self.experiment_session.chat,
            message_type=message_type,
            content=message,
        )

    def _ensure_sessions_exists(self):
        """
        Ensures an experiment session exists for the given experiment and chat ID.

        Checks if an experiment session already exists for the specified experiment and chat ID.
        If not, a new experiment session is created and associated with the chat.

        If the user requested a new session (by sending the reset command), this will create a new experiment
        session.
        """
        if not self.experiment_session:
            self.experiment_session = self._get_latest_session()

        if not self.experiment_session:
            self._create_new_experiment_session()
            enqueue_static_triggers.delay(self.experiment_session.id, StaticTriggerType.PARTICIPANT_JOINED_EXPERIMENT)
        else:
            if self._is_reset_conversation_request() and self.experiment_session.user_already_engaged():
                self._reset_session()
            if not self.experiment_session.experiment_channel:
                # This branch will only be entered for channel sessions that were created by the data migration.
                # These sessions doesn't have experiment channels associated with them, so we need to make sure that
                # they have experiment channels here. For new chats/sessions, the channel is added when they're
                # created in _create_new_experiment_session.
                # See this PR: https://github.com/czue/gpt-playground/pull/67
                # If you see this comment in or after November 2023, you can remove this code. Do update the data
                # migration (apps/channels/migrations/0005_create_channel_sessions.py) to link experiment channels
                # to the channel sessions when removing this code
                self.experiment_session.experiment_channel = self.experiment_channel
                self.experiment_session.save()

    def _get_latest_session(self):
        return (
            ExperimentSession.objects.filter(
                experiment=self.experiment,
                participant__identifier=str(self.participant_identifier),
            )
            .order_by("-created_at")
            .first()
        )

    def _reset_session(self):
        """Resets the session by ending the current `experiment_session` and creating a new one"""
        self.experiment_session.end()
        self._create_new_experiment_session()

    def _create_new_experiment_session(self):
        """Creates a new experiment session. If one already exists, the participant will be transfered to the new
        session
        """
        self.experiment_session = self.start_new_session(
            experiment=self.experiment,
            experiment_channel=self.experiment_channel,
            participant_identifier=self.participant_identifier,
            participant_user=self.participant_user,
            session_status=SessionStatus.SETUP,
        )

    def _is_reset_conversation_request(self):
        return self.user_query == ExperimentChannel.RESET_COMMAND

    def is_message_type_supported(self) -> bool:
        return self.message.content_type is not None and self.message.content_type in self.supported_message_types

    def _unsupported_message_type_response(self):
        """Generates a suitable response to the user when they send unsupported messages"""
        ChatMessage.objects.create(
            chat=self.experiment_session.chat,
            message_type=ChatMessageType.SYSTEM,
            content=f"The user sent an unsupported message type: {self.message.content_type_unparsed}",
        )
        return self._generate_response_for_user(
            UNSUPPORTED_MESSAGE_BOT_PROMPT.format(supported_types=self.supported_message_types)
        )

    def _inform_user_of_error(self):
        """Simply tells the user that something went wrong to keep them in the loop"""
        bot_message = self._generate_response_for_user(
            """
            Tell the user that something went wrong while processing their message and that they should
            try again later
            """
        )
        self.send_message_to_user(bot_message)

    def _generate_response_for_user(self, prompt: str) -> str:
        """Generates a response based on the `prompt`."""
        topic_bot = TopicBot(self.experiment_session)
        return topic_bot.process_input(user_input=prompt, save_input_to_history=False)


class WebChannel(ChannelBase):
    """Message Handler for the UI"""

    voice_replies_supported = False
    supported_message_types = [MESSAGE_TYPES.TEXT]

    def send_text_to_user(self, bot_message: str):
        # Simply adding a new AI message to the chat history will cause it to be sent to the UI
        pass

    def _ensure_sessions_exists(self):
        if not self.experiment_session:
            raise MessageHandlerException("WebChannel requires an existing session")

    @classmethod
    def start_new_session(
        cls,
        experiment: Experiment,
        participant_identifier: str,
        participant_user: CustomUser | None = None,
        session_status: SessionStatus = SessionStatus.ACTIVE,
        timezone: str | None = None,
    ):
        experiment_channel, _ = ExperimentChannel.objects.get_or_create(
            experiment=experiment, platform=ChannelPlatform.WEB, name=f"{experiment.id}-web"
        )
        session = super().start_new_session(
            experiment, experiment_channel, participant_identifier, participant_user, session_status, timezone
        )
        WebChannel.check_and_process_seed_message(session)
        return session

    @classmethod
    def check_and_process_seed_message(cls, session: ExperimentSession):
        from apps.experiments.tasks import get_response_for_webchat_task

        if session.experiment.seed_message:
            session.seed_task_id = get_response_for_webchat_task.delay(
                session.id, message_text=session.experiment.seed_message, attachments=[]
            ).task_id
            session.save()
        return session


class TelegramChannel(ChannelBase):
    voice_replies_supported = True
    supported_message_types = [MESSAGE_TYPES.TEXT, MESSAGE_TYPES.VOICE]

    def __init__(
        self, experiment_channel: ExperimentChannel | None = None, experiment_session: ExperimentSession | None = None
    ):
        super().__init__(experiment_channel, experiment_session)
        self.telegram_bot = TeleBot(self.experiment_channel.extra_data["bot_token"], threaded=False)

    def send_voice_to_user(self, synthetic_voice: SynthesizedAudio):
        antiflood(
            self.telegram_bot.send_voice,
            self.participant_identifier,
            voice=synthetic_voice.audio,
            duration=synthetic_voice.duration,
        )

    def send_text_to_user(self, text: str):
        for message_text in smart_split(text):
            antiflood(self.telegram_bot.send_message, self.participant_identifier, text=message_text)

    def get_message_audio(self) -> BytesIO:
        file_url = self.telegram_bot.get_file_url(self.message.media_id)
        ogg_audio = BytesIO(requests.get(file_url).content)
        return audio.convert_audio(ogg_audio, target_format="wav", source_format="ogg")

    # Callbacks

    def submit_input_to_llm(self):
        # Indicate to the user that the bot is busy processing the message
        self.telegram_bot.send_chat_action(chat_id=self.participant_identifier, action="typing")

    def transcription_started(self):
        self.telegram_bot.send_chat_action(chat_id=self.participant_identifier, action="upload_voice")

    def transcription_finished(self, transcript: str):
        self.telegram_bot.send_message(
            self.participant_identifier, text=f"I heard: {transcript}", reply_to_message_id=self.message.message_id
        )


class WhatsappChannel(ChannelBase):
    def send_text_to_user(self, text: str):
        from_number = self.experiment_channel.extra_data.get("number")
        to_number = self.participant_identifier
        self.messaging_service.send_text_message(
            text, from_=from_number, to=to_number, platform=ChannelPlatform.WHATSAPP
        )

    def get_chat_id_from_message(self, message):
        return message.chat_id

    @property
    def voice_replies_supported(self) -> bool:
        # TODO: Update turn-python library to support this
        return self.messaging_service.voice_replies_supported

    @property
    def supported_message_types(self):
        return self.messaging_service.supported_message_types

    def transcription_finished(self, transcript: str):
        self.send_text_to_user(f'I heard: "{transcript}"')

    def send_voice_to_user(self, synthetic_voice: SynthesizedAudio):
        """
        Uploads the synthesized voice to AWS and send the public link to twilio
        """
        from_number = self.experiment_channel.extra_data["number"]
        to_number = self.participant_identifier
        self.messaging_service.send_voice_message(
            synthetic_voice, from_=from_number, to=to_number, platform=ChannelPlatform.WHATSAPP
        )


class SureAdhereChannel(ChannelBase):
    def initialize(self):
        self.messaging_service = self.experiment_channel.messaging_provider.get_messaging_service()

    def send_text_to_user(self, text: str):
        to_patient = self.chat_id
        self.messaging_service.send_text_message(text, to=to_patient, platform=ChannelPlatform.SUREADHERE)

    def get_chat_id_from_message(self, message):
        return message.chat_id

    @property
    def supported_message_types(self):
        return self.messaging_service.supported_message_types

    @property
    def message_content_type(self):
        return self.message.content_type

    @property
    def message_text(self):
        return self.message.message_text


class FacebookMessengerChannel(ChannelBase):
    def send_text_to_user(self, text: str):
        from_ = self.experiment_channel.extra_data.get("page_id")
        self.messaging_service.send_text_message(
            text, from_=from_, to=self.participant_identifier, platform=ChannelPlatform.FACEBOOK
        )

    @property
    def voice_replies_supported(self) -> bool:
        return self.messaging_service.voice_replies_supported

    @property
    def supported_message_types(self):
        return self.messaging_service.supported_message_types

    def transcription_finished(self, transcript: str):
        self.send_text_to_user(f'I heard: "{transcript}"')

    def send_voice_to_user(self, synthetic_voice: SynthesizedAudio):
        """
        Uploads the synthesized voice to AWS and send the public link to twilio
        """
        from_ = self.experiment_channel.extra_data["page_id"]
        self.messaging_service.send_voice_message(
            synthetic_voice, from_=from_, to=self.participant_identifier, platform=ChannelPlatform.FACEBOOK
        )


class ApiChannel(ChannelBase):
    """Message Handler for the API"""

    voice_replies_supported = False
    supported_message_types = [MESSAGE_TYPES.TEXT]

    def __init__(
        self,
        experiment_channel: ExperimentChannel | None = None,
        experiment_session: ExperimentSession | None = None,
        user=None,
    ):
        super().__init__(experiment_channel, experiment_session)
        self.user = user
        if not self.user and not self.experiment_session:
            raise MessageHandlerException("ApiChannel requires either an existing session or a user")

    @property
    def participant_user(self):
        return super().participant_user or self.user

    def send_text_to_user(self, bot_message: str):
        # The bot cannot send messages to this client, since it wouldn't know where to send it to
        pass


class SlackChannel(ChannelBase):
    voice_replies_supported = False
    supported_message_types = [MESSAGE_TYPES.TEXT]

    def __init__(
        self,
        experiment_channel: ExperimentChannel | None = None,
        experiment_session: ExperimentSession | None = None,
        send_response_to_user: bool = True,
    ):
        """
        Args:
            send_response_to_user: A boolean indicating whether the handler should send the response to the user.
                This is useful when the message sending happens as part of the slack event handler
                (e.g., in a slack event listener)
        """
        super().__init__(experiment_channel, experiment_session)
        self.send_response_to_user = send_response_to_user

    def send_text_to_user(self, text: str):
        if not self.send_response_to_user:
            return

        if not self.message:
            channel_id, thread_ts = parse_session_external_id(self.experiment_session.external_id)
        else:
            channel_id = self.message.channel_id
            thread_ts = self.message.thread_ts

        self.messaging_service.send_text_message(
            text,
            from_="",
            to=channel_id,
            platform=ChannelPlatform.SLACK,
            thread_ts=thread_ts,
        )

    def _ensure_sessions_exists(self):
        if not self.experiment_session:
            raise MessageHandlerException("WebChannel requires an existing session")


def _start_experiment_session(
    experiment: Experiment,
    experiment_channel: ExperimentChannel,
    participant_identifier: str,
    participant_user: CustomUser | None = None,
    session_status: SessionStatus = SessionStatus.ACTIVE,
    timezone: str | None = None,
    session_external_id: str | None = None,
) -> ExperimentSession:
    if not participant_identifier and not participant_user:
        raise ValueError("Either participant_identifier or participant_user must be specified!")

    if participant_user and participant_identifier != participant_user.email:
        # This should technically never happen, since we disable the input for logged in users
        raise Exception(f"User {participant_user.email} cannot impersonate participant {participant_identifier}")

    with transaction.atomic():
        participant, created = Participant.objects.get_or_create(
            team=experiment.team,
            identifier=participant_identifier,
            platform=experiment_channel.platform,
            defaults={"user": participant_user},
        )
        if not created and participant_user and participant.user is None:
            participant.user = participant_user
            participant.save()

        session = ExperimentSession.objects.create(
            team=experiment.team,
            experiment=experiment,
            experiment_channel=experiment_channel,
            status=session_status,
            participant=participant,
            external_id=session_external_id,
        )

        # Record the participant's timezone
        if timezone:
            participant.update_memory(data={"timezone": timezone})

    if participant.experimentsession_set.count() == 1:
        enqueue_static_triggers.delay(session.id, StaticTriggerType.PARTICIPANT_JOINED_EXPERIMENT)
    enqueue_static_triggers.delay(session.id, StaticTriggerType.CONVERSATION_START)
    return session<|MERGE_RESOLUTION|>--- conflicted
+++ resolved
@@ -170,15 +170,11 @@
         elif platform == "facebook":
             channel_cls = FacebookMessengerChannel
         elif platform == "api":
-<<<<<<< HEAD
-            PlatformMessageHandlerClass = ApiChannel
+            channel_cls = ApiChannel
         elif platform == "sureadhere":
-            PlatformMessageHandlerClass = SureAdhereChannel
-=======
-            channel_cls = ApiChannel
+            channel_cls = SureAdhereChannel
         elif platform == "slack":
             channel_cls = SlackChannel
->>>>>>> c83cfa76
         else:
             raise Exception(f"Unsupported platform type {platform}")
         return channel_cls(
