--- conflicted
+++ resolved
@@ -79,11 +79,8 @@
     "teams": ["invitation", "membership", "team"],
     "annotations": ["tag", "customtaggeditem", "usercomment"],
     "participants": [],
-<<<<<<< HEAD
     "documents": ["repository"],
-=======
     "chatbots": [],
->>>>>>> 8d92b71f
 }
 
 CUSTOM_PERMISSIONS = {"experiments": ["invite_participants", "download_chats"]}
