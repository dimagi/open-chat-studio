--- conflicted
+++ resolved
@@ -189,15 +189,15 @@
         ],
     ),
     GroupDef(
-<<<<<<< HEAD
         EVENT_ADMIN_GROUP,
         [
             AppPermSetDef("events", ALL),
-=======
+        ],
+    ),
+    GroupDef(
         PIPELINE_ADMIN_GROUP,
         [
             AppPermSetDef("pipelines", ALL),
->>>>>>> 5d460a8d
         ],
     ),
 ]
