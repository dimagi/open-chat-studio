import pytest
from django.apps import apps
from django.contrib.auth.models import Group

from apps.teams.backends import (
    ALL,
    CHANGE,
    CONTENT_TYPES,
    CUSTOM_PERMISSIONS,
    GROUPS,
    VIEW,
    AppPermSetDef,
    GroupDef,
    ModelPermSetDef,
)


def test_content_types():
    for app_label, models in CONTENT_TYPES.items():
        assert app_label in apps.all_models
        for model in models:
            assert model in apps.all_models[app_label]


IGNORE_APPS = {
<<<<<<< HEAD
    "accounting",
    "api",
    "users",
    "sites",
    "otp_static",
    "socialaccount",
=======
    "account",
    "admin",
>>>>>>> a46966c5
    "allauth",
    "allauth_2fa",
    "api",
    "audit",
    "auth",
    "celery_progress",
    "contenttypes",
    "django_celery_beat",
    "django_otp",
    "django_tables2",
    "drf_spectacular",
    "field_audit",
    "forms",
    "generics",
    "hijack",
    "hijack_admin",
    "humanize",
    "messages",
    "otp_static",
    "otp_totp",
    "rest_framework",
    "rest_framework_api_key",
    "runserver_nostatic",
    "sessions",
    "sitemaps",
    "sites",
    "slack",
    "socialaccount",
    "staticfiles",
    "taggit",
    "tz_detect",
    "users",
    "waffle",
    "web",
}

IGNORE_MODELS = {"teams": {"flag"}}


def test_missing_content_types():
    app_labels = set(apps.app_configs) - set(IGNORE_APPS)
    missing = app_labels - set(CONTENT_TYPES)
    assert not missing, f"Missing content types for {missing}"

    for app_label in apps.app_configs:
        if app_label in IGNORE_APPS:
            continue
        models = {m.__name__.lower() for m in apps.get_app_config(app_label).get_models()}
        models -= IGNORE_MODELS.get(app_label, set())
        missing = models - set(CONTENT_TYPES[app_label])
        assert not missing, f"Missing content types for {missing} in {app_label}"


@pytest.mark.django_db()
def test_group_def():
    group_def = GroupDef(
        "dummy",
        [
            AppPermSetDef("chat", ALL),
            AppPermSetDef("channels", [VIEW]),
            ModelPermSetDef("teams", "team", [VIEW, CHANGE]),
        ],
    )
    group_def.update_or_create()
    group = Group.objects.get(name=group_def.name)
    assert [(p.content_type.name, p.codename) for p in group.permissions.all()] == [
        ("experiment channel", "view_experimentchannel"),
        ("chat", "add_chat"),
        ("chat", "change_chat"),
        ("chat", "delete_chat"),
        ("chat", "view_chat"),
        ("chat message", "add_chatmessage"),
        ("chat message", "change_chatmessage"),
        ("chat message", "delete_chatmessage"),
        ("chat message", "view_chatmessage"),
        ("team", "change_team"),
        ("team", "view_team"),
    ]

    group_def.permission_defs = [
        AppPermSetDef("chat", ALL),
    ]
    group_def.update_or_create()
    group.refresh_from_db()
    assert [(p.content_type.name, p.codename) for p in group.permissions.all()] == [
        ("chat", "add_chat"),
        ("chat", "change_chat"),
        ("chat", "delete_chat"),
        ("chat", "view_chat"),
        ("chat message", "add_chatmessage"),
        ("chat message", "change_chatmessage"),
        ("chat message", "delete_chatmessage"),
        ("chat message", "view_chatmessage"),
    ]


def test_custom_permissions():
    mapped_permissions = [
        permission
        for group_def in GROUPS
        for permission_def in group_def.permission_defs
        for permission in permission_def.codenames
    ]
    for app in apps.get_app_configs():
        for model in app.get_models():
            for permission in model._meta.permissions:
                assert permission[0] in CUSTOM_PERMISSIONS.get(
                    app.label, {}
                ), "permissions not in CUSTOM_PERMISSIONS dict"
                assert permission[0] in mapped_permissions, "permissions must be mapped to at least one group"<|MERGE_RESOLUTION|>--- conflicted
+++ resolved
@@ -23,17 +23,9 @@
 
 
 IGNORE_APPS = {
-<<<<<<< HEAD
     "accounting",
-    "api",
-    "users",
-    "sites",
-    "otp_static",
-    "socialaccount",
-=======
     "account",
     "admin",
->>>>>>> a46966c5
     "allauth",
     "allauth_2fa",
     "api",
