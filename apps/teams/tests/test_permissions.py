--- conflicted
+++ resolved
@@ -39,11 +39,8 @@
     "db",  # heath_check.db
     "django_celery_beat",
     "django_cleanup",
-<<<<<<< HEAD
     "django_htmx",
-=======
     "django_browser_reload",
->>>>>>> 66b69a6c
     "django_otp",
     "django_tables2",
     "django_watchfiles",
