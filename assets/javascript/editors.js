--- conflicted
+++ resolved
@@ -108,6 +108,82 @@
         });
       }
     });
+  }
+
+  /**
+   * Handle editor content updates
+   */
+  handleEditorUpdate(update) {
+    if (this.target && update.docChanged) {
+      this.target.value = update.state.doc.toString();
+
+      // Handle Alpine.js integration
+      if (this.target._x_model) {
+        this.target._x_model.set(this.target.value);
+      }
+
+      // Clear existing timeout
+      if (this.timeout) {
+        clearTimeout(this.timeout);
+      }
+
+      // Update validation/error status if implemented
+      if (this.updateErrorStatus) {
+        this.updateErrorStatus();
+        this.timeout = setTimeout(() => {
+          this.updateErrorStatus();
+        }, 500);
+      }
+
+      // Trigger change event
+      this.target.dispatchEvent(new Event('change', { bubbles: true }));
+    }
+  }
+
+  /**
+   * Abstract method to create the CodeMirror editor instance
+   * Must be implemented by subclasses
+   */
+  createEditor() {
+    throw new Error('createEditor() must be implemented by subclass');
+  }
+
+  /**
+   * Destroy the editor instance
+   */
+  destroy() {
+    if (this.view) {
+      this.view.destroy();
+      this.view = null;
+    }
+
+    if (this.errorContainer) {
+      this.errorContainer.remove();
+    }
+
+    this.instanceMap.delete(this.element);
+  }
+}
+
+/**
+ * JsonEditor - A class to manage CodeMirror JSON editor instances
+ */
+class JsonEditor extends BaseEditor {
+    errorClassName = 'json-editor-error';
+
+  /** Map of all editor instances by DOM element */
+  static instances = new Map();
+
+  /**
+   * Create a new JSON editor instance
+   * @param {HTMLElement} element - DOM element to attach editor to
+   */
+  constructor(element) {
+    super(element, JsonEditor.instances);
+  }
+
+  setupEventListeners() {
+    super.setupEventListeners();
     // reset event listener
     const form = this.element.closest('form');
     if (form) {
@@ -115,78 +191,6 @@
         setTimeout(() => this.reset(), 10);
       });
     }
-  }
-
-  /**
-   * Handle editor content updates
-   */
-  handleEditorUpdate(update) {
-    if (this.target && update.docChanged) {
-      this.target.value = update.state.doc.toString();
-
-      // Handle Alpine.js integration
-      if (this.target._x_model) {
-        this.target._x_model.set(this.target.value);
-      }
-
-      // Clear existing timeout
-      if (this.timeout) {
-        clearTimeout(this.timeout);
-      }
-
-      // Update validation/error status if implemented
-      if (this.updateErrorStatus) {
-        this.updateErrorStatus();
-        this.timeout = setTimeout(() => {
-          this.updateErrorStatus();
-        }, 500);
-      }
-
-      // Trigger change event
-      this.target.dispatchEvent(new Event('change', { bubbles: true }));
-    }
-  }
-
-  /**
-   * Abstract method to create the CodeMirror editor instance
-   * Must be implemented by subclasses
-   */
-  createEditor() {
-    throw new Error('createEditor() must be implemented by subclass');
-  }
-
-  /**
-   * Destroy the editor instance
-   */
-  destroy() {
-    if (this.view) {
-      this.view.destroy();
-      this.view = null;
-    }
-
-    if (this.errorContainer) {
-      this.errorContainer.remove();
-    }
-
-    this.instanceMap.delete(this.element);
-  }
-}
-
-/**
- * JsonEditor - A class to manage CodeMirror JSON editor instances
- */
-class JsonEditor extends BaseEditor {
-    errorClassName = 'json-editor-error';
-
-  /** Map of all editor instances by DOM element */
-  static instances = new Map();
-
-  /**
-   * Create a new JSON editor instance
-   * @param {HTMLElement} element - DOM element to attach editor to
-   */
-  constructor(element) {
-    super(element, JsonEditor.instances);
   }
 
   /**
@@ -280,7 +284,6 @@
     });
   }
 
-
   /**
    * Update error status display
    */
@@ -300,8 +303,6 @@
     }
   }
 
-<<<<<<< HEAD
-=======
   reset() {
     if (!this.view) return;
 
@@ -318,23 +319,6 @@
     }
     this.updateErrorStatus();
   }
-
-  /**
-   * Destroy the editor instance
-   */
-  destroy() {
-    if (this.view) {
-      this.view.dom.remove();
-      this.view = null;
-    }
-
-    if (this.errorContainer) {
-      this.errorContainer.remove();
-    }
-
-    JsonEditor.instances.delete(this.element);
-  }
->>>>>>> 17be64f2
 
   /**
    * Create or update a JSON editor for an element
