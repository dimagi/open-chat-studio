import {Position} from "reactflow";
import React from "react";
import {NodeData, NodeParams} from "../types/nodeParams";
import {concatenate} from "../utils";
import WrappedHandle from "./WrappedHandle";

export default function NodeOutputs({nodeId, data, parentBounds}: {
  nodeId: string,
  data: NodeData,
  parentBounds?: DOMRect
}) {
  const multipleOutputs = data.type === "RouterNode" || data.type === "BooleanNode";
  const outputNames = getOutputNames(data.type, data.params);
  const generateOutputHandle = (outputIndex: number) => {
    return multipleOutputs ? `output_${outputIndex}` : "output";
  };
  return (
    <>
      {multipleOutputs && <div className="divider">Outputs</div>}
      <div className={multipleOutputs ? "" : "py-2 mt-2 border-t border-neutral"}>
        {outputNames.map((output, index) => (
          <NodeOutput
<<<<<<< HEAD
            key={index}
=======
            key={output.label}
>>>>>>> 3eab270a
            handleKey={generateOutputHandle(index)}
            nodeId={nodeId}
            label={output.label}
            isError={output.isError}
            parentBounds={parentBounds}/>
        ))}
      </div>
    </>
  )
}

interface NodeOutputProps {
  nodeId: string;
  handleKey: string;
  label: string;
  isError: boolean;
  parentBounds?: DOMRect;
}

const NodeOutput = React.memo(function NodeOutput({nodeId, handleKey, label, parentBounds, isError}: NodeOutputProps) {
  return <WrappedHandle
    nodeId={nodeId}
    id={handleKey}
    label={label}
    position={Position.Right}
    classes="py-2 text-right"
    key={handleKey}
    parentBounds={parentBounds}
    isError={isError}
  />
});


function getOutputNames(nodeType: string, params: NodeParams) {
  if (nodeType === "BooleanNode") {
    return [new Output("Output True"), new Output("Output False")];
  } else if (nodeType === "RouterNode") {
    const numberOfOutputs = Math.max(1, parseInt(concatenate(params.num_outputs)) || 1);
    return Array.from({length: numberOfOutputs}, (_, i) => {
      if (params.keywords?.[i]) {
        return new Output(params.keywords[i])
      }
      return new Output(`Output ${i + 1}`, true)
    });
  } else {
    return [new Output("Output")]
  }
}

class Output {
  constructor(readonly label: string, readonly isError: boolean = false) {}
}<|MERGE_RESOLUTION|>--- conflicted
+++ resolved
@@ -20,11 +20,7 @@
       <div className={multipleOutputs ? "" : "py-2 mt-2 border-t border-neutral"}>
         {outputNames.map((output, index) => (
           <NodeOutput
-<<<<<<< HEAD
             key={index}
-=======
-            key={output.label}
->>>>>>> 3eab270a
             handleKey={generateOutputHandle(index)}
             nodeId={nodeId}
             label={output.label}
