import {Position} from "reactflow";
import React from "react";
import {NodeData, NodeParams} from "../types/nodeParams";
import {concatenate} from "../utils";
import {LabeledHandle} from "./LabeledHandle";

export default function NodeOutputs({data}: {
  data: NodeData,
}) {
  const multipleOutputs = data.type === "RouterNode" || data.type === "BooleanNode";
  const outputNames = getOutputNames(data.type, data.params);
  const generateOutputHandle = (outputIndex: number) => {
    return multipleOutputs ? `output_${outputIndex}` : "output";
  };
  return (
    <>
      {multipleOutputs && <div className="divider">Outputs</div>}
      <div className={multipleOutputs ? "" : "py-2 mt-2 border-t border-neutral"}>
        {outputNames.map((output, index) => (
<<<<<<< HEAD
          <NodeOutput
            key={index}
            handleKey={generateOutputHandle(index)}
            nodeId={nodeId}
            label={output.label}
            isError={output.isError}
            parentBounds={parentBounds}/>
=======
          <LabeledHandle
            id={generateOutputHandle(index)}
            key={generateOutputHandle(index)}
            title={output.label}
            type="source"
            position={Position.Right}
            labelClassName={output.isError ? "text-error" : "text-foreground"}
          />
>>>>>>> 308b4415
        ))}
      </div>
    </>
  )
}


function getOutputNames(nodeType: string, params: NodeParams) {
  if (nodeType === "BooleanNode") {
    return [new Output("Output True"), new Output("Output False")];
  } else if (nodeType === "RouterNode") {
    const numberOfOutputs = Math.max(1, parseInt(concatenate(params.num_outputs)) || 1);
    return Array.from({length: numberOfOutputs}, (_, i) => {
      if (params.keywords?.[i]) {
        return new Output(params.keywords[i])
      }
      return new Output(`Output ${i + 1}`, true)
    });
  } else {
    return [new Output("Output")]
  }
}

class Output {
  constructor(readonly label: string, readonly isError: boolean = false) {
  }
}<|MERGE_RESOLUTION|>--- conflicted
+++ resolved
@@ -17,24 +17,14 @@
       {multipleOutputs && <div className="divider">Outputs</div>}
       <div className={multipleOutputs ? "" : "py-2 mt-2 border-t border-neutral"}>
         {outputNames.map((output, index) => (
-<<<<<<< HEAD
-          <NodeOutput
-            key={index}
-            handleKey={generateOutputHandle(index)}
-            nodeId={nodeId}
-            label={output.label}
-            isError={output.isError}
-            parentBounds={parentBounds}/>
-=======
           <LabeledHandle
             id={generateOutputHandle(index)}
-            key={generateOutputHandle(index)}
+            key={index}
             title={output.label}
             type="source"
             position={Position.Right}
             labelClassName={output.isError ? "text-error" : "text-foreground"}
           />
->>>>>>> 308b4415
         ))}
       </div>
     </>
