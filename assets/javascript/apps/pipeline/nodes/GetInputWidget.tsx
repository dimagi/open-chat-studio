--- conflicted
+++ resolved
@@ -122,23 +122,14 @@
     return <></>
   }
 
-<<<<<<< HEAD
-=======
-  const getNodeFieldError = usePipelineManagerStore((state) => state.getNodeFieldError);
->>>>>>> f92114f5
   const widgetOrType = params.schema["ui:widget"] || params.schema.type;
   if (widgetOrType == 'none') {
     return <></>;
   }
 
-<<<<<<< HEAD
-  const getFieldError = usePipelineManagerStore((state) => state.getFieldError);
+  const getNodeFieldError = usePipelineManagerStore((state) => state.getFieldError);
   const Widget = getWidget(widgetOrType, params.schema)
-  let fieldError = getFieldError(params.id, params.name);
-=======
-  const Widget = getWidget(widgetOrType)
   let fieldError = getNodeFieldError(params.id, params.name);
->>>>>>> f92114f5
   const paramValue = params.params[params.name];
   if (params.required && (paramValue === null || paramValue === undefined)) {
     fieldError = "This field is required";
