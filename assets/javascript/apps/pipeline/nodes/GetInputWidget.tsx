--- conflicted
+++ resolved
@@ -1,12 +1,5 @@
 import {
   HistoryTypeWidget,
-<<<<<<< HEAD
-  KeywordsWidget,
-  LlmProviderIdWidget,
-  LlmProviderModelWidget,
-=======
->>>>>>> ad76d48b
-  MaxTokenLimitWidget,
   SourceMaterialIdWidget,
   ExpandableTextWidget,
   InputField, LlmWidget, KeywordsWidget,
@@ -67,6 +60,7 @@
      */
     return
   }
+
   switch (inputParam.type) {
     case "LlmTemperature":
       return (
@@ -81,23 +75,6 @@
           ></input>
         </InputField>
       );
-      case "LlmProviderModelId":
-          return (
-              <>
-                  <div className="m-1 font-medium text-center">LLM Model</div>
-                  <LlmProviderModelWidget
-                      parameterValues={parameterValues}
-                      inputParam={inputParam}
-                      value={params[inputParam.name]}
-                      onChange={updateParamValue}
-                      providerId={
-                          Array.isArray(params.llm_provider_id)
-                              ? params.llm_provider_id.join("")
-                              : params.llm_provider_id
-                      }
-                  />
-              </>
-          );
     case "SourceMaterialId":
       return (
         <InputField label="Source Material">
@@ -109,12 +86,10 @@
           />
         </InputField>
       );
-<<<<<<< HEAD
-=======
-    case "LlmProviderId":
-    //   this is handled in the LlmModel widget
+      case "LlmProviderModelId":
+          //   this is handled in the LlmModel widget
       return <></>;
-    case "LlmModel":
+      case "LlmProviderId":
       return (
         <InputField label="LLM">
           <LlmWidget
@@ -122,11 +97,10 @@
             parameterValues={parameterValues}
             inputParam={inputParam}
             providerId={concatenate(params.llm_provider_id)}
-            model={concatenate(params.llm_model)}
+            providerModelId={concatenate(params.llm_provider_model_id)}
             ></LlmWidget>
         </InputField>
       );
->>>>>>> ad76d48b
     case "NumOutputs":
       return <></>;
     case "Keywords": {
@@ -144,17 +118,6 @@
     }
     case "HistoryName": {
       return <></>;
-    }
-    case "MaxTokenLimit": {
-      return (
-        <InputField label="Maximum Token Limit">
-          <MaxTokenLimitWidget
-            onChange={updateParamValue}
-            inputParam={inputParam}
-            value={params[inputParam.name]}
-          ></MaxTokenLimitWidget>
-        </InputField>
-      );
     }
     case "ExpandableText": {
       const humanName = inputParam.name.replace(/_/g, " ");
