--- conflicted
+++ resolved
@@ -76,13 +76,8 @@
               )}
         </div>
       </NodeToolbar>
-<<<<<<< HEAD
       <div className={nodeBorderClass(hasErrors, selected)}>
-        <div className="m-1 text-lg font-bold text-center">{nodeSchema["ui:label"]}</div>
-=======
-      <div className={nodeBorderClass(nodeErrors, selected)}>
         <NodeHeader nodeSchema={nodeSchema} />
->>>>>>> 4e202339
 
         <NodeInput />
         <div className="px-4">
