--- conflicted
+++ resolved
@@ -163,7 +163,6 @@
           </>
         );
       }
-<<<<<<< HEAD
       case "HistoryType": {
         return (
           <>
@@ -208,13 +207,10 @@
           </>
         );
       }
-      default:
-=======
       default: {
         const humanName = inputParam.human_name
           ? inputParam.human_name
           : inputParam.name.replace(/_/g, " ");
->>>>>>> 6f322561
         return (
           <>
             <div className="m-1 font-medium text-center capitalize">
