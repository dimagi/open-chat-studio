--- conflicted
+++ resolved
@@ -92,16 +92,6 @@
 
     <div x-show="activeTab === 'spans'" id="spans-content">
         <div class="card mb-6">
-<<<<<<< HEAD
-        <h2 class="text-xl font-bold mb-2">Execution Spans</h2>
-        <div class="card-body bg-base-50 shadow-md">
-            {% for span in spans %}
-                {% include "trace/span_tree.html" with span=span is_root=True %}
-            {% empty %}
-            <div class="card bg-base-100 border border-base-200">
-                <div class="card-body p-4 text-center text-base-content/60">
-                No spans found for this trace.
-=======
             <h2 class="text-xl font-bold mb-2">Execution Spans</h2>
             <div class="flex gap-2">
                 <div class="border-l card-body bg-base-50 shadow-md w-1/2">
@@ -119,7 +109,6 @@
                     {% for span in trace.spans.all %}
                         {% include "trace/span_input_output.html" with span=span %}
                     {% endfor %}
->>>>>>> f4560189
                 </div>
             </div>
         </div>
