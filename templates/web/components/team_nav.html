{% load waffle_tags %}
{% load i18n %}
{% load team_tags %}
{% if request.team %}
  {% flag "chatbots" %}
    <li>
      <a href="{% url 'chatbots:chatbots_home' request.team.slug %}" {% if active_tab == 'chatbots' %}class="menu-active"{% endif %}>
        <i class="fas fa-comments"></i>
        {% translate "Chatbots" %}
      </a>
    </li>
  {% endflag %}
  <li>
    <a href="{% url 'experiments:experiments_home' request.team.slug %}"{% if active_tab == 'experiments' %}class="menu-active"{% endif %}>
      <i class="fa fa-flask fa-fw"></i>
      {% translate "Experiments" %}
    </a>
    <ul>
      <li>
        <a href="{% url 'experiments:safety_home' request.team.slug %}"
           {% if active_tab == 'safety_layers' %}class="menu-active"{% endif %}>
          <i class="fa fa-shield fa-fw"></i>
          {% translate "Safety Layers" %}
        </a>
      </li>
      <li>
        <a href="{% url 'experiments:source_material_home' request.team.slug %}"
           {% if active_tab == 'source_material' %}class="menu-active"{% endif %}>
          <i class="fa fa-book fa-fw"></i>
          {% translate "Source Material" %}
        </a>
      </li>
      <li>
        <a href="{% url 'experiments:survey_home' request.team.slug %}"
           {% if active_tab == 'survey' %}class="menu-active"{% endif %}>
          <i class="fa-solid fa-file-circle-question fa-fw"></i>
          {% translate "Surveys" %}
        </a>
      </li>
      <li>
        <a href="{% url 'experiments:consent_home' request.team.slug %}"
           {% if active_tab == 'consent_forms' %}class="menu-active"{% endif %}>
          <i class="fa-solid fa-file-contract fa-fw"></i>
          {% translate "Consent Forms" %}
        </a>
      </li>
      {% if perms.annotations.add_tag %}
        <li>
          <a href="{% url 'annotations:tag_home' request.team.slug %}"
             {% if active_tab == 'tags' %}class="menu-active"{% endif %}>
            <i class="fa fa-solid fa-tags"></i>
            {% translate "Manage Tags" %}
          </a>
        </li>
      {% endif %}
    </ul>
  </li>
  {% flag "flag_pipelines-v2" %}
    {% if perms.documents.view_collection %}
      <li>
        <a href="{% url 'documents:collection_home' request.team.slug %}"
           {% if active_tab == 'collections' %}class="menu-active"{% endif %}>
          <i class="fa fa-folder" aria-hidden="true"></i></i>
        {% translate "Collections" %}
      </a>
      <ul>
        <li>
          <a href="{% url 'files:file_home' request.team.slug %}"
             {% if active_tab == 'files' %}class="menu-active"{% endif %}>
            <i class="fa fa-folder" aria-hidden="true"></i></i>
          {% translate "Files" %}
        </a>
      </li>
      </ul>
      </li>
    {% endif %}
  {% endflag %}
<<<<<<< HEAD
  {% flag "flag_chatbots" %}
    <li>
      <a href="{% url 'chatbots:chatbots_home' request.team.slug %}" {% if active_tab == 'chatbots' %}class="menu-active"{% endif %}>
        <i class="fas fa-comments"></i>
        {% translate "Chatbots" %}
      </a>
    </li>
  {% endflag %}
=======
>>>>>>> bee7644c
  {% if perms.experiments.view_participant %}
    <li>
      <a href="{% url 'participants:participant_home' request.team.slug %}"
         {% if active_tab == 'participants' %}class="menu-active"{% endif %}>
        <i class="fa fa-users" aria-hidden="true"></i></i>
      {% translate "Participants" %}
    </a>
    </li>
  {% endif %}
  <li>
    <a href="{% url 'experiments:experiments_prompt_builder' request.team.slug %}" {% if active_tab == 'prompt_builder' %}class="active"{% endif %}>
      <i class="fa fa-ruler fa-fw"></i>
      {% translate "Prompt Builder" %}
    </a>
  </li>
  <li>
    {% if perms.assistants.view_openaiassistant %}
      <a href="{% url 'assistants:home' request.team.slug %}" {% if active_tab == 'assistants' %}class="menu-active"{% endif %}>
        <i class="fa-solid fa-robot"></i>
        {% translate "Assistants" %}
      </a>
    {% endif %}
  </li>
  {% flag "flag_pipelines-v2" %}
    <li>
      {% if perms.pipelines.view_pipeline %}
        <a href="{% url 'pipelines:home' request.team.slug %}" {% if active_tab == 'pipelines' %}class="menu-active"{% endif %}>
          <i class="fa-solid fa-puzzle-piece"></i>
          {% translate "Pipelines" %}
        </a>
      {% endif %}
    </li>
  {% endflag %}
  {% flag "flag_session-analysis" %}
    <li>
      <a href="{% url 'analysis:list' request.team.slug %}" {% if active_tab == 'analysis' %}class="menu-active"{% endif %}>
        <i class="fa-solid fa-bar-chart"></i>
        {% translate "Session Analysis" %}
      </a>
    </li>
  {% endflag %}
{% endif %}<|MERGE_RESOLUTION|>--- conflicted
+++ resolved
@@ -2,7 +2,7 @@
 {% load i18n %}
 {% load team_tags %}
 {% if request.team %}
-  {% flag "chatbots" %}
+  {% flag "flag_chatbots" %}
     <li>
       <a href="{% url 'chatbots:chatbots_home' request.team.slug %}" {% if active_tab == 'chatbots' %}class="menu-active"{% endif %}>
         <i class="fas fa-comments"></i>
@@ -75,17 +75,6 @@
       </li>
     {% endif %}
   {% endflag %}
-<<<<<<< HEAD
-  {% flag "flag_chatbots" %}
-    <li>
-      <a href="{% url 'chatbots:chatbots_home' request.team.slug %}" {% if active_tab == 'chatbots' %}class="menu-active"{% endif %}>
-        <i class="fas fa-comments"></i>
-        {% translate "Chatbots" %}
-      </a>
-    </li>
-  {% endflag %}
-=======
->>>>>>> bee7644c
   {% if perms.experiments.view_participant %}
     <li>
       <a href="{% url 'participants:participant_home' request.team.slug %}"
