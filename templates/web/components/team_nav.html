--- conflicted
+++ resolved
@@ -47,7 +47,6 @@
       {% endif %}
     </ul>
   </li>
-<<<<<<< HEAD
   {% flag "document_management" %}
     {% if perms.documents.view_repository %}
       <li>
@@ -58,7 +57,7 @@
       </a>
       </li>
     {% endif %}
-=======
+  {% endflag %}
   {% flag "chatbots" %}
     <li>
       <a href="{% url 'chatbots:chatbots_home' request.team.slug %}" {% if active_tab == 'chatbots' %}class="active"{% endif %}>
@@ -66,7 +65,6 @@
         {% translate "Chatbots" %}
       </a>
     </li>
->>>>>>> 8d92b71f
   {% endflag %}
   {% if perms.experiments.view_participant %}
     <li>
