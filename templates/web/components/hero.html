{% load i18n %}
{% load static %}
<section class="my-8 mx-4">
  <div class="container ">
    <div class="flex flex-col mt-4 md:mt-24 md:mx-48">
      <div class="flex-1 justify-start">
        <img class="img-fluid dark:hidden block" src="{% static 'images/logo.png' %}" alt="{% translate "Open Chat Studio" %}">
        <img class="img-fluid hidden dark:block" src="{% static 'images/logo_white.png' %}" alt="{% translate "Open Chat Studio" %}">
      </div>
      <div class="flex-1 mt-12 justify-start">
        <h2 class="text-2xl">
          {{project_meta.DESCRIPTION}}
        </h2>
        <p class="mt-4 flex flex-grow">
          {% if signup_enabled %}
            <a class="btn btn-outline" href="{% url 'account_signup' %}">
              {% translate "Create account" %}
            </a>
          {% endif %}
<<<<<<< HEAD
          <a class="pg-button-secondary" href="{% url login_url_name %}">
=======
          <a class="btn btn-outline btn-secondary w-44" href="{% url 'account_login' %}">
>>>>>>> 0cad0d0b
            {% translate "Sign In" %}
          </a>
        </p>
      </div>
    </div>
  </div>
</section><|MERGE_RESOLUTION|>--- conflicted
+++ resolved
@@ -17,11 +17,7 @@
               {% translate "Create account" %}
             </a>
           {% endif %}
-<<<<<<< HEAD
-          <a class="pg-button-secondary" href="{% url login_url_name %}">
-=======
-          <a class="btn btn-outline btn-secondary w-44" href="{% url 'account_login' %}">
->>>>>>> 0cad0d0b
+          <a class="btn btn-outline btn-secondary w-44" href="{% url login_url_name %}">
             {% translate "Sign In" %}
           </a>
         </p>
