{% extends "account/base.html" %}
{% load form_tags i18n %}

{% block content %}
  {% if not error %}
    <form id="authorizationForm" method="post" class="w-full max-w-md bg-gray-200 rounded-lg shadow-md p-8">
      <h3 class="text-2xl font-bold text-gray-900 mb-6">{% translate "Authorize" %} {{ application.name }}?</h3>
      {% csrf_token %}

      <div class="mb-6">
        {% render_form_fields form "redirect_uri" "scope" "nonce" "client_id" "state" "response_type" "code_challenge" "code_challenge_method" "claims" %}
      </div>

      <div class="mb-6">
        <p class="text-lg font-semibold text-gray-900 mb-3">{% translate "Application requires the following permissions" %}</p>
        <ul class="list-disc list-inside space-y-2 text-gray-700">
          {% for scope in scopes_descriptions %}
            <li>{{ scope }}</li>
          {% endfor %}
        </ul>
      </div>

<<<<<<< HEAD
      <div>
        <h4 class="text-lg font-semibold text-gray-900 mb-2">{% translate "Select your team" %}</h4>
        <p class="text-sm text-gray-600 mb-3">{% translate "This application will only be able to access data from the selected team." %}</p>
=======
    <div>
        {% if requested_team %}
            <h4 class="text-lg font-semibold text-gray-900 mb-2">{% translate "Team" %}</h4>
            <p class="text-sm text-gray-600 mb-3">{{ requested_team }}</p>
        {% else %}
            <h4 class="text-lg font-semibold text-gray-900 mb-2">{% translate "Select your team" %}</h4>
            <p class="text-sm text-gray-600 mb-3">{% translate "This application will only be able to access data from the selected team." %}</p>
            {% endif %}
>>>>>>> d119262b
        {% render_form_fields form "team_slug" %}
      </div>

      <div class="flex gap-3 justify-end">
        <input type="submit" class="btn" value="{% translate "Cancel" %}"/>
        <input type="submit" class="btn btn-primary" name="allow" value="{% translate "Authorize" %}"/>
      </div>
    </form>
  {% else %}
    <div class="w-full max-w-md bg-gray-200 rounded-lg shadow-md p-8">
      <h3 class="text-2xl font-bold text-gray-900 mb-6">{% translate "Error" %} {{ error.error }}?</h3>
      <p>{{ error.description }}</p>
    </div>
  {% endif %}
{% endblock content %}<|MERGE_RESOLUTION|>--- conflicted
+++ resolved
@@ -20,11 +20,6 @@
         </ul>
       </div>
 
-<<<<<<< HEAD
-      <div>
-        <h4 class="text-lg font-semibold text-gray-900 mb-2">{% translate "Select your team" %}</h4>
-        <p class="text-sm text-gray-600 mb-3">{% translate "This application will only be able to access data from the selected team." %}</p>
-=======
     <div>
         {% if requested_team %}
             <h4 class="text-lg font-semibold text-gray-900 mb-2">{% translate "Team" %}</h4>
@@ -33,7 +28,6 @@
             <h4 class="text-lg font-semibold text-gray-900 mb-2">{% translate "Select your team" %}</h4>
             <p class="text-sm text-gray-600 mb-3">{% translate "This application will only be able to access data from the selected team." %}</p>
             {% endif %}
->>>>>>> d119262b
         {% render_form_fields form "team_slug" %}
       </div>
 
