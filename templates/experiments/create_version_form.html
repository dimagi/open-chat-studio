--- conflicted
+++ resolved
@@ -15,24 +15,9 @@
 {% block breadcrumbs %}
   <div class="text-sm breadcrumbs" aria-label="breadcrumbs">
     <ul>
-<<<<<<< HEAD
-      <li><a href="{% url 'experiments:experiments_home' request.team.slug %}">Experiments</a></li>
-      <li><a href="{% url 'chatbots:single_chatbot_home' request.team.slug experiment.id %}">{{ experiment.name }}</a></li>
-      <li class="pg-breadcrumb-active" aria-current="page">Create Version</li>
-=======
-        <li>
-            <a href="{% url 'chatbots:chatbots_home' request.team.slug %}"
-                >Chatbots</a
-            >
-        </li>
-        <li>
-            <a
-                href="{% url 'chatbots:single_chatbot_home' request.team.slug experiment.id %}"
-                >{{ experiment.name }}</a
-            >
-        </li>
+        <li><a href="{% url 'chatbots:chatbots_home' request.team.slug %}">Chatbots</a></li>
+        <li><a href="{% url 'chatbots:single_chatbot_home' request.team.slug experiment.id %}">{{ experiment.name }}</a></li>
         <li class="pg-breadcrumb-active" aria-current="page">Create Version</li>
->>>>>>> 55b43705
     </ul>
   </div>
 {% endblock breadcrumbs %}
