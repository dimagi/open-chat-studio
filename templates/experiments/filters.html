<div x-data="filterComponent" @click.outside="filterData.showFilters = false">
  <!-- Filter Button -->
  <div class="flex items-center">
    <button @click="toggleFilters()" class="btn btn-sm btn-outline">
      <i class="fa-solid fa-filter"></i> Filter
      <span x-show="getActiveFilterCount() > 0" x-cloak>(<span x-text="getActiveFilterCount()"></span>)</span>
    </button>

    <div x-show="filterData.loading" x-cloak class="ml-2">
      <i class="fa-solid fa-spinner fa-spin"></i>
    </div>

    <!-- Clear filters button -->
    <button
      x-show="getActiveFilterCount() > 0 && !filterData.loading"
      @click="clearAllFilters()"
      class="btn btn-square btn-sm btn-ghost"
      title="Clear all filters" x-cloak>
      x
    </button>
  </div>

  <!-- Filters Panel -->
  <div x-show="filterData.showFilters" class="absolute left-0 mt-2 p-4 bg-base-100 border border-base-200 rounded-lg shadow-lg z-10 w-fit" x-cloak>
    <div class="space-y-2">
      <template x-for="(filter, index) in filterData.filters" :key="index">
        <div class="flex items-center gap-2">
          <!-- Where/AND Label -->
          <div class="text-gray-500 font-medium w-16">
            <span x-text="index === 0 ? 'Where' : 'AND'"></span>
          </div>

          <!-- Column Selector -->
          <div class="relative">
            <div class="dropdown dropdown-bottom">
              <label tabindex="0" class="w-40 px-3 border border-base-200 rounded-lg bg-base-100 text-sm cursor-pointer flex justify-between items-center" style="height: 2rem;">
                <span x-text="filter.column ? filterData.columns[filter.column].label : 'Select column'"></span>
                <i class="fa-solid fa-caret-down fa-sm"></i>
              </label>
              <ul tabindex="0" class="dropdown-content z-1 menu mt-1 p-2 bg-base-100 rounded-lg border border-base-200 w-40">
                <template x-for="(config, column) in filterData.columns" :key="column">
                  <li><a @click="filter.column = column; updateOperatorsByColumn(index)" x-text="config.label"></a></li>
                </template>
              </ul>
            </div>
          </div>

          <!-- Operator Selector -->
          <div x-show="filter.column" class="relative">
            <div class="dropdown dropdown-bottom">
              <label tabindex="0" class="w-40 px-3 border border-base-200 rounded-lg bg-base-100 text-sm cursor-pointer flex justify-between items-center" style="height: 2rem;">
                <span x-text="filter.operator || 'Select operator'"></span>
                <i class="fa-solid fa-caret-down fa-sm"></i>
              </label>
              <ul tabindex="0" class="dropdown-content z-1 menu mt-1 p-2 bg-base-100 rounded-lg border border-base-200 w-40">
                <template x-for="operator in filter.availableOperators" :key="operator">
                  <li><a @click="filter.operator = operator; triggerFilterChange()" x-text="operator"></a></li>
                </template>
              </ul>
            </div>
          </div>

          <!-- Value Input (Choice, String, Timestamp) -->
          <template x-if="filter.operator">
            <div class="relative">
              <template x-if="filterData.columns[filter.column]?.type === 'choice' && ['any of', 'all of', 'excludes'].includes(filter.operator)">
                <div class="relative">
                  <div @click="filter.showOptions = !filter.showOptions" class="w-40 px-3 border border-base-200 rounded-lg bg-base-100 text-sm cursor-pointer flex justify-between items-center" style="height: 2rem;">
                    <span x-text="filter.selectedValues.length ? (filter.selectedValues.join(', ').length > 18 ? filter.selectedValues.join(', ').substring(0, 18) + '...' : filter.selectedValues.join(', ')) : 'Select'"></span>
                    <i class="fa-solid fa-caret-down fa-sm"></i>
                  </div>
                  <div x-show="filter.showOptions" @click.outside="filter.showOptions = false" class="absolute z-50 mt-1 bg-base-100 rounded-lg max-h-64 overflow-y-auto w-40 border border-base-300" style="z-index: 9999 !important;">
                    <div class="sticky top-0 bg-base-100 border-b p-2">
                      <div class="relative">
                        <input type="text" x-model="filter.searchQuery" @input="filterDropdownOptions(index)" placeholder="Search..." class="input input-sm w-full pl-8 focus:outline-hidden focus:border-primary">
                      </div>
                    </div>
                    <div class="py-1">
                      <template x-for="option in filter.filteredOptions" :key="option">
                        <label :for="`option-${index}-${option}`" class="flex items-center px-4 py-2 hover:bg-base-200 cursor-pointer text-sm">
                          <input type="checkbox" :id="`option-${index}-${option}`" :value="option" x-model="filter.selectedValues" @change="triggerFilterChange()" class="checkbox checkbox-xs mr-2">
                          <span x-text="option"></span>
                        </label>
                      </template>
                      <div x-show="filter.filteredOptions && filter.filteredOptions.length === 0" class="px-4 py-2 text-sm text-gray-500 italic">
                        No matching options
                      </div>
                    </div>
                  </div>
                </div>
              </template>

              <template x-if="filterData.columns[filter.column]?.type === 'string'">
                <input type="text" x-model="filter.value" @input.debounce="triggerFilterChange()" class="w-40 block px-3 border border-base-200 rounded-lg bg-base-100 text-sm" style="height: 2rem;" placeholder="Enter value...">
              </template>

              <template x-if="filterData.columns[filter.column]?.type === 'timestamp'">
                <input type="date" x-model="filter.value" @input="triggerFilterChange()" class="w-40 block px-3 border border-base-200 rounded-lg bg-base-100 text-sm" style="height: 2rem;">
              </template>
            </div>
          </template>

          <!-- Remove Filter Button -->
          <button @click="removeFilter(index)" class="btn btn-square btn-sm btn-ghost" aria-label="Remove filter">×</button>
        </div>
      </template>

      <!-- Add Filter Button -->
      <button @click="addFilter()" class="btn btn-sm btn-outline">+ Add Filter</button>
    </div>
  </div>
</div>

{{ field_type_filters|json_script:"field-type-filters" }}
<script>
  const tags = JSON.parse(document.getElementById('available-tags-data').textContent);
  const versionsList = JSON.parse(document.getElementById('experiment-versions-data').textContent);
<<<<<<< HEAD
  const channelsList = JSON.parse(document.getElementById('channel-list-data').textContent);
=======
  const fieldTypeFilters = JSON.parse(document.getElementById('field-type-filters').textContent);
>>>>>>> 105b847d
  document.addEventListener('alpine:init', () => {
    Alpine.data('filterComponent', () => ({
      filterData: {
        showFilters: false,
        filters: [],
        loading: false,
        columns: {
<<<<<<< HEAD
          'participant': {type: 'string', operators: ['equals', 'contains', 'does not contain', 'starts_with', 'ends_with'], label: 'Participant'},
          'last_message': {type: 'timestamp', operators: ['on', 'before', 'after'], label: 'Last Message'},
          'tags': {type: 'choice', operators: ['any of', 'all of', 'excludes'], options: tags, label: 'Tags' },
          'versions': {type: 'choice', operators: ['any of', 'all of', 'excludes'], options: versionsList, label: 'Versions'},
          'channels': {type: 'choice', operators: ['any of', 'all of', 'excludes'], options: channelsList, label: 'Channels'}
=======
          'participant': {type: 'string', operators: fieldTypeFilters.string, label: 'Participant'},
          'last_message': {type: 'timestamp', operators: fieldTypeFilters.timestamp, label: 'Last Message'},
          'tags': {type: 'choice', operators: fieldTypeFilters.choice, options: tags, label: 'Tags' },
          'versions': {type: 'choice', operators: fieldTypeFilters.choice, options: versionsList, label: 'Versions'}
>>>>>>> 105b847d
        }
      },

      init() {
        this.loadFiltersFromUrl();
        let defaultFilterApplied = false;
        // set default filter to exclude API sessions
        if (this.filterData.filters.length === 1 && !this.filterData.filters[0].column) {
          this.filterData.filters = [{
            column: 'channels',
            operator: 'excludes',
            value: '',
            selectedValues: ['API'],
            availableOperators: ['any of', 'all of', 'excludes'],
            showOptions: false,
            searchQuery: '',
            filteredOptions: channelsList
          }];
          defaultFilterApplied = true;
        }
        const urlParams = new URLSearchParams(window.location.search);
        const showAllCheckbox = document.querySelector('input[name="show-all"]');
        if (urlParams.has('show-all') && showAllCheckbox) {
          showAllCheckbox.checked = true;
        }
        if (showAllCheckbox) {
          showAllCheckbox.addEventListener('change', () => {
            this.triggerFilterChange();
          });
        }
          // Always trigger a data load on init to ensure correct data is shown
        this.$nextTick(() => {
          this.triggerFilterChange(defaultFilterApplied); // Don't update URL again since we just loaded from it
        });
      },

      toggleFilters() {
        this.filterData.showFilters = !this.filterData.showFilters;
        if (this.filterData.showFilters && this.filterData.filters.length === 0) {
          this.addFilter();
        }
      },

      addFilter() {
        this.filterData.filters.push({
          column: '',
          operator: '',
          value: '',
          selectedValues: [],
          availableOperators: [],
          showOptions: false,
          searchQuery: '',
          filteredOptions: []
        });
      },

      updateOperatorsByColumn(index) {
        const filter = this.filterData.filters[index];
        const column = filter.column;
        if (column && this.filterData.columns[column]) {
          filter.availableOperators = this.filterData.columns[column].operators;
          filter.operator = filter.availableOperators[0] || '';
          filter.value = '';
          filter.selectedValues = [];
          filter.searchQuery = '';
          if (this.filterData.columns[column].type === 'choice') {
            filter.filteredOptions = [...this.filterData.columns[column].options || []];
          } else {
            filter.filteredOptions = [];
          }
        } else {
          filter.availableOperators = [];
          filter.operator = '';
          filter.filteredOptions = [];
        }
        this.triggerFilterChange();
      },

      removeFilter(index) {
        this.filterData.filters.splice(index, 1);
        if (this.filterData.filters.length === 0) {
          this.addFilter();
        }
        this.triggerFilterChange();
      },
      getActiveFilterCount() {
        return this.filterData.filters.filter(filter => {
          return filter.column && filter.operator && (
            filter.value ||
            (Array.isArray(filter.selectedValues) && filter.selectedValues.length > 0)
          );
        }).length;
      },
      clearAllFilters() {
        this.filterData.filters = [];
        this.addFilter();
        this.filterData.showFilters = false;
        this.triggerFilterChange();
      },
      filterDropdownOptions(index) {
        const filter = this.filterData.filters[index];
        const column = filter.column;
        if (column && this.filterData.columns[column] && this.filterData.columns[column].options) {
          const searchQuery = (filter.searchQuery || '').toLowerCase().trim();

          if (!searchQuery) {
            filter.filteredOptions = [...this.filterData.columns[column].options];
          } else {
            filter.filteredOptions = this.filterData.columns[column].options.filter(option =>
              option.toLowerCase().includes(searchQuery)
            );
          }
        }
      },
      loadFiltersFromUrl() {
        const urlParams = new URLSearchParams(window.location.search);
        const filters = [];
        let maxIndex = -1;
        for (const [key, value] of urlParams.entries()) {
          const match = key.match(/filter_(\d+)_column/);
          if (match) {
            const index = parseInt(match[1]);
            if (index > maxIndex) maxIndex = index;
          }
        }
        for (let i = 0; i <= maxIndex; i++) {
          filters.push({
            column: '',
            operator: '',
            value: '',
            selectedValues: [],
            availableOperators: [],
            showOptions: false,
            searchQuery: '',
            filteredOptions: []
          });
        }
        for (let i = 0; i <= maxIndex; i++) {
          const columnParam = urlParams.get(`filter_${i}_column`);
          const operatorParam = urlParams.get(`filter_${i}_operator`);
          const valueParam = urlParams.get(`filter_${i}_value`);

          if (columnParam && operatorParam) {
            const filter = filters[i];
            filter.column = columnParam;

            if (this.filterData.columns[columnParam]) {
              filter.availableOperators = this.filterData.columns[columnParam].operators;
              filter.operator = operatorParam;

              if (['any of', 'all of', 'excludes'].includes(operatorParam) && valueParam) {
                try {
                  filter.selectedValues = JSON.parse(valueParam);
                  if (this.filterData.columns[columnParam].options) {
                    filter.filteredOptions = [...this.filterData.columns[columnParam].options];
                  }
                } catch (e) {
                  console.error('Error parsing filter value from URL:', e);
                }
              } else if (valueParam) {
                filter.value = valueParam;
              }
            }
          }
        }
        this.filterData.filters = filters.filter(filter =>
          filter.column && filter.operator && (
            filter.value ||
            (Array.isArray(filter.selectedValues) && filter.selectedValues.length > 0)
          )
        );
        this.filterData.showFilters = false;
        if (this.filterData.filters.length === 0) {
          this.addFilter();
        }
      },

      updateUrlWithFilters() {
        const activeFilters = this.filterData.filters.filter(filter =>
          filter.column && filter.operator && (
            filter.value ||
            (Array.isArray(filter.selectedValues) && filter.selectedValues.length > 0)
          )
        );
        const params = new URLSearchParams(window.location.search);
        [...params.keys()].forEach(key => {
          if (key.startsWith('filter_')) {
            params.delete(key);
          }
        });
        activeFilters.forEach((filter, i) => {
          params.set(`filter_${i}_column`, filter.column);
          params.set(`filter_${i}_operator`, filter.operator);

          if (['any of', 'all of', 'excludes'].includes(filter.operator)) {
            if (filter.selectedValues && filter.selectedValues.length > 0) {
              params.set(`filter_${i}_value`, JSON.stringify(filter.selectedValues));
            }
          } else {
            params.set(`filter_${i}_value`, filter.value);
          }
        });

        const showAllCheckbox = document.querySelector('input[name="show-all"]');
        if (showAllCheckbox && showAllCheckbox.checked) {
          params.set('show-all', 'on');
        } else {
          params.delete('show-all');
        }

        const newUrl = window.location.pathname + (params.toString() ? '?' + params.toString() : '') + window.location.hash;
        window.history.replaceState({}, '', newUrl);
      },

      triggerFilterChange(updateUrl = true) {
        this.filterData.loading = true;

        let filterParams = {};
        this.filterData.filters.forEach((filter, i) => {
          if (filter.column && filter.operator && (
            filter.value ||
            (Array.isArray(filter.selectedValues) && filter.selectedValues.length > 0)
          )) {
            filterParams[`filter_${i}_column`] = filter.column;
            filterParams[`filter_${i}_operator`] = filter.operator;

            if (['any of', 'all of', 'excludes'].includes(filter.operator)) {
              if (filter.selectedValues && filter.selectedValues.length > 0) {
                filterParams[`filter_${i}_value`] = JSON.stringify(filter.selectedValues);
              }
            } else {
              filterParams[`filter_${i}_value`] = filter.value;
            }
          }
        });
        const sessionsTableUrl = document.getElementById('sessions-table').getAttribute('hx-get');
        const showAllCheckbox = document.querySelector('input[name="show-all"]');
        if (showAllCheckbox && showAllCheckbox.checked) {
          filterParams['show-all'] = 'on';
        }
        if (updateUrl) {
          this.updateUrlWithFilters();
        }
        htmx.ajax('GET', sessionsTableUrl, {
          target: '#sessions-table',
          swap: 'innerHTML',
          values: filterParams
        }).finally(() => {
          this.filterData.loading = false;
        });
      }
    }));
  });
</script><|MERGE_RESOLUTION|>--- conflicted
+++ resolved
@@ -115,11 +115,8 @@
 <script>
   const tags = JSON.parse(document.getElementById('available-tags-data').textContent);
   const versionsList = JSON.parse(document.getElementById('experiment-versions-data').textContent);
-<<<<<<< HEAD
+  const fieldTypeFilters = JSON.parse(document.getElementById('field-type-filters').textContent);
   const channelsList = JSON.parse(document.getElementById('channel-list-data').textContent);
-=======
-  const fieldTypeFilters = JSON.parse(document.getElementById('field-type-filters').textContent);
->>>>>>> 105b847d
   document.addEventListener('alpine:init', () => {
     Alpine.data('filterComponent', () => ({
       filterData: {
@@ -127,18 +124,11 @@
         filters: [],
         loading: false,
         columns: {
-<<<<<<< HEAD
-          'participant': {type: 'string', operators: ['equals', 'contains', 'does not contain', 'starts_with', 'ends_with'], label: 'Participant'},
-          'last_message': {type: 'timestamp', operators: ['on', 'before', 'after'], label: 'Last Message'},
-          'tags': {type: 'choice', operators: ['any of', 'all of', 'excludes'], options: tags, label: 'Tags' },
-          'versions': {type: 'choice', operators: ['any of', 'all of', 'excludes'], options: versionsList, label: 'Versions'},
-          'channels': {type: 'choice', operators: ['any of', 'all of', 'excludes'], options: channelsList, label: 'Channels'}
-=======
           'participant': {type: 'string', operators: fieldTypeFilters.string, label: 'Participant'},
           'last_message': {type: 'timestamp', operators: fieldTypeFilters.timestamp, label: 'Last Message'},
           'tags': {type: 'choice', operators: fieldTypeFilters.choice, options: tags, label: 'Tags' },
           'versions': {type: 'choice', operators: fieldTypeFilters.choice, options: versionsList, label: 'Versions'}
->>>>>>> 105b847d
+          'channels': {type: 'choice', operators: ['any of', 'all of', 'excludes'], options: channelsList, label: 'Channels'}
         }
       },
 
