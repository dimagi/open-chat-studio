--- conflicted
+++ resolved
@@ -10,12 +10,8 @@
 </script>
 
 <form class="w-full p-2 bg-gray-300"
-<<<<<<< HEAD
+      autocomplete="off"
       hx-post="{% url 'experiments:experiment_session_message' request.team.slug experiment.id session.get_experiment_version_number session.id %}"
-=======
-      autocomplete="off"
-      hx-post="{% url 'experiments:experiment_session_message' request.team.slug experiment.id session.id %}"
->>>>>>> dded1ec2
       hx-swap="outerHTML"
       hx-indicator="#message-submit"
       {% if assistant %}enctype="multipart/form-data"{% endif %}
