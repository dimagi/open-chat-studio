--- conflicted
+++ resolved
@@ -229,21 +229,9 @@
         </div>
       </div>
     {% endflag %}
-<<<<<<< HEAD
-  </div>
-  <input type="radio" name="tab_group" role="tab" class="tab" aria-label="Routes" id="tab-routes" />
-  <div role="tabpanel" class="tab-content" id="content-routes">
-    <div class="app-card">
-      {% if can_make_child_routes %}
-        <a class="btn btn-sm btn-outline btn-primary" href="{% url 'experiments:experiment_route_new' team.slug experiment.id %}"><i class="fa-regular fa-plus"></i> Create child route</a>
-        {% render_table child_routes_table %}
-      {% else %}
-        This is a child of the following experiments:
-        {% render_table parent_routes_table %}
-      {% endif %}
-=======
-    <input type="radio" name="tab_group" role="tab" class="tab" aria-label="Routes"/>
-    <div role="tabpanel" class="tab-content">
+
+    <input type="radio" name="tab_group" role="tab" class="tab" aria-label="Routes" id="tab-routes"/>
+    <div role="tabpanel" class="tab-content" id="content-routes">
       <div class="app-card">
         {% if can_make_child_routes %}
           <a class="btn btn-sm btn-outline btn-primary mb-2" href="{% url 'experiments:experiment_route_new' team.slug experiment.id %}"><i class="fa-regular fa-plus"></i> Create child route</a>
@@ -252,7 +240,6 @@
           Child experiments cannot have their own routes.
         {% endif %}
       </div>
->>>>>>> f522c4d9
     </div>
   </div>
   <script>
