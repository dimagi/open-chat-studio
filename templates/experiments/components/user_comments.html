--- conflicted
+++ resolved
@@ -38,11 +38,10 @@
             </tbody>
         </table>
 
-<<<<<<< HEAD
         <div class="py-2">
             <form
                 class="w-full p-2"
-                hx-post="{% url 'annotations:link_comment' request.team.slug %}"
+                hx-post="{% url 'annotations:add_comment' request.team.slug %}"
                 hx-swap="outerHTML"
                 hx-indicator="#add-comment-submit"
                 hx-target="#comments-{{ object.id }}">
@@ -67,39 +66,6 @@
                     </button>
                 </div>
             </form>
-=======
-        <div class="grid grid-flow-col grid-cols-6 py-2">
-            <div class="col-span-1 flex items-center justify-center">{{ request.user.username }}</div>
-            <div class="col-span-5">
-                <form
-                    class="w-full p-2"
-                    hx-post="{% url 'annotations:add_comment' request.team.slug %}"
-                    hx-swap="outerHTML"
-                    hx-indicator="#add-comment-submit"
-                    hx-target="#comments-{{ object.id }}">
-                    {% csrf_token %}
-                    <div class="flex items-center w-10 h-1/4" x-data="{commentInput: ''}">
-                        <input
-                            class="input input-bordered w-full placeholder-text-sm"
-                            name="comment"
-                            type="text"
-                            placeholder="Add new comment..."
-                            aria-label="comment"
-                            x-model="commentInput"
-                        >
-                        <input type="hidden" name="object_info" value="{{ object.object_info }}">
-                        <button
-                            type="submit"
-                            id="add-comment-submit"
-                            class="ml-2 btn btn-sm"
-                            x-bind:disabled="commentInput.length === 0"
-                        >
-                            Add comment
-                        </button>
-                    </div>
-                </form>
-            </div>
->>>>>>> c62e22b4
         </div>
     </div>
 </div>