--- conflicted
+++ resolved
@@ -1,63 +1,3 @@
-<<<<<<< HEAD
-<button class="btn btn-sm btn-outline btn-primary"
-        onclick="document.getElementById('modal-{{ record.id }}').showModal()">
-    Details
-</button>
-
-<dialog id="modal-{{ record.id }}" class="modal">
-    <div class="modal-box">
-        <h3 class="font-bold text-xl mb-4">Details for {{ record.name }} (Version {{ record.version_number }})</h3>
-        <div class="my-4 space-y-2">
-            <p><span class="font-semibold">Description:</span> {{ record.description }}</p>
-            <p><span class="font-semibold">LLM Model:</span> {{ record.llm }}</p>
-            {% if record.llm_provider %}
-                <p><span class="font-semibold">LLM Provider:</span> {{ record.llm_provider.name }}</p>
-            {% endif %}
-            {% if record.assistant %}
-                <p><span class="font-semibold">Assistant:</span> {{ record.assistant.name }}</p>
-            {% endif %}
-            {% if record.pipeline %}
-                <p><span class="font-semibold">Pipeline:</span> {{ record.pipeline.name }}</p>
-            {% endif %}
-            <p><span class="font-semibold">Temperature:</span> {{ record.temperature }}</p>
-            {% if record.source_material %}
-                <p><span class="font-semibold">Source Material:</span> {{ record.source_material.name }}</p>
-            {% endif %}
-            {% if record.pre_survey %}
-                <p><span class="font-semibold">Pre-Survey:</span> {{ record.pre_survey.name }}</p>
-            {% endif %}
-            {% if record.post_survey %}
-                <p><span class="font-semibold">Post-Survey:</span> {{ record.post_survey.name }}</p>
-            {% endif %}
-            {% if record.safety_violation_notification_emails %}
-                <p><span class="font-semibold">Safety Violation Notification Emails:</span> {{ record.safety_violation_notification_emails|join:", " }}</p>
-            {% endif %}
-            <p><span class="font-semibold">Max Token Limit:</span> {{ record.max_token_limit }}</p>
-            <p><span class="font-semibold">Voice Response Behaviour:</span> {{ record.get_voice_response_behaviour_display }}</p>
-            {% if record.trace_provider %}
-                <p><span class="font-semibold">Trace Provider:</span> {{ record.trace_provider.name }}</p>
-            {% endif %}
-            <p><span class="font-semibold">Consent Form:</span> {{ record.consent_form.name }}</p>
-            <p><span class="font-semibold">Conversational Consent Enabled:</span> {{ record.conversational_consent_enabled|yesno:"Yes,No" }}</p>
-            <p><span class="font-semibold">Echo Transcript:</span> {{ record.echo_transcript|yesno:"Yes,No" }}</p>
-        </div>
-        <div class="modal-action">
-            {% if not record.is_default_version %}
-                <form method="post" action="{% url 'experiments:archive-experiment' team.slug record.id %}" onsubmit="return confirm('Are you sure you want to archive this experiment?');">
-                    {% csrf_token %}
-                    <button type="submit" class="btn btn-warning">Archive</button>
-                </form>
-            {% endif %}
-            {% url 'experiments:set-default-experiment' record.id as form_action_url %}
-            <form method="post" action="{{ form_action_url }}">
-                {% csrf_token %}
-                <button type="submit" class="btn btn-primary">Set as Default</button>
-            </form>
-            <button class="btn" onclick="document.getElementById('modal-{{ record.id }}').close()">Close</button>
-        </div>
-    </div>
-</dialog>
-=======
 <div class="flex flex-row gap-1">
   <form method="post" action="{% url 'experiments:start_authed_web_session' team_slug=team.slug experiment_id=record.working_version_id version_number=record.version_number %}" class="inline">
     {% csrf_token %}
@@ -72,5 +12,4 @@
           onclick="document.querySelector('#versionDetailsModal').showModal();">
     View Details
   </button>
-</div>
->>>>>>> 212ad842
+</div>