{% extends "generic/object_form.html" %}
{% load i18n %}
{% load waffle_tags %}
{% load static %}
{% load form_tags %}
{% block breadcrumbs %}
  <div class="text-sm breadcrumbs" aria-label="breadcrumbs">
    <ul>
      <li><a href="{% url 'experiments:experiments_home' request.team.slug %}">Experiments</a></li>
      {% if experiment.id %}
        <li><a
          href="{% url 'experiments:single_experiment_home' request.team.slug experiment.id %}">{{ experiment.name }}</a>
        </li>
        <li class="pg-breadcrumb-active" aria-current="page">Edit</li>
      {% else %}
        <li class="pg-breadcrumb-active" aria-current="page">Create</li>
      {% endif %}
    </ul>
  </div>
{% endblock %}
{% block form %}
  <div>
    {% render_form_fields form "name" "description" "consent_form" %}
    <div class="divider"></div>
    {% render_form_fields form "type" %}
    {% if form.fields.assistant.choices|length <= 1 %}
      {# choices has an option for none so it is never empty #}
      <div x-show="type === 'assistant'" x-cloak>
        {% url "assistants:home" request.team.slug as new_assistant_url %}
        <p class="text-error">{% blocktranslate %}
          No assistants have been created. <a class="link" href="{{ new_assistant_url  }}">Create one now</a>.
        {% endblocktranslate %}</p>
      </div>
    {% endif %}

    <div role="tablist" class="tabs tabs-bordered grid-flow-col auto-cols-max mt-4">
      <input type="radio" name="main_tabs" role="tab" class="tab" aria-label="Language Model" x-bind:checked="type === 'llm'" x-show="type === 'llm'" {% if experiment_type != "llm" %}x-cloak{% endif %}>
      <div role="tabpanel" class="tab-content">
        {% render_form_fields form "llm_provider" "llm" "temperature" "prompt_text" %}
      </div>
      <input type="radio" name="main_tabs" role="tab" class="tab" aria-label="OpenAI Assistant" x-bind:checked="type === 'assistant'" x-show="type === 'assistant'" {% if experiment_type != "assistant" %}x-cloak{% endif %}>
      <div role="tabpanel" class="tab-content">
        {% render_form_fields form "assistant" %}
      </div>
      {% flag "pipelines-v2" %}
        <input type="radio" name="main_tabs" role="tab" class="tab" aria-label="Pipeline" x-bind:checked="type === 'pipeline'" x-show="type === 'pipeline'" {% if experiment_type != "pipeline" %}x-cloak{% endif %}>
        <div role="tabpanel" class="tab-content">
          {% render_form_fields form "pipeline" %}
        </div>
      {% endflag %}
      <input type="radio" name="main_tabs" role="tab" class="tab" aria-label="Safety" x-show="type !== 'pipeline'">
      <div role="tabpanel" class="tab-content">
        {% render_form_fields form "safety_layers" "safety_violation_notification_emails" "input_formatter" "max_token_limit" %}
      </div>
      <input type="radio" name="main_tabs" role="tab" class="tab" aria-label="Consent" x-show="type !== 'pipeline'">
      <div role="tabpanel" class="tab-content">
        {% render_form_fields form "conversational_consent_enabled" %}
      </div>
      <input type="radio" name="main_tabs" role="tab" class="tab" aria-label="Surveys" x-show="type !== 'pipeline'">
      <div role="tabpanel" class="tab-content">
        {% render_form_fields form "pre_survey" "post_survey" %}
      </div>
      <input type="radio" name="main_tabs" role="tab" class="tab" aria-label="Voice" x-show="type !== 'pipeline'">
      <div role="tabpanel" class="tab-content">
        {% render_form_fields form "voice_provider" "synthetic_voice" "voice_response_behaviour" "echo_transcript" "use_processor_bot_voice" %}
      </div>
      <input type="radio" name="main_tabs" role="tab" class="tab" aria-label="Source Material" x-show="type === 'llm'" {% if experiment_type != "llm" %}x-cloak{% endif %}>
      <div role="tabpanel" class="tab-content">
        {% render_form_fields form "source_material" %}
        {% flag "experiment_rag" %}
          {% if not object.id %}
            {% include "files/partials/file_formset.html" %}
          {% else %}
            <hr class="my-4">
            {% url "experiments:add_file" request.team.slug object.id as upload_url %}
            {% url "experiments:remove_file" request.team.slug object.id '000' as delete_url %}
            {% include "files/partials/file_list.html" with files=object.files.all nested=True %}
          {% endif %}
        {% endflag %}
      </div>

      <input type="radio" name="main_tabs" role="tab" class="tab" aria-label="Tools" x-show="type === 'llm'">
      <div role="tabpanel" class="tab-content">
        <div class="py-4 form-text">
          <h3 class="text-md font-bold">{% translate "Please note" %} <i class="fas fa-exclamation-triangle"></i></h3>
          <p class="text-sm">{% translate "Make sure that your selected model supports tool usage" %}</p>
        </div>
        {% render_form_fields form "tools" %}
      </div>

<<<<<<< HEAD
      <input type="radio" name="main_tabs" role="tab" class="tab" aria-label="Allowlist">
      <div role="tabpanel" class="tab-content">
        <h3 class="text-md font-bold">{% translate "Please note" %}</h3>
        <p class="py-4 text-sm">
          {% blocktranslate %}
            To limit the set of particiapants that can chat with this bot, simply add their identifiers in this list.
            When the list is empty, the bot will accessible via its public link.
          {% endblocktranslate %}
          <div class="w-96 my-2" x-data="{allowlist: {{ form.initial.participant_allowlist }}}">
            <input type="hidden" name="participant_allowlist" id="id_participant_allowlist" :value="allowlist"></input>
            <select x-model="allowlist" id="allowlist-multiselect" name="state[]" multiple placeholder="Add participant identifier..." autocomplete="off">
              {% for identifier in team_participant_identifiers %}
                <option value="{{ identifier }}" {% if identifier in form.initial.participant_allowlist %}selected{% endif %}>{{ identifier }}</option>
              {% endfor %}
            </select>
            <button type="button" class="btn btn-ghost btn-sm no-animation !normal-case" onclick="SiteJS.app.copyToClipboard(this, 'id_participant_allowlist')" title="Copy to clipboard">
              <i class="fa-solid fa-copy"></i> <span>Copy participant list</span>
            </button>
          </div>
        </p>
      </div>

      <input type="radio" name="main_tabs" role="tab" class="tab" aria-label="Advanced">
=======
      <input type="radio" name="main_tabs" role="tab" class="tab" aria-label="Advanced" x-show="type !== 'pipeline'">
>>>>>>> 62ceb741
      <div role="tabpanel" class="tab-content">
        {% render_form_fields form "seed_message" "trace_provider" %}
      </div>
    </div>
{% endblock form %}
{% block page_js %}
  {{ voice_providers_types|json_script:"voiceProviderTypes" }}
  {{ synthetic_voice_options|json_script:"voiceOptions" }}
  {{ llm_options|json_script:"llmModelOptions" }}
  <script src="{% static 'js/app-bundle.js' %}"></script>
  <script>

    let element = document.getElementById('allowlist-multiselect');
    new TomSelect(element, {
      maxItems: null,
      create: true,
      plugins: {
        'checkbox_options': {
          'checkedClassNames':   ['ts-checked'],
          'uncheckedClassNames': ['ts-unchecked'],
        }
      },
    });


    const voiceProviderTypes = JSON.parse(document.getElementById("voiceProviderTypes").textContent);
    const voiceOptions = JSON.parse(document.getElementById("voiceOptions").textContent);
    const llmModelOptions = JSON.parse(document.getElementById("llmModelOptions").textContent);
    document.addEventListener('alpine:init', () => {
      Alpine.data('experiment', () => ({
        type: '{{ experiment_type }}',

        voiceProvider: null,
        synthetic_voice: {{experiment.synthetic_voice_id|default:'null'}},
        synthetic_voice_options: [],

        llmProviderId: null,
        llmProvider: null,
        llm: '{{experiment.llm|default:form.llm.value|default:'null'}}',
        llm_options: [],

        init() {

          this.$watch('voiceProvider', () => {
            const providerType = voiceProviderTypes[this.voiceProvider];
            this.synthetic_voice_options = voiceOptions.filter(option => {
              return option.type === providerType && (!option.provider_id || option.provider_id == this.voiceProvider);
            });
          });

          this.$watch('llmProviderId', () => {
            this.llmProvider = llmModelOptions[this.llmProviderId];
            this.llm_options = llmModelOptions[this.llmProviderId].models;
          })
        }
      }));
    });
  </script>
{% endblock page_js %}<|MERGE_RESOLUTION|>--- conflicted
+++ resolved
@@ -88,7 +88,6 @@
         {% render_form_fields form "tools" %}
       </div>
 
-<<<<<<< HEAD
       <input type="radio" name="main_tabs" role="tab" class="tab" aria-label="Allowlist">
       <div role="tabpanel" class="tab-content">
         <h3 class="text-md font-bold">{% translate "Please note" %}</h3>
@@ -111,10 +110,7 @@
         </p>
       </div>
 
-      <input type="radio" name="main_tabs" role="tab" class="tab" aria-label="Advanced">
-=======
       <input type="radio" name="main_tabs" role="tab" class="tab" aria-label="Advanced" x-show="type !== 'pipeline'">
->>>>>>> 62ceb741
       <div role="tabpanel" class="tab-content">
         {% render_form_fields form "seed_message" "trace_provider" %}
       </div>
