--- conflicted
+++ resolved
@@ -36,15 +36,11 @@
 {% endblock pre_form %}
 {% block form %}
   {{ form.non_field_errors }}
-<<<<<<< HEAD
-  {% render_form_fields form "name" "instructions" "include_file_info" "llm_provider" "llm_provider_model" "temperature" "top_p" "tools" "builtin_tools" %}
-=======
   {% render_form_fields form "name" "instructions" "include_file_info" %}
-  {% render_form_fields form "llm_provider" "llm_model" "temperature" "top_p" %}
+  {% render_form_fields form "llm_provider" "llm_provider_model" "temperature" "top_p" %}
   <div class="sm:grid sm:grid-cols-2 md:grid-cols-3">
     {% render_form_fields form "tools" "builtin_tools" "custom_action_operations" %}
   </div>
->>>>>>> 3e577f23
   {% if not object.id %}
     <div class="mt-2" x-show="builtinTools.indexOf('code_interpreter') >= 0" x-cloak>
       {% include "files/partials/file_formset.html" with form_title="Code Interpreter Files" prefix="code_interpreter" %}
