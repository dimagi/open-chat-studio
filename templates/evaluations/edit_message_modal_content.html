{% load i18n %}
<div class="modal-box max-w-none w-1/2"{% if errors %} data-has-errors="true"{% endif %}>
  <h3 class="font-bold text-lg mb-4">{% trans "Edit Message Pair" %}</h3>
  <form method="dialog">
    <button class="btn btn-sm btn-circle btn-ghost absolute right-2 top-2" onclick="document.getElementById('editMessageModal').close()">✕</button>
  </form>

  <!-- Form content -->
  <form
    hx-post="{{ update_url }}"
    hx-target="#editMessageModal"
    hx-swap="innerHTML"
    class="space-y-6"
  >
    {% csrf_token %}

    {% include "evaluations/components/message_pair_form.html" with human_value=form_data.human ai_value=form_data.ai context_value=form_data.context history_text_value=form_data.history_text participant_data_value=form_data.participant_data session_state_value=form_data.session_state disable_button_id="save-button" errors=errors %}

    <!-- Actions -->
    <div class="modal-action">
      <button
        type="button"
        class="btn btn-ghost"
        onclick="document.getElementById('editMessageModal').close()"
      >
        {% trans "Cancel" %}
      </button>
      <button
        type="submit"
        class="btn btn-primary"
        id="save-button"
      >
        {% trans "Save Changes" %}
      </button>
    </div>
  </form>
<<<<<<< HEAD
</div>

<script>
  setTimeout(() => {
    let modal = document.getElementById('editMessageModal');
    if (modal) {
      window.SiteJS.editors.initJsonEditors(modal);
    }
  }, 100);
</script>
=======
</div>
>>>>>>> b6a343d4
<|MERGE_RESOLUTION|>--- conflicted
+++ resolved
@@ -34,17 +34,4 @@
       </button>
     </div>
   </form>
-<<<<<<< HEAD
-</div>
-
-<script>
-  setTimeout(() => {
-    let modal = document.getElementById('editMessageModal');
-    if (modal) {
-      window.SiteJS.editors.initJsonEditors(modal);
-    }
-  }, 100);
-</script>
-=======
-</div>
->>>>>>> b6a343d4
+</div>