--- conflicted
+++ resolved
@@ -22,25 +22,17 @@
               <div>
                 {% include "experiments/filters.html" %}
               </div>
-<<<<<<< HEAD
-              <div x-show="selectedSessionIds.length > 0" class="text-sm font-medium ml-4">
-                <span x-text="selectedSessionIds.length"></span> session<span x-show="selectedSessionIds.length !== 1">s</span> selected
-                <button type="button" class="btn btn-xs btn-outline ml-2" @click="clearAllSelections()">
-                  Clear
-                </button>
-                <button type="button" class="btn btn-xs btn-outline ml-2" @click="toggleAllSelections(1)">
-                  Select all
-                </button>
-=======
-              
+
               <div class="flex items-center gap-3">
                 <div x-show="selectedSessionIds.size + filteredSessionIds.size > 0" class="text-sm font-medium">
                   <span x-text="selectedSessionIds.size + filteredSessionIds.size"></span> session<span x-show="selectedSessionIds.size + filteredSessionIds.size !== 1">s</span> selected
                   <button type="button" class="btn btn-xs btn-outline ml-2" @click="clearAllSelections()">
                     Clear
                   </button>
+                  <button type="button" class="btn btn-xs btn-outline ml-2" @click="toggleAllSelections(1)">
+                    Select all
+                  </button>
                 </div>
->>>>>>> 0a292000
               </div>
             </div>
           </div>
@@ -498,16 +490,11 @@
           const allCurrentPageCheckboxes = document.querySelectorAll('tbody .session-checkbox');
           const currentPageSessionIds = Array.from(allCurrentPageCheckboxes).map(cb => cb.value);
 
-<<<<<<< HEAD
           toggleInput.checked = checkboxes.length === allCurrentPageCheckboxes.length;
 
-          this.selectedSessionIds = this.selectedSessionIds.filter(id =>
-            !currentPageSessionIds.includes(id) || currentPageSelections.includes(id)
-=======
           // Remove current page sessions, then add back the checked ones
           this.selectedSessionIds = new Set(
             [...this.selectedSessionIds].filter(id => !currentPageSessionIds.includes(id))
->>>>>>> 0a292000
           );
           currentPageSelections.forEach(id => this.selectedSessionIds.add(id));
 
@@ -953,4 +940,4 @@
 
 
   </script>
-{% endblock page_js %}
+{% endblock page_js %}