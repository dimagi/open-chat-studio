{% extends "generic/object_form.html" %}
{% load static %}
{% load form_tags %}
{% load i18n %}

{% block form %}
  {{ form.non_field_errors }}
  {% render_form_fields form "name" "mode" "session_ids" "filtered_session_ids" "messages_json" "column_mapping" "csv_data" %}
  <div x-data="datasetBuilder()" x-init="init()">
    <div x-show="!loaded" class="text-center py-8">
      <i class="fa-solid fa-spinner fa-spin fa-2x text-primary"></i>
    </div>
    <div x-show="loaded" x-cloak>
    <!-- Clone from sessions mode -->
      <div x-show="mode === 'clone'" class="w-full mt-4">
        <div class="p-4 bg-base-100 rounded-sm shadow-sm mb-4">
          <h3 class="text-lg font-semibold mb-4">{% trans "Select Sessions to Clone Messages From" %}</h3>
          <p class="text-sm text-gray-600 mb-4">
            {% trans "Select one or more experiment sessions. All message pairs (human-AI) from the selected sessions will be cloned into the new dataset." %}
          </p>

          <div class="mb-4">
            <div class="flex items-center justify-between">
              <div>
                {% include "experiments/filters.html" %}
              </div>
              <div x-show="selectedSessionIds.size + filteredSessionIds.size > 0" class="text-sm font-medium ml-4">
                <span x-text="selectedSessionIds.size + filteredSessionIds.size"></span> session<span x-show="selectedSessionIds.size + filteredSessionIds.size !== 1">s</span> selected
                <button type="button" class="btn btn-xs btn-outline ml-2" @click="clearAllSelections()">
                  Clear
                </button>
              </div>
            </div>
          </div>

          <div id="sessions-table" data-url="{% url 'evaluations:dataset_sessions_selection_list' request.team.slug %}">
            {% include "table/table_placeholder.html" %}
          </div>
        </div>
      </div>

    <!-- Manual creation mode -->
      <div x-show="mode === 'manual'" class="w-full mt-4">
        <div class="p-4 bg-base-100 rounded-sm shadow-sm mb-4">
          <h3 class="text-lg font-semibold mb-4">{% trans "Manually Add Message Pairs" %}</h3>
          <p class="text-sm text-gray-600 mb-4">
            {% trans "Add individual message pairs with human messages, AI responses, and optional context data." %}
          </p>

          <input type="hidden" name="messages_json" x-model="messagesJsonString">

        <!-- Messages display -->
          {% include "evaluations/components/message_display_list.html" %}

          <!-- Add new message form -->
          <div class="mt-6 pt-6">
            <div class="app-card">
              <h4 class="text-lg font-semibold mb-4">{% trans "Add New Message Pair" %}</h4>
              <div id="manual-message-form">
                {% include "evaluations/components/message_pair_form.html" with disable_button_id="manual-add-button" %}

                <div class="flex gap-2 mt-4">
                  <button type="button" class="btn btn-primary" id="manual-add-button" @click="addMessageFromForm()">
                    <i class="fa-solid fa-plus mr-2"></i>
                    {% trans "Add Message Pair" %}
                  </button>
                  <button type="reset" class="btn btn-ghost" @click="clearManualMessageForm()">
                    <i class="fa-solid fa-times mr-2"></i>
                    {% trans "Clear Form" %}
                  </button>
                </div>
              </div>
            </div>
          </div>
        </div>
      </div>

    <!-- CSV upload mode -->
      <div x-show="mode === 'csv'" class="w-full mt-4">
        <div class="p-4 bg-base-100 rounded-sm shadow-sm mb-4">
          <h3 class="text-lg font-semibold mb-4">{% trans "Upload CSV File" %}</h3>
          <p class="text-sm text-gray-600 mb-4">
            {% trans "Upload a CSV file and map the columns to dataset fields. The CSV should contain columns for human messages, AI responses, and any context data." %}
          </p>

          <!-- File upload section -->
          <div x-show="!csvParsed" class="mb-6">
            <label class="block text-sm font-medium mb-2">{% trans "Choose CSV File" %}</label>
            <input type="file"
                   name="csv_file"
                   accept=".csv"
                   @change="uploadCsv($event)"
                   class="file-input file-input-bordered w-full max-w-xs">
            <div x-show="csvUploading" class="mt-2 text-sm text-gray-600">
              <i class="fa-solid fa-spinner fa-spin"></i> {% trans "Processing CSV..." %}
            </div>
          </div>

          <!-- Column mapping section -->
          <div x-show="csvParsed" class="space-y-6">
            <div class="bg-base-50 p-4 rounded">
              <h4 class="font-medium mb-2">{% trans "CSV Preview" %}</h4>
              <p class="text-sm text-gray-600 mb-3">
                {% trans "Found" %} <span x-text="csvData?.total_rows || 0"></span> {% trans "rows" %}
              </p>

              <!-- Sample data table -->
              <div class="overflow-x-auto">
                <table class="table table-xs w-full">
                  <thead>
                    <tr class="bg-base-200">
                      <template x-for="column in csvData?.columns || []">
                        <th x-text="column" class="font-medium"></th>
                      </template>
                    </tr>
                  </thead>
                  <tbody>
                    <template x-for="(row, idx) in csvData?.sample_rows || []">
                      <tr>
                        <template x-for="column in csvData?.columns || []">
                          <td x-text="row[column]" class="text-xs truncate" style="max-width: 200px;"></td>
                        </template>
                      </tr>
                    </template>
                  </tbody>
                </table>
              </div>
            </div>

            <!-- Column mapping controls -->
            <div class="space-y-4">
              <h4 class="font-medium">{% trans "Map CSV Columns to Dataset Fields" %}</h4>

              <!-- Required mappings -->
              <div class="grid grid-cols-1 md:grid-cols-2 gap-4">
                <div>
                  <label class="block text-sm font-medium mb-1">
                    {% trans "Human Message Column" %} <span class="text-red-500">*</span>
                  </label>
                  <select x-model="columnMapping.input"
                          class="select select-bordered w-full"
                          @change="updateColumnMapping()">
                    <option value="">{% trans "Select column..." %}</option>
                    <template x-for="column in csvData?.columns || []">
                      <option :value="column" x-text="column"></option>
                    </template>
                  </select>
                </div>

                <div>
                  <label class="block text-sm font-medium mb-1">
                    {% trans "AI Response Column" %} <span class="text-red-500">*</span>
                  </label>
                  <select x-model="columnMapping.output"
                          class="select select-bordered w-full"
                          @change="updateColumnMapping()">
                    <option value="">{% trans "Select column..." %}</option>
                    <template x-for="column in csvData?.columns || []">
                      <option :value="column" x-text="column"></option>
                    </template>
                  </select>
                </div>
              </div>


              <!-- Context field mappings -->
              <div>
                <div class="flex items-center justify-between mb-2">
                  <label class="block text-sm font-medium">{% trans "Context Fields (Optional)" %}</label>
                  <button type="button"
                          class="btn btn-xs btn-outline"
                          @click="addContextMapping()">
                    <i class="fa-solid fa-plus"></i> {% trans "Add Field" %}
                  </button>
                </div>
                <div class="space-y-2">
                  <template x-for="(mapping, index) in contextMappings" :key="index">
                    <div class="flex gap-2 items-center">
                      <div class="flex-1">
                        <input type="text"
                               x-model="mapping.fieldName"
                               @input="validateContextFieldName(index); updateColumnMapping()"
                               class="input input-bordered input-sm w-full"
                               :class="mapping.fieldNameError ? 'input-error' : ''"
                               placeholder="Context field name">
                        <div x-show="mapping.fieldNameError" class="text-error text-xs mt-1" x-text="mapping.fieldNameError"></div>
                      </div>
                      <select x-model="mapping.csvColumn"
                              @change="updateColumnMapping()"
                              class="select select-bordered select-sm flex-1">
                        <option value="">{% trans "Select column..." %}</option>
                        <template x-for="column in csvData?.columns || []">
                          <option :value="column" x-text="column" :selected="mapping.csvColumn === column"></option>
                        </template>
                      </select>
                      <button type="button"
                              class="btn btn-xs"
                              @click="removeContextMapping(index)">
                        <i class="fa-solid fa-trash"></i>
                      </button>
                    </div>
                  </template>
                  <div x-show="contextMappings.length === 0" class="text-sm text-gray-500 italic">
                    {% trans "No additional context fields mapped. Click 'Add Field' to map CSV columns to context data." %}
                  </div>
                </div>
              </div>

              <!-- History configuration -->
              <div class="pt-4 border-t">
                <h4 class="font-medium mb-3">{% trans "History Configuration" %}</h4>

                <!-- Automatically populate history checkbox -->
                <div class="form-control mb-4">
                  {% render_form_fields form "populate_history" %}
                </div>

                <!-- History column mapping -->
                <div class="mb-4">
                  <label class="block text-sm font-medium mb-1">{% trans "Or select history column from CSV" %}</label>
                  <select x-model="historyColumn"
                          @change="updateHistoryColumn()"
                          :disabled="populateHistory"
                          class="select select-bordered w-full"
                          :class="populateHistory ? 'select-disabled' : ''">
                    <option value="">{% trans "Select column..." %}</option>
                    <template x-for="column in csvData?.columns || []">
                      <option :value="column" x-text="column"></option>
                    </template>
                  </select>
                  <div class="text-xs text-gray-500 mt-1">
                    {% trans "Choose a column that contains conversation history text" %}
                  </div>
                </div>

                <!-- Hidden field for form submission -->
                <input type="hidden" name="history_column" x-model="historyColumn">
              </div>
            </div>

            <!-- Reset button -->
            <div class="pt-4 border-t">
              <button type="button"
                      class="btn btn-outline btn-sm"
                      @click="resetCsv()">
                <i class="fa-solid fa-refresh"></i> {% trans "Upload Different File" %}
              </button>
            </div>
          </div>

          <!-- Hidden fields for form submission -->
          <input type="hidden" name="column_mapping" x-model="columnMappingJson">
          <input type="hidden" name="csv_data" x-model="csvDataJson">
        </div>
      </div>

      <div x-show="errorMessages.length" class="alert alert-error mb-4">
        <i class="fa-solid fa-exclamation-triangle"></i>
        <div>
          <template x-for="error in errorMessages || []">
            <p x-text="error"></p>
          </template>
        </div>
      </div>
    </div> <!-- End of loaded content div -->

    <!-- Edit Message Modal - Inside Alpine context, no form nesting -->
    <dialog id="editMessageModal" class="modal">
      <div x-show="isEditingMessage" class="modal-box max-w-none w-1/2">
        <h3 class="font-bold text-lg mb-4">{% trans "Edit Message Pair" %}</h3>
        <button type="button" class="btn btn-sm btn-circle btn-ghost absolute right-2 top-2" @click="cancelEditingMessage()">✕</button>

        <!-- Modal content - no form tags to avoid nesting -->
        <div class="space-y-6">
          {% include "evaluations/components/message_pair_form.html" with disable_button_id="modal-save-button" use_alpine_model=True %}

          <!-- Error messages -->
          <template x-for="error in editingMessageErrors || []">
            <div class="text-error text-sm mt-1" x-text="error"></div>
          </template>

          <!-- Actions -->
          <div class="modal-action">
            <button
              type="button"
              class="btn btn-ghost"
              @click="cancelEditingMessage()"
            >
              {% trans "Cancel" %}
            </button>
            <button
              type="button"
              class="btn btn-primary"
              id="modal-save-button"
              @click="updateEditingMessage()"
            >
              {% trans "Save Changes" %}
            </button>
          </div>
        </div>
      </div>
    </dialog>
  </div> <!-- End of datasetBuilder div -->
{% endblock form %}

{% block page_js %}
  <script src="{% static 'js/editors-bundle.js' %}"></script>
  <script>
    function datasetBuilder() {
      return {
        loaded: false,
        mode: 'clone',
        selectedSessionIds: new Set(),
        filteredSessionIds: new Set(),
        messages: [],
        messagesJsonString: '[]',
        errorMessages: [],

        // Modal editing state
        editingMessage: {
          human: '',
          ai: '',
          context: '{}',
          history_text: ''
        },
        editingMessageIndex: -1,
        editingMessageErrors: [],
        isEditingMessage: false,

        // CSV mode properties
        csvParsed: false,
        csvUploading: false,
        csvData: null,
        columnMapping: { input: '', output: '' },
        columnMappingJson: '{}',
        csvDataJson: '[]',
        contextMappings: [],
        historyColumn: '',
        populateHistory: false,

        init() {
          // Watch for mode changes
          this.mode = document.querySelector('input[name="mode"]:checked')?.value || 'clone';
          document.addEventListener('change', (e) => {
            if (e.target.name === 'mode') {
              this.mode = e.target.value;
              this.errorMessages = [];
            }
          });

          // Initialize session selection for clone mode
          const preselected = document.querySelector('input[name="session_ids"]').value;
          if (preselected) {
            preselected.split(',').filter(id => id.trim()).forEach(id => this.selectedSessionIds.add(id));
          }
          this.updateSessionHiddenField();

          // Initialize filtered session selection
          const preselectedFiltered = document.querySelector('input[name="filtered_session_ids"]').value;
          if (preselectedFiltered) {
            preselectedFiltered.split(',').filter(id => id.trim()).forEach(id => this.filteredSessionIds.add(id));
          }
          this.updateFilteredSessionHiddenField();

          // Initialize messages for manual mode
          const messagesData = document.querySelector('input[name="messages_json"]').value;
          if (messagesData) {
            try {
              this.messages = JSON.parse(messagesData);
            } catch (e) {
              this.messages = [];
            }
          }
          this.updateMessagesJson();

          // Initialize history settings for CSV mode
          const populateHistoryCheckbox = document.querySelector('input[name="populate_history"]');
          if (populateHistoryCheckbox) {
            this.populateHistory = populateHistoryCheckbox.checked;
            populateHistoryCheckbox.addEventListener('change', () => {
              this.populateHistory = populateHistoryCheckbox.checked;
              if (this.populateHistory) {
                this.historyColumn = ''; // Clear history column when auto-populate is enabled
              }
            });
          }

          // Form submission validation
          const mainForm = document.getElementById('dataset-create-form');
          mainForm.addEventListener('submit', (e) => {
            this.validateForm(e);
          });

          // Set loaded to true after everything is initialized
          this.loaded = true;

          // Initialize JSON editor for manual message form after DOM is ready
          this.$nextTick(() => {
            const form = document.getElementById('manual-message-form');
            window.SiteJS.editors.initJsonEditors(form);
          });
        },

        validateForm(e) {
          this.errorMessages = [];

          if (this.mode === 'clone') {
<<<<<<< HEAD
            if (this.selectedSessionIds.size + this.filteredSessionIds.size === 0) {
              e.preventDefault();
              this.showError = true;
              this.errorMessage = 'Please select at least one session to create the dataset.';
              window.scrollTo({ top: 0, behavior: 'smooth' });
=======
            if (this.selectedSessionIds.length === 0) {
              this.errorMessages.push('Please select at least one session to create the dataset.');
>>>>>>> 83e9e9d9
            }

            const intersection = [...this.selectedSessionIds].filter(id => this.filteredSessionIds.has(id));
            if (intersection.length > 0) {
              e.preventDefault();
              this.showError = true;
              this.errorMessage = 'A session cannot be selected in both "All Messages" and "Filtered Messages". Please select each session in only one column.';
              window.scrollTo({ top: 0, behavior: 'smooth' });
            }
          } else if (this.mode === 'manual') {
            if (this.messages.length === 0) {
              this.errorMessages.push('Please add at least one message pair to create the dataset.');
            } else {
              // Validate that all messages have content
              for (let i = 0; i < this.messages.length; i++) {
                const msg = this.messages[i];
                if (!msg.human.trim() || !msg.ai.trim()) {
                  this.errorMessages.push(`Message pair ${i + 1} is missing required content.`);
                }

                // Validate history text format if present
                if (msg.history_text && msg.history_text.trim()) {
                  const parsedHistory = this.parseHistoryText(msg.history_text);
                  if (parsedHistory.length === 0) {
                    this.errorMessages.push(`Message pair ${i + 1} has invalid history format. History should contain lines starting with "user:" or "assistant:".`);
                  }
                }
              }
            }
          } else if (this.mode === 'csv') {
            if (!this.csvParsed || !this.columnMapping.input || !this.columnMapping.output) {
              this.errorMessages.push('Please upload a CSV file and map both input and output columns.');
            }

            // Check for context field validation errors
            for (let i = 0; i < this.contextMappings.length; i++) {
              this.validateContextFieldName(i);
              if (this.contextMappings[i].fieldNameError) {
                this.errorMessages.push('Please fix context field name errors before submitting.');
              }
            }
          }

          if (this.errorMessages.length !== 0) {
            e.preventDefault();
            window.scrollTo({ top: 0, behavior: 'smooth' });
          }
        },

        // Filtered session methods (for per-session filtering)
        updateFilteredSessions() {
          const checkboxes = document.querySelectorAll('.filter-checkbox:checked');
          const currentPageSelections = Array.from(checkboxes).map(cb => cb.value);
          const allCurrentPageCheckboxes = document.querySelectorAll('.filter-checkbox');
          const currentPageSessionIds = Array.from(allCurrentPageCheckboxes).map(cb => cb.value);

          this.filteredSessionIds = new Set(
            [...this.filteredSessionIds].filter(id => !currentPageSessionIds.includes(id))
          );
          currentPageSelections.forEach(id => this.filteredSessionIds.add(id));

          this.selectedSessionIds = new Set(
            [...this.selectedSessionIds].filter(id => !this.filteredSessionIds.has(id))
          );

          this.updateFilteredSessionHiddenField();
          this.updateSessionHiddenField();
          this.uncheckSessionCheckboxes();

          this.showError = false;
        },

        // Session selection methods (for clone mode)
        updateSelectedSessions() {
          const checkboxes = document.querySelectorAll('.session-checkbox:checked');
          const currentPageSelections = Array.from(checkboxes).map(cb => cb.value);
          const allCurrentPageCheckboxes = document.querySelectorAll('.session-checkbox');
          const currentPageSessionIds = Array.from(allCurrentPageCheckboxes).map(cb => cb.value);

          // Remove current page sessions, then add back the checked ones
          this.selectedSessionIds = new Set(
            [...this.selectedSessionIds].filter(id => !currentPageSessionIds.includes(id))
          );
          currentPageSelections.forEach(id => this.selectedSessionIds.add(id));

          this.filteredSessionIds = new Set(
            [...this.filteredSessionIds].filter(id => !this.selectedSessionIds.has(id))
          );

          this.updateSessionHiddenField();
<<<<<<< HEAD
          this.updateFilteredSessionHiddenField();
          this.uncheckFilterCheckboxes();

          this.showError = false;
=======
          this.errorMessages = [];
>>>>>>> 83e9e9d9
        },

        clearAllSelections() {
          this.selectedSessionIds = new Set();
          this.filteredSessionIds = new Set();
          this.updateSessionHiddenField();
          this.updateFilteredSessionHiddenField();
          document.querySelectorAll('.session-checkbox:checked').forEach(cb => {
            cb.checked = false;
          });
          document.querySelectorAll('.filter-checkbox:checked').forEach(cb => {
            cb.checked = false;
          });
        },

        updateSessionHiddenField() {
          const hiddenField = document.querySelector('input[name="session_ids"]');
          hiddenField.value = Array.from(this.selectedSessionIds).join(',');
        },

        updateFilteredSessionHiddenField() {
          const hiddenField = document.querySelector('input[name="filtered_session_ids"]');
          hiddenField.value = Array.from(this.filteredSessionIds).join(',');
        },

        uncheckFilterCheckboxes() {
          this.selectedSessionIds.forEach(id => {
            const checkbox = document.querySelector(`.filter-checkbox[value="${id}"]`);
            if (checkbox) checkbox.checked = false;
          });
        },

        uncheckSessionCheckboxes() {
          this.filteredSessionIds.forEach(id => {
            const checkbox = document.querySelector(`.session-checkbox[value="${id}"]`);
            if (checkbox) checkbox.checked = false;
          });
        },

        // Manual message methods (for manual mode)
        addMessageFromForm() {
          // Get values from the form
          const form = document.getElementById('manual-message-form');

          const message = {
            human: form.querySelector('textarea[name="human_message"]').value.trim(),
            ai: form.querySelector('textarea[name="ai_message"]').value.trim(),
            context: form.querySelector('input[type="hidden"][name="context"]').value || '{}',
            history_text: form.querySelector('textarea[name="history_text"]').value.trim(),
            participant_data: form.querySelector('input[type="hidden"][name="participant_data"]').value || '{}',
            session_state: form.querySelector('input[type="hidden"][name="session_state"]').value || '{}',
          }

          const errors = this.validateMessage(message);
          if (errors.length !== 0) {
            this.errorMessages = errors;
            return;
          }

          // Add message to array
          this.messages.push(message);

          this.updateMessagesJson();
          this.clearManualMessageForm();
          this.errorMessages = [];
        },

        clearManualMessageForm() {
          // Clear form fields
          const form = document.getElementById('manual-message-form');
          form.querySelector('textarea[name="human_message"]').value = '';
          form.querySelector('textarea[name="ai_message"]').value = '';
          form.querySelector('textarea[name="history_text"]').value = '';
          form.querySelector('input[type="hidden"][name="context"]').value = '{}';
          form.querySelector('input[type="hidden"][name="participant_data"]').value = '{}';
          form.querySelector('input[type="hidden"][name="session_state"]').value = '{}';
          form.querySelectorAll('.json-editor').forEach(editor => {
            editor.dispatchEvent(new CustomEvent('resetEditor'));
          });
        },

        editMessage(index) {
          // Set up modal editing state
          this.editingMessage = { ...this.messages[index] };
          this.editingMessageIndex = index;
          this.editingMessageErrors = [];
          this.isEditingMessage = true;

          // Show modal and initialize JSON editor
          this.$nextTick(() => {
            let modal = document.getElementById('editMessageModal');
            modal.showModal();
            window.SiteJS.editors.initJsonEditors(modal);
          });
        },

        updateEditingMessage() {
          this.editingMessageErrors = this.validateMessage(this.editingMessage);
          if (this.editingMessageErrors.length !== 0) {
            return;
          }

          // Update the message in the array
          this.messages[this.editingMessageIndex] = { ...this.editingMessage };
          this.updateMessagesJson();

          // Close modal and reset state
          this.cancelEditingMessage();
        },
        
        validateMessage(message) {
          let errors = [];
          if (!message.human.trim()) {
            errors.push('Human message is required');
          }
          if (!message.ai.trim()) {
            errors.push('AI message is required');
          }

          const _validateJsonField = (field) => {
            if (message[field].trim() && message[field] !== '{}') {
              try {
                message[field] = JSON.stringify(JSON.parse(message[field]), null, 2);
              } catch (e) {
                errors.push(`Invalid JSON format for ${field}`);
              }
            }
          }

          _validateJsonField('context')
          _validateJsonField('participant_data')
          _validateJsonField('session_state')

          // Validate history text format if present
          if (message.history_text && message.history_text.trim()) {
            const parsedHistory = this.parseHistoryText(message.history_text);
            if (parsedHistory.length === 0) {
              errors.push('Invalid history format. History should contain lines starting with "user:" or "assistant:".');
            }
          }
          return errors;
        },

        cancelEditingMessage() {
          this.editingMessage = {
            human: '',
            ai: '',
            context: '{}',
            history_text: '',
            participant_data: '{}',
            session_state: '{}',
          };
          this.editingMessageIndex = -1;
          this.editingMessageErrors = [];
          this.isEditingMessage = false;
          document.getElementById('editMessageModal').close();
        },

        confirmDelete(index) {
          alertify.confirm().setting({
            title: 'Confirm',
            message: 'Are you sure you want to delete this message? This action cannot be undone.',
            transition: 'fade',
            onok: () => {
              this.removeMessage(index);
            },
          }).show();
        },

        removeMessage(index) {
          this.messages.splice(index, 1);
          this.updateMessagesJson();
        },

        updateMessagesJson() {
          this.messagesJsonString = JSON.stringify(this.messages);
          const hiddenField = document.querySelector('input[name="messages_json"]');
          if (hiddenField) {
            hiddenField.value = this.messagesJsonString;
          }
        },

        // CSV mode methods
        async uploadCsv(event) {
          const file = event.target.files[0];
          if (!file) return;

          this.csvUploading = true;
          this.errorMessages = [];

          const formData = new FormData();
          formData.append('csv_file', file);

          try {
            const response = await fetch('{% url "evaluations:parse_csv_columns" request.team.slug %}', {
              method: 'POST',
              body: formData,
              headers: {
                'X-CSRFToken': document.querySelector('[name=csrfmiddlewaretoken]').value
              }
            });

            const data = await response.json();

            if (!response.ok) {
              throw new Error(data.error || 'Failed to parse CSV');
            }

            this.csvData = data;
            this.csvParsed = true;

            if (data.suggestions) {
              this.columnMapping.input = data.suggestions.input || '';
              this.columnMapping.output = data.suggestions.output || '';

              if (data.suggestions.context && Array.isArray(data.suggestions.context)) {
                this.contextMappings = data.suggestions.context.map(suggestion => ({
                  fieldName: suggestion.fieldName,
                  csvColumn: suggestion.csvColumn,
                  fieldNameError: ''
                }));
              }

              // Pre-populate history column if suggested
              if (data.suggestions.history) {
                this.historyColumn = data.suggestions.history;
              }
            }

            this.updateColumnMapping();
          } catch (error) {
            this.errorMessages.push(error.message);
            this.csvParsed = false;
          } finally {
            this.csvUploading = false;
          }
        },

        resetCsv() {
          this.csvParsed = false;
          this.csvData = null;
          this.columnMapping = { input: '', output: '' };
          this.contextMappings = [];
          this.historyColumn = '';
          this.updateColumnMapping();
          document.querySelector('input[type="file"]').value = '';
        },

        addContextMapping() {
          this.contextMappings.push({ fieldName: '', csvColumn: '', fieldNameError: '' });
        },

        removeContextMapping(index) {
          this.contextMappings.splice(index, 1);
          this.updateColumnMapping();
        },

        validateContextFieldName(index) {
          const mapping = this.contextMappings[index];
          let fieldName = mapping.fieldName.trim();

          // Clear previous error
          mapping.fieldNameError = '';

          if (!fieldName) {
            return; // Allow empty field names (optional context)
          }

          // Convert spaces to underscores automatically
          fieldName = fieldName.replace(/\s+/g, '_');

          if (fieldName !== mapping.fieldName.trim()) {
            mapping.fieldName = fieldName;
          }

          const pythonIdentifierRegex = /^[a-zA-Z_][a-zA-Z0-9_]*$/;
          if (!pythonIdentifierRegex.test(fieldName)) {
            mapping.fieldNameError = 'Must start with letter/underscore, contain only letters, digits, underscores';
            return;
          }

          // Check for duplicates
          for (let i = 0; i < this.contextMappings.length; i++) {
            if (i !== index && this.contextMappings[i].fieldName.trim() === fieldName) {
              mapping.fieldNameError = 'Field name already used';
              return;
            }
          }
        },

        updateHistoryColumn() {
          if (this.historyColumn) {
            // Disable populate history checkbox when a column is selected
            const populateHistoryCheckbox = document.querySelector('input[name="populate_history"]');
            if (populateHistoryCheckbox) {
              populateHistoryCheckbox.checked = false;
              this.populateHistory = false;
            }
          }
        },

        updateColumnMapping() {
          // Build complete column mapping including context fields
          const mapping = {
            input: this.columnMapping.input,
            output: this.columnMapping.output
          };

          // Add valid context mappings
          this.contextMappings.forEach(ctx => {
            if (ctx.fieldName.trim() && ctx.csvColumn.trim()) {
              mapping[ctx.fieldName.trim()] = ctx.csvColumn.trim();
            }
          });

          this.columnMappingJson = JSON.stringify(mapping);

          // Store CSV data for form submission
          if (this.csvData) {
            this.csvDataJson = JSON.stringify(this.csvData.all_rows || []);
          }
        },

        parseHistoryText(text) {
          if (!text || text.trim() === '') return [];
          const trimmedText = text.trim().toLowerCase();
          if (!trimmedText.startsWith('user:') && !trimmedText.startsWith('assistant:')) {
            // The first line must start with either user or assistant, otherwise the history is invalid
            return [];
          }

          const lines = text.split('\n').map(line => line.trim()).filter(line => line.length > 0);
          const parsedMessages = [];
          let currentMessage = null;

          for (const line of lines) {
            const lineStripped = line.trim();
            if (!lineStripped) {
              continue;
            }
            // Match patterns like 'user: content', 'assistant: content'
            const match = line.match(/^(user|assistant):\s*(.+)$/i);
            if (match) {
              if (currentMessage) {
                parsedMessages.push(currentMessage);
              }
              let messageType = match[1].toLowerCase();
              const content = match[2];
              currentMessage = {
                message_type: messageType,
                content: content
              };
            } else if (currentMessage) {
              currentMessage.content += "\n" + lineStripped;
            }
          }
          if (currentMessage) {
            parsedMessages.push(currentMessage);
          }
          return parsedMessages;
        },

        // Helper function for backward compatibility in templates
        parseHistoryTextMessages(text) {
          return this.parseHistoryText(text);
        }
      };
    }

    function restoreCheckboxStates() {
      const hiddenField = document.querySelector('input[name="session_ids"]');
      if (!hiddenField) return;

      const selectedIds = hiddenField.value ? hiddenField.value.split(',').filter(id => id.trim()) : [];

      document.querySelectorAll('.session-checkbox').forEach(cb => {
        cb.checked = false;
      });

      selectedIds.forEach(sessionId => {
        const checkbox = document.querySelector(`.session-checkbox[value="${sessionId}"]`);
        if (checkbox) {
          checkbox.checked = true;
        }
      });
    }

    function restoreFilteredCheckboxStates() {
      const filteredHiddenField = document.querySelector('input[name="filtered_session_ids"]');
      if (!filteredHiddenField) return;

      const filteredIds = filteredHiddenField.value ? filteredHiddenField.value.split(',').filter(id => id.trim()) : [];

      document.querySelectorAll('.filter-checkbox').forEach(cb => {
        cb.checked = false;
      });

      filteredIds.forEach(sessionId => {
        const checkbox = document.querySelector(`.filter-checkbox[value="${sessionId}"]`);
        if (checkbox) {
          checkbox.checked = true;
        }
      });
    }

    document.addEventListener('htmx:afterSettle', function(event) {
      if (event.target.id === 'sessions-table') {
        setTimeout(() => {
          restoreCheckboxStates();
          restoreFilteredCheckboxStates();
        }, 10);
      }
    });

    document.addEventListener('htmx:afterRequest', function(event) {
      if (event.target.id === 'sessions-table') {
        setTimeout(() => {
          restoreCheckboxStates();
          restoreFilteredCheckboxStates();
        }, 10);
      }
    });


  </script>
{% endblock page_js %}<|MERGE_RESOLUTION|>--- conflicted
+++ resolved
@@ -405,23 +405,16 @@
           this.errorMessages = [];
 
           if (this.mode === 'clone') {
-<<<<<<< HEAD
             if (this.selectedSessionIds.size + this.filteredSessionIds.size === 0) {
               e.preventDefault();
-              this.showError = true;
-              this.errorMessage = 'Please select at least one session to create the dataset.';
+              this.errorMessages.push('Please select at least one session to create the dataset.');
               window.scrollTo({ top: 0, behavior: 'smooth' });
-=======
-            if (this.selectedSessionIds.length === 0) {
-              this.errorMessages.push('Please select at least one session to create the dataset.');
->>>>>>> 83e9e9d9
             }
 
             const intersection = [...this.selectedSessionIds].filter(id => this.filteredSessionIds.has(id));
             if (intersection.length > 0) {
               e.preventDefault();
-              this.showError = true;
-              this.errorMessage = 'A session cannot be selected in both "All Messages" and "Filtered Messages". Please select each session in only one column.';
+              this.errorMessages.push('A session cannot be selected in both "All Messages" and "Filtered Messages". Please select each session in only one column.');
               window.scrollTo({ top: 0, behavior: 'smooth' });
             }
           } else if (this.mode === 'manual') {
@@ -483,7 +476,6 @@
           this.updateFilteredSessionHiddenField();
           this.updateSessionHiddenField();
           this.uncheckSessionCheckboxes();
-
           this.showError = false;
         },
 
@@ -505,14 +497,9 @@
           );
 
           this.updateSessionHiddenField();
-<<<<<<< HEAD
           this.updateFilteredSessionHiddenField();
           this.uncheckFilterCheckboxes();
-
-          this.showError = false;
-=======
           this.errorMessages = [];
->>>>>>> 83e9e9d9
         },
 
         clearAllSelections() {
@@ -622,7 +609,7 @@
           // Close modal and reset state
           this.cancelEditingMessage();
         },
-        
+
         validateMessage(message) {
           let errors = [];
           if (!message.human.trim()) {
