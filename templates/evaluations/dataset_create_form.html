--- conflicted
+++ resolved
@@ -24,23 +24,15 @@
               <div>
                 {% include "experiments/filters.html" with df_table_type="datasets" %}
               </div>
-<<<<<<< HEAD
               
               <div class="flex items-center gap-3">
-                <div x-show="selectedSessionIds.length > 0" class="text-sm font-medium">
-                  <span x-text="selectedSessionIds.length"></span> session<span x-show="selectedSessionIds.length !== 1">s</span> selected
+                <div x-show="selectedSessionIds.size + filteredSessionIds.size > 0" class="text-sm font-medium">
+                  <span x-text="selectedSessionIds.size + filteredSessionIds.size"></span> session<span x-show="selectedSessionIds.size + filteredSessionIds.size !== 1">s</span> selected
                   <button type="button" class="btn btn-xs btn-outline ml-2" @click="clearAllSelections()">
                     Clear
                   </button>
                 </div>
-                {% include "chatbots/table_actions_dropdown.html" with table_type="datasets" %}
-=======
-              <div x-show="selectedSessionIds.size + filteredSessionIds.size > 0" class="text-sm font-medium ml-4">
-                <span x-text="selectedSessionIds.size + filteredSessionIds.size"></span> session<span x-show="selectedSessionIds.size + filteredSessionIds.size !== 1">s</span> selected
-                <button type="button" class="btn btn-xs btn-outline ml-2" @click="clearAllSelections()">
-                  Clear
-                </button>
->>>>>>> 84ec0a57
+                {% include "chatbots/table_actions_dropdown.html" with df_table_type="datasets" %}
               </div>
             </div>
           </div>
