--- conflicted
+++ resolved
@@ -26,11 +26,7 @@
       {% render_field form.is_remote_index xshow="showIndexingBackendChoice" %}
 
       {% if form.instance.id %}
-<<<<<<< HEAD
-        <div role="alert" class="mt-2 alert alert-warning alert-soft" x-cloak x-show="initialProviderId !== selectedLlmProviderId">
-          <span>Changing the LLM provider will create a new vector store and remove the old vector store. This might take a while. Continue with caution</span>
-=======
-        <div role="alert" class="bg-base-200 rounded-lg alert alert-warning alert-soft flex flex-col" x-cloak x-show="currentProvider !== llmProvider">
+        <div role="alert" class="bg-base-200 rounded-lg alert alert-warning alert-soft flex flex-col" x-cloak x-show="initialProviderId !== selectedLlmProviderId">
           <h3 class="font-semibold mb-2">Continue with caution! Changing the LLM provider will</h3>
           <ul class="w-full list-disc list-inside space-y-1 text-sm">
             <li>Remove the current vector store</li>
@@ -38,7 +34,6 @@
             <li>Re-upload the files to the new vector store</li>
             <li>If this collection was created from an assistant, this operation might break the assistant</li>
           </ul>
->>>>>>> e8855925
         </div>
       {% endif %}
     </div>
