{% extends "web/app/app_base.html" %}
{% load waffle_tags %}
{% load team_tags %}
{% load static %}
{% load form_tags %}
{% load django_tables2 %}
{% block breadcrumbs %}
  <div class="text-sm breadcrumbs" aria-label="breadcrumbs">
    <ul>
      <li><a href="{% url 'documents:collection_home' request.team.slug %}">Collections</a></li>
      <li class="pg-breadcrumb-active" aria-current="page">{{ collection.name }}</li>
    </ul>
  </div>
{% endblock breadcrumbs %}
{% block app %}
  <div class="app-card">
    <div class="flex flex-col gap-2">
      <div class="flex justify-between items-start">
        <div>
          <h1 class="pg-title">{{ collection.name }} {% if collection.is_index %}<span class="badge badge-sm badge-ghost">Collection Index</span>{% endif %}{% if read_only %} <span class="text-sm text-gray-500"> (Read-Only) </span> {% endif %}</h1>
          <div class="text-sm text-base-content/60 mt-1">
            {% if collection.is_remote_index %}
              <span class="pg-text-muted">OpenAI vector store id: {% include "generic/copy_chip.html" with copy_element_id="copy_vector_store_id" copy_value=collection.openai_vector_store_id extra_styles="btn-ghost" %}</span>

            {% endif %}
          </div>
          <div class="text-sm text-base-content/60 mt-1">
            <i class="fa fa-file-o" aria-hidden="true"></i> <span class="font-bold">{{ collection_files_count }}</span> uploaded, <span class="font-bold">{{ files_remaining }}</span> remaining
          </div>
          {% if collection_files_count == max_files_per_collection %}
            <div class="text-sm text-base-content/60 mt-1">
              <i class="fa-solid fa-triangle-exclamation text-warning" aria-hidden="true"></i> File limit reached
            </div>
          {% endif %}
        </div>
        <div class="join flex items-center">
          {% if not read_only %}
            <div class="tooltip" data-tip="Edit">
              <a class="btn btn-sm join-item"
                 href="{% url 'documents:collection_edit' team.slug collection.id %}">
                <i class="fa-solid fa-pencil"></i>
              </a>
            </div>
          {% endif %}
          {% if collection.is_index and not collection.is_remote_index %}
            <div class="tooltip" data-tip="Sematic Search">
              <a class="btn btn-sm join-item"
                 href="{% url 'documents:query_collection_view' team.slug collection.id %}">
                <i class="fa-solid fa-magnifying-glass"></i>
              </a>
            </div>
          {% endif %}
        </div>
      </div>

  <div class="app-card">
    <div class="flex flex-col gap-4">
<<<<<<< HEAD
      <div class="flex justify-between items-center">
        <div class="flex items-center gap-2">
          <div class="w-full max-w-md">
            <input
              class="input input-bordered w-full"
              type="search"
              name="search"
              id="search-input"
              placeholder="Search files..."
              hx-on:input="document.body.dispatchEvent(new CustomEvent('search-files'))"
              hx-trigger="input changed delay:500ms"
            >
          </div>
          <i class="htmx-indicator fa fa-spinner fa-pulse hidden"></i>
        </div>
        <div class="join">
          {% if collection.has_failed_index_uploads %}
            <form class="join-item" action="{% url 'documents:retry_failed_uploads' team.slug collection.id %}" method="post">
              {% csrf_token %}
              <button class="btn btn-sm btn-primary">
                <i class="fa-solid fa-repeat"></i> Retry Failed Uploads
              </button>
            </form>
          {% endif %}
          <button class="join-item btn btn-sm btn-primary" {% if collection_files_count == max_files_per_collection %} disabled {% endif %} onclick="chooseFilesModal.showModal()">
            <i class="fa-regular fa-file"></i> Add Files
          </button>
          {% if collection.is_index %}
            <div class="dropdown">
              <div tabindex="0" role="button" class="join-item btn btn-sm btn-primary"
                {% if collection_files_count == max_files_per_collection %} disabled {% endif %}
              >
                <i class="fa-solid fa-upload"></i> Add Document Source
              </div>
              <ul tabindex="0" class="dropdown-content menu bg-base-100 rounded-box z-1 w-52 p-2 shadow-sm">
                {% for source_type in document_source_types %}
                <li><a
                    hx-get="{% url "documents:create_document_source" team.slug collection.id %}?source_type={{ source_type.value }}"
                    hx-target="#document_source_modal"
                    hx-swap="innerHTML"
                  >{{ source_type.label }}</a>
                </li>
                {% endfor %}
              </ul>
            </div>
          {% endif %}
        </div>
=======
      <div class="flex justify-end items-center">
          <div class="join">
            {% if not read_only %}
              {% if collection.has_failed_index_uploads %}
                <form class="join-item" action="{% url 'documents:retry_failed_uploads' team.slug collection.id %}" method="post">
                  {% csrf_token %}
                  <button class="btn btn-sm btn-primary">
                    <i class="fa-solid fa-repeat"></i> Retry Failed Uploads
                  </button>
                </form>
              {% endif %}
              <button class="join-item btn btn-sm btn-primary" {% if collection_files_count == max_files_per_collection %} disabled {% endif %} onclick="chooseFilesModal.showModal()">
                <i class="fa-regular fa-file"></i> Add Files
              </button>
              <div class="dropdown">
                <div tabindex="0" role="button" class="join-item btn btn-sm btn-primary"
                  {% if collection_files_count == max_files_per_collection %} disabled {% endif %}
                >
                  <i class="fa-solid fa-upload"></i> Add Document Source
                </div>
                <ul tabindex="0" class="dropdown-content menu bg-base-100 rounded-box z-1 w-52 p-2 shadow-sm">
                  {% for source_type in document_source_types %}
                  <li><a
                      hx-get="{% url "documents:create_document_source" team.slug collection.id %}?source_type={{ source_type.value }}"
                      hx-target="#document_source_modal"
                      hx-swap="innerHTML"
                    >{{ source_type.label }}</a>
                  </li>
                  {% endfor %}
                </ul>
              </div>
            {% endif %}
          </div>
>>>>>>> 458253bb
      </div>

      <div id="document_source_modal"></div>
      {% include "documents/file_upload_modal.html" %}

      <div class="grid grid-cols-1 gap-4">
        {% for document_source in document_sources %}
          {% include "documents/partials/document_source.html" %}
        {% endfor %}
      </div>

      <h2 class="text-lg font-semibold"><i class="fa-regular fa-file"></i> Files</h2>
      <div id="collection-files-container"
           hx-get="{% url 'documents:collection_files_list' request.team.slug collection.id %}"
           hx-trigger="search-files from:body, load"
           hx-target="#collection-files-container"
           hx-swap="innerHTML"
           hx-include="#search-input">
        <span class="loading loading-spinner"></span>
      </div>
    </div>
  </div>
{% endblock app %}<|MERGE_RESOLUTION|>--- conflicted
+++ resolved
@@ -55,7 +55,6 @@
 
   <div class="app-card">
     <div class="flex flex-col gap-4">
-<<<<<<< HEAD
       <div class="flex justify-between items-center">
         <div class="flex items-center gap-2">
           <div class="w-full max-w-md">
@@ -71,40 +70,6 @@
           </div>
           <i class="htmx-indicator fa fa-spinner fa-pulse hidden"></i>
         </div>
-        <div class="join">
-          {% if collection.has_failed_index_uploads %}
-            <form class="join-item" action="{% url 'documents:retry_failed_uploads' team.slug collection.id %}" method="post">
-              {% csrf_token %}
-              <button class="btn btn-sm btn-primary">
-                <i class="fa-solid fa-repeat"></i> Retry Failed Uploads
-              </button>
-            </form>
-          {% endif %}
-          <button class="join-item btn btn-sm btn-primary" {% if collection_files_count == max_files_per_collection %} disabled {% endif %} onclick="chooseFilesModal.showModal()">
-            <i class="fa-regular fa-file"></i> Add Files
-          </button>
-          {% if collection.is_index %}
-            <div class="dropdown">
-              <div tabindex="0" role="button" class="join-item btn btn-sm btn-primary"
-                {% if collection_files_count == max_files_per_collection %} disabled {% endif %}
-              >
-                <i class="fa-solid fa-upload"></i> Add Document Source
-              </div>
-              <ul tabindex="0" class="dropdown-content menu bg-base-100 rounded-box z-1 w-52 p-2 shadow-sm">
-                {% for source_type in document_source_types %}
-                <li><a
-                    hx-get="{% url "documents:create_document_source" team.slug collection.id %}?source_type={{ source_type.value }}"
-                    hx-target="#document_source_modal"
-                    hx-swap="innerHTML"
-                  >{{ source_type.label }}</a>
-                </li>
-                {% endfor %}
-              </ul>
-            </div>
-          {% endif %}
-        </div>
-=======
-      <div class="flex justify-end items-center">
           <div class="join">
             {% if not read_only %}
               {% if collection.has_failed_index_uploads %}
@@ -118,26 +83,27 @@
               <button class="join-item btn btn-sm btn-primary" {% if collection_files_count == max_files_per_collection %} disabled {% endif %} onclick="chooseFilesModal.showModal()">
                 <i class="fa-regular fa-file"></i> Add Files
               </button>
-              <div class="dropdown">
-                <div tabindex="0" role="button" class="join-item btn btn-sm btn-primary"
-                  {% if collection_files_count == max_files_per_collection %} disabled {% endif %}
-                >
-                  <i class="fa-solid fa-upload"></i> Add Document Source
+          {% if collection.is_index %}
+                <div class="dropdown">
+                  <div tabindex="0" role="button" class="join-item btn btn-sm btn-primary"
+                    {% if collection_files_count == max_files_per_collection %} disabled {% endif %}
+                  >
+                    <i class="fa-solid fa-upload"></i> Add Document Source
+                  </div>
+                  <ul tabindex="0" class="dropdown-content menu bg-base-100 rounded-box z-1 w-52 p-2 shadow-sm">
+                    {% for source_type in document_source_types %}
+                    <li><a
+                        hx-get="{% url "documents:create_document_source" team.slug collection.id %}?source_type={{ source_type.value }}"
+                        hx-target="#document_source_modal"
+                        hx-swap="innerHTML"
+                      >{{ source_type.label }}</a>
+                    </li>
+                    {% endfor %}
+                  </ul>
                 </div>
-                <ul tabindex="0" class="dropdown-content menu bg-base-100 rounded-box z-1 w-52 p-2 shadow-sm">
-                  {% for source_type in document_source_types %}
-                  <li><a
-                      hx-get="{% url "documents:create_document_source" team.slug collection.id %}?source_type={{ source_type.value }}"
-                      hx-target="#document_source_modal"
-                      hx-swap="innerHTML"
-                    >{{ source_type.label }}</a>
-                  </li>
-                  {% endfor %}
-                </ul>
-              </div>
+          {% endif %}
             {% endif %}
           </div>
->>>>>>> 458253bb
       </div>
 
       <div id="document_source_modal"></div>
