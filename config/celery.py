import os

from celery import Celery, signals
from celery.app import trace
<<<<<<< HEAD
=======
from django import db
>>>>>>> 3b84f782

# set the default Django settings module for the 'celery' program.
os.environ.setdefault("DJANGO_SETTINGS_MODULE", "config.settings")

app = Celery("open_chat_studio")

# Using a string here means the worker doesn't have to serialize
# the configuration object to child processes.
# - namespace='CELERY' means all celery-related configuration keys
#   should have a `CELERY_` prefix.
app.config_from_object("django.conf:settings", namespace="CELERY")

# Load task modules from all registered Django app configs.
app.autodiscover_tasks()

app.conf.result_expires = 86400  # expire results in redis in 1 day

trace.LOG_SUCCESS = """\
Task %(name)s[%(id)s] succeeded in %(runtime)ss\
"""

worker_max_tasks_per_child = 100  # Restart worker periodically
task_acks_late = True


@signals.task_postrun.connect
def close_db_connection(sender, **kwargs):
    if getattr(sender.request, "is_eager", False):
        return

    # Copied from https://github.com/celery/celery/blob/main/celery/fixups/django.py
    # Can be removed when upgrading Celery > 5.5.3
    for conn in db.connections.all():
        try:
            conn.close()
        except db.InterfaceError:
            pass
        except db.DatabaseError as exc:
            str_exc = str(exc)
            if "closed" not in str_exc and "not connected" not in str_exc:
                raise<|MERGE_RESOLUTION|>--- conflicted
+++ resolved
@@ -2,10 +2,7 @@
 
 from celery import Celery, signals
 from celery.app import trace
-<<<<<<< HEAD
-=======
 from django import db
->>>>>>> 3b84f782
 
 # set the default Django settings module for the 'celery' program.
 os.environ.setdefault("DJANGO_SETTINGS_MODULE", "config.settings")
