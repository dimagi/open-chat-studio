# This file was autogenerated by uv via the following command:
#    inv requirements
aiohappyeyeballs==2.3.5
    # via aiohttp
aiohttp==3.10.11
    # via
    #   aiohttp-retry
    #   langchain
    #   langchain-community
    #   twilio
aiohttp-retry==2.8.3
    # via twilio
aiosignal==1.3.1
    # via aiohttp
amqp==5.2.0
    # via kombu
annotated-types==0.6.0
    # via pydantic
anthropic==0.37.1
    # via
    #   -r requirements.in
    #   langchain-anthropic
anyio==4.4.0
    # via
    #   anthropic
    #   httpx
    #   langfuse
    #   openai
asgiref==3.8.1
    # via django
attrs==23.1.0
    # via
    #   aiohttp
    #   jsonschema
    #   referencing
    #   taskbadger
azure-cognitiveservices-speech==1.32.1
    # via -r requirements.in
backoff==2.2.1
    # via langfuse
billiard==4.2.0
    # via celery
boto3==1.35.71
    # via
    #   -r requirements.in
    #   django-storages
botocore==1.35.71
    # via
    #   boto3
    #   s3transfer
brotli==1.1.0
    # via whitenoise
cachetools==5.5.2
    # via google-auth
celery[redis]==5.3.5
    # via
    #   -r requirements.in
    #   django-celery-beat
celery-progress==0.4
    # via -r requirements.in
certifi==2024.7.4
    # via
    #   httpcore
    #   httpx
    #   requests
    #   sentry-sdk
cffi==1.16.0
    # via cryptography
charset-normalizer==3.3.2
    # via requests
click==8.1.7
    # via
    #   celery
    #   click-didyoumean
    #   click-plugins
    #   click-repl
    #   typer
click-didyoumean==0.3.0
    # via celery
click-plugins==1.1.1
    # via celery
click-repl==0.3.0
    # via celery
colorama==0.4.6
    # via typer
cron-descriptor==1.4.0
    # via django-celery-beat
cryptography==43.0.1
    # via
    #   django-anymail
    #   django-cryptography-django5
    #   pyjwt
dataclasses-json==0.6.7
    # via langchain-community
defusedxml==0.7.1
    # via
    #   langchain-anthropic
    #   python3-openid
distro==1.8.0
    # via
    #   anthropic
    #   openai
django==5.1.5
    # via
    #   -r requirements.in
    #   django-allauth
    #   django-allauth-2fa
    #   django-anymail
    #   django-appconf
    #   django-celery-beat
    #   django-cryptography-django5
    #   django-health-check
    #   django-otp
    #   django-redis
    #   django-storages
    #   django-tables2
    #   django-taggit
    #   django-template-partials
    #   django-timezone-field
    #   django-tz-detect
    #   django-waffle
    #   djangorestframework
    #   drf-spectacular
django-allauth==0.58.2
    # via
    #   -r requirements.in
    #   django-allauth-2fa
django-allauth-2fa==0.11.1
    # via -r requirements.in
django-anymail==10.2
    # via -r requirements.in
django-appconf==1.0.5
    # via django-cryptography-django5
django-celery-beat==2.7.0
    # via -r requirements.in
django-cleanup==9.0.0
    # via -r requirements.in
django-cryptography-django5==2.2
    # via -r requirements.in
django-environ==0.11.2
    # via -r requirements.in
django-field-audit==1.2.9
    # via -r requirements.in
django-health-check==3.18.3
    # via -r requirements.in
django-otp==1.3.0
    # via django-allauth-2fa
django-redis==5.4.0
    # via -r requirements.in
django-storages[s3]==1.14.2
    # via -r requirements.in
django-tables2==2.7.0
    # via -r requirements.in
django-taggit==5.0.1
    # via -r requirements.in
django-template-partials==24.4
    # via -r requirements.in
django-timezone-field==7.0
    # via django-celery-beat
django-tz-detect==0.5.0
    # via -r requirements.in
django-waffle==4.1.0
    # via -r requirements.in
djangorestframework==3.15.2
    # via
    #   -r requirements.in
    #   drf-spectacular
djangorestframework-api-key==3.0.0
    # via -r requirements.in
drf-spectacular==0.26.5
    # via -r requirements.in
emoji==2.14.0
    # via -r requirements.in
fbmessenger==6.0.0
    # via -r requirements.in
ffmpeg==1.4
    # via -r requirements.in
filelock==3.13.1
    # via
    #   huggingface-hub
    #   transformers
filetype==1.2.0
    # via langchain-google-genai
frozenlist==1.4.0
    # via
    #   aiohttp
    #   aiosignal
fsspec==2023.12.2
    # via huggingface-hub
google-ai-generativelanguage==0.6.15
    # via google-generativeai
google-api-core[grpc]==2.24.1
    # via
    #   google-ai-generativelanguage
    #   google-api-python-client
    #   google-generativeai
google-api-python-client==2.161.0
    # via google-generativeai
google-auth==2.38.0
    # via
    #   google-ai-generativelanguage
    #   google-api-core
    #   google-api-python-client
    #   google-auth-httplib2
    #   google-generativeai
google-auth-httplib2==0.2.0
    # via google-api-python-client
google-generativeai==0.8.4
    # via langchain-google-genai
googleapis-common-protos==1.68.0
    # via
    #   google-api-core
    #   grpcio-status
greenlet==3.0.1
    # via sqlalchemy
grpcio==1.70.0
    # via
    #   google-api-core
    #   grpcio-status
grpcio-status==1.70.0
    # via google-api-core
h11==0.16.0
    # via httpcore
<<<<<<< HEAD
httpcore==1.0.8
=======
httpcore==1.0.9
>>>>>>> b5a36725
    # via httpx
httplib2==0.22.0
    # via
    #   google-api-python-client
    #   google-auth-httplib2
httpx==0.27.2
    # via
    #   -r requirements.in
    #   anthropic
    #   langfuse
    #   langgraph-sdk
    #   langsmith
    #   openai
    #   taskbadger
huggingface-hub==0.26.2
    # via
    #   tokenizers
    #   transformers
idna==3.7
    # via
    #   anyio
    #   httpx
    #   langfuse
    #   requests
    #   yarl
inflection==0.5.1
    # via drf-spectacular
jinja2==3.1.5
    # via -r requirements.in
jiter==0.6.1
    # via
    #   anthropic
    #   openai
jmespath==1.0.1
    # via
    #   boto3
    #   botocore
jsonpatch==1.33
    # via langchain-core
jsonpointer==2.4
    # via jsonpatch
jsonschema==4.19.2
    # via drf-spectacular
jsonschema-specifications==2023.7.1
    # via jsonschema
kombu==5.3.3
    # via celery
langchain==0.3.9
    # via
    #   -r requirements.in
    #   langchain-community
langchain-anthropic==0.2.3
    # via -r requirements.in
langchain-community==0.3.3
    # via -r requirements.in
langchain-core==0.3.55
    # via
    #   -r requirements.in
    #   langchain
    #   langchain-anthropic
    #   langchain-community
    #   langchain-google-genai
    #   langchain-openai
    #   langchain-text-splitters
    #   langgraph
    #   langgraph-checkpoint
    #   langgraph-prebuilt
langchain-google-genai==2.0.7
    # via -r requirements.ininv
langchain-openai==0.3.12
    # via -r requirements.in
langchain-text-splitters==0.3.0
    # via langchain
langfuse==2.59.7
    # via -r requirements.in
langgraph==0.3.31
    # via -r requirements.in
langgraph-checkpoint==2.0.24
    # via
    #   langgraph
    #   langgraph-prebuilt
langgraph-prebuilt==0.1.8
    # via langgraph
langgraph-sdk==0.1.63
    # via langgraph
langsmith==0.1.137
    # via
    #   langchain
    #   langchain-community
    #   langchain-core
loguru==0.7.2
    # via -r requirements.in
lxml==5.3.1
    # via python-docx
markdown==3.7
    # via -r requirements.in
markdown-it-py==3.0.0
    # via rich
markupsafe==2.1.5
    # via jinja2
marshmallow==3.23.0
    # via dataclasses-json
mdurl==0.1.2
    # via markdown-it-py
multidict==6.0.4
    # via
    #   aiohttp
    #   yarl
mypy-extensions==1.0.0
    # via typing-inspect
nh3==0.2.21
    # via -r requirements.in
numpy==1.26.2
    # via
    #   langchain
    #   langchain-community
    #   pandas
    #   transformers
oauthlib==3.2.2
    # via requests-oauthlib
openai==1.74.0
    # via
    #   -r requirements.in
    #   langchain-openai
openapi-pydantic==0.5.0
    # via -r requirements.in
orjson==3.10.16
    # via
    #   langgraph-sdk
    #   langsmith
ormsgpack==1.9.1
    # via langgraph-checkpoint
packaging==23.2
    # via
    #   djangorestframework-api-key
    #   huggingface-hub
    #   langchain-core
    #   langfuse
    #   marshmallow
    #   transformers
pandas==2.2.3
    # via -r requirements.in
phonenumberslite==8.13.47
    # via -r requirements.in
prompt-toolkit==3.0.41
    # via click-repl
propcache==0.2.0
    # via yarl
proto-plus==1.26.0
    # via
    #   google-ai-generativelanguage
    #   google-api-core
protobuf==5.29.3
    # via
    #   google-ai-generativelanguage
    #   google-api-core
    #   google-generativeai
    #   googleapis-common-protos
    #   grpcio-status
    #   proto-plus
psycopg[binary]==3.2.1
    # via -r requirements.in
psycopg-binary==3.2.1
    # via psycopg
pyasn1==0.6.1
    # via
    #   pyasn1-modules
    #   rsa
pyasn1-modules==0.4.1
    # via google-auth
pycparser==2.21
    # via cffi
pycryptodome==3.21.0
    # via -r requirements.in
pydantic==2.9.2
    # via
    #   -r requirements.in
    #   anthropic
    #   google-generativeai
    #   langchain
    #   langchain-anthropic
    #   langchain-core
    #   langchain-google-genai
    #   langfuse
    #   langsmith
    #   openai
    #   openapi-pydantic
    #   pydantic-settings
pydantic-core==2.23.4
    # via pydantic
pydantic-settings==2.6.0
    # via langchain-community
pydub==0.25.1
    # via -r requirements.in
pygments==2.16.1
    # via rich
pyjwt[crypto]==2.8.0
    # via
    #   django-allauth
    #   twilio
pyparsing==3.2.1
    # via httplib2
pypdf==5.2.0
    # via -r requirements.in
pypng==0.20220715.0
    # via qrcode
pytelegrambotapi==4.12.0
    # via -r requirements.in
python-crontab==3.0.0
    # via django-celery-beat
python-dateutil==2.8.2
    # via
    #   botocore
    #   celery
    #   pandas
    #   python-crontab
    #   taskbadger
python-docx==1.1.2
    # via -r requirements.in
python-dotenv==1.0.1
    # via pydantic-settings
python-magic==0.4.27
    # via -r requirements.in
python3-openid==3.2.0
    # via django-allauth
pytz==2023.3.post1
    # via
    #   django-tz-detect
    #   pandas
pyyaml==6.0.1
    # via
    #   drf-spectacular
    #   huggingface-hub
    #   langchain
    #   langchain-community
    #   langchain-core
    #   transformers
qrcode==7.4.2
    # via django-allauth-2fa
redis==5.0.3
    # via
    #   celery
    #   django-redis
referencing==0.30.2
    # via
    #   jsonschema
    #   jsonschema-specifications
regex==2023.12.25
    # via
    #   tiktoken
    #   transformers
requests==2.32.3
    # via
    #   -r requirements.in
    #   django-allauth
    #   django-anymail
    #   fbmessenger
    #   google-api-core
    #   huggingface-hub
    #   langchain
    #   langchain-community
    #   langfuse
    #   langsmith
    #   pytelegrambotapi
    #   requests-oauthlib
    #   requests-toolbelt
    #   tiktoken
    #   transformers
    #   twilio
requests-oauthlib==1.3.1
    # via django-allauth
requests-toolbelt==1.0.0
    # via langsmith
restrictedpython==8.0
    # via -r requirements.in
rich==13.6.0
    # via typer
rpds-py==0.12.0
    # via
    #   jsonschema
    #   referencing
rsa==4.9
    # via google-auth
s3transfer==0.10.3
    # via boto3
safetensors==0.4.3
    # via transformers
sentry-sdk==2.17.0
    # via -r requirements.in
shellingham==1.5.4
    # via typer
six==1.16.0
    # via python-dateutil
slack-bolt==1.18.1
    # via -r requirements.in
slack-sdk==3.27.2
    # via slack-bolt
sniffio==1.3.0
    # via
    #   anthropic
    #   anyio
    #   httpx
    #   openai
sqlalchemy==2.0.23
    # via
    #   langchain
    #   langchain-community
sqlparse==0.5.0
    # via django
taskbadger==1.5.0
    # via -r requirements.in
tenacity==9.0.0
    # via
    #   -r requirements.in
    #   langchain
    #   langchain-community
    #   langchain-core
tiktoken==0.8.0
    # via
    #   -r requirements.in
    #   langchain-openai
tokenizers==0.21.0
    # via
    #   anthropic
    #   transformers
tomlkit==0.12.5
    # via taskbadger
tqdm==4.66.3
    # via
    #   google-generativeai
    #   huggingface-hub
    #   openai
    #   transformers
transformers==4.48.3
    # via -r requirements.in
turn-python==0.2.0
    # via -r requirements.in
twilio==9.3.6
    # via -r requirements.in
typer[all]==0.9.0
    # via taskbadger
typing-extensions==4.12.2
    # via
    #   anthropic
    #   google-generativeai
    #   huggingface-hub
    #   langchain-core
    #   openai
    #   psycopg
    #   pydantic
    #   pydantic-core
    #   python-docx
    #   qrcode
    #   sqlalchemy
    #   typer
    #   typing-inspect
typing-inspect==0.9.0
    # via dataclasses-json
tzdata==2023.3
    # via
    #   celery
    #   django-celery-beat
    #   pandas
uritemplate==4.1.1
    # via
    #   drf-spectacular
    #   google-api-python-client
urllib3==2.3.0
    # via
    #   -r requirements.in
    #   botocore
    #   django-anymail
    #   requests
    #   sentry-sdk
vine==5.1.0
    # via
    #   amqp
    #   celery
    #   kombu
wcwidth==0.2.10
    # via prompt-toolkit
whitenoise[brotli]==6.6.0
    # via -r requirements.in
wrapt==1.16.0
    # via langfuse
xxhash==3.5.0
    # via langgraph
yarl==1.18.0
    # via aiohttp<|MERGE_RESOLUTION|>--- conflicted
+++ resolved
@@ -221,11 +221,7 @@
     # via google-api-core
 h11==0.16.0
     # via httpcore
-<<<<<<< HEAD
-httpcore==1.0.8
-=======
 httpcore==1.0.9
->>>>>>> b5a36725
     # via httpx
 httplib2==0.22.0
     # via
