--- conflicted
+++ resolved
@@ -549,9 +549,6 @@
 SLACK_BOT_NAME = env("SLACK_BOT_NAME", default="@ocs")
 SLACK_ENABLED = SLACK_CLIENT_ID and SLACK_CLIENT_SECRET and SLACK_SIGNING_SECRET
 
-<<<<<<< HEAD
-CRYPTOGRAPHY_SALT = env("CRYPTOGRAPHY_SALT", default="")
-=======
 # Health checks
 # Tokens used to secure the /status endpoint. These should be kept secret
 HEALTH_CHECK_TOKENS = env.list("HEALTH_CHECK_TOKENS", default=[])
@@ -561,4 +558,5 @@
         "celery": ["CeleryHealthCheckCelery"],
     },
 }
->>>>>>> 1bf2e11d
+
+CRYPTOGRAPHY_SALT = env("CRYPTOGRAPHY_SALT", default="")